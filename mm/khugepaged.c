// SPDX-License-Identifier: GPL-2.0
#define pr_fmt(fmt) KBUILD_MODNAME ": " fmt

#include <linux/mm.h>
#include <linux/sched.h>
#include <linux/sched/mm.h>
#include <linux/sched/coredump.h>
#include <linux/mmu_notifier.h>
#include <linux/rmap.h>
#include <linux/swap.h>
#include <linux/mm_inline.h>
#include <linux/kthread.h>
#include <linux/khugepaged.h>
#include <linux/freezer.h>
#include <linux/mman.h>
#include <linux/hashtable.h>
#include <linux/userfaultfd_k.h>
#include <linux/page_idle.h>
#include <linux/swapops.h>
#include <linux/shmem_fs.h>

#include <asm/tlb.h>
#include <asm/pgalloc.h>
#include "internal.h"

enum scan_result {
	SCAN_FAIL,
	SCAN_SUCCEED,
	SCAN_PMD_NULL,
	SCAN_EXCEED_NONE_PTE,
	SCAN_PTE_NON_PRESENT,
	SCAN_PAGE_RO,
	SCAN_LACK_REFERENCED_PAGE,
	SCAN_PAGE_NULL,
	SCAN_SCAN_ABORT,
	SCAN_PAGE_COUNT,
	SCAN_PAGE_LRU,
	SCAN_PAGE_LOCK,
	SCAN_PAGE_ANON,
	SCAN_PAGE_COMPOUND,
	SCAN_ANY_PROCESS,
	SCAN_VMA_NULL,
	SCAN_VMA_CHECK,
	SCAN_ADDRESS_RANGE,
	SCAN_SWAP_CACHE_PAGE,
	SCAN_DEL_PAGE_LRU,
	SCAN_ALLOC_HUGE_PAGE_FAIL,
	SCAN_CGROUP_CHARGE_FAIL,
	SCAN_EXCEED_SWAP_PTE,
	SCAN_TRUNCATED,
	SCAN_PAGE_HAS_PRIVATE,
};

#define CREATE_TRACE_POINTS
#include <trace/events/huge_memory.h>

/* default scan 8*512 pte (or vmas) every 30 second */
static unsigned int khugepaged_pages_to_scan __read_mostly;
static unsigned int khugepaged_pages_collapsed;
static unsigned int khugepaged_full_scans;
static unsigned int khugepaged_scan_sleep_millisecs __read_mostly = 10000;
/* during fragmentation poll the hugepage allocator once every minute */
static unsigned int khugepaged_alloc_sleep_millisecs __read_mostly = 60000;
static unsigned long khugepaged_sleep_expire;
static DEFINE_SPINLOCK(khugepaged_mm_lock);
static DECLARE_WAIT_QUEUE_HEAD(khugepaged_wait);
/*
 * default collapse hugepages if there is at least one pte mapped like
 * it would have happened if the vma was large enough during page
 * fault.
 */
static unsigned int khugepaged_max_ptes_none __read_mostly;
static unsigned int khugepaged_max_ptes_swap __read_mostly;

#define MM_SLOTS_HASH_BITS 10
static __read_mostly DEFINE_HASHTABLE(mm_slots_hash, MM_SLOTS_HASH_BITS);

static struct kmem_cache *mm_slot_cache __read_mostly;

#define MAX_PTE_MAPPED_THP 8

/**
 * struct mm_slot - hash lookup from mm to mm_slot
 * @hash: hash collision list
 * @mm_node: khugepaged scan list headed in khugepaged_scan.mm_head
 * @mm: the mm that this information is valid for
 */
struct mm_slot {
	struct hlist_node hash;
	struct list_head mm_node;
	struct mm_struct *mm;

	/* pte-mapped THP in this mm */
	int nr_pte_mapped_thp;
	unsigned long pte_mapped_thp[MAX_PTE_MAPPED_THP];
};

/**
 * struct khugepaged_scan - cursor for scanning
 * @mm_head: the head of the mm list to scan
 * @mm_slot: the current mm_slot we are scanning
 * @address: the next address inside that to be scanned
 *
 * There is only the one khugepaged_scan instance of this cursor structure.
 */
struct khugepaged_scan {
	struct list_head mm_head;
	struct mm_slot *mm_slot;
	unsigned long address;
};

static struct khugepaged_scan khugepaged_scan = {
	.mm_head = LIST_HEAD_INIT(khugepaged_scan.mm_head),
};

#ifdef CONFIG_SYSFS
static ssize_t scan_sleep_millisecs_show(struct kobject *kobj,
					 struct kobj_attribute *attr,
					 char *buf)
{
	return sprintf(buf, "%u\n", khugepaged_scan_sleep_millisecs);
}

static ssize_t scan_sleep_millisecs_store(struct kobject *kobj,
					  struct kobj_attribute *attr,
					  const char *buf, size_t count)
{
	unsigned long msecs;
	int err;

	err = kstrtoul(buf, 10, &msecs);
	if (err || msecs > UINT_MAX)
		return -EINVAL;

	khugepaged_scan_sleep_millisecs = msecs;
	khugepaged_sleep_expire = 0;
	wake_up_interruptible(&khugepaged_wait);

	return count;
}
static struct kobj_attribute scan_sleep_millisecs_attr =
	__ATTR(scan_sleep_millisecs, 0644, scan_sleep_millisecs_show,
	       scan_sleep_millisecs_store);

static ssize_t alloc_sleep_millisecs_show(struct kobject *kobj,
					  struct kobj_attribute *attr,
					  char *buf)
{
	return sprintf(buf, "%u\n", khugepaged_alloc_sleep_millisecs);
}

static ssize_t alloc_sleep_millisecs_store(struct kobject *kobj,
					   struct kobj_attribute *attr,
					   const char *buf, size_t count)
{
	unsigned long msecs;
	int err;

	err = kstrtoul(buf, 10, &msecs);
	if (err || msecs > UINT_MAX)
		return -EINVAL;

	khugepaged_alloc_sleep_millisecs = msecs;
	khugepaged_sleep_expire = 0;
	wake_up_interruptible(&khugepaged_wait);

	return count;
}
static struct kobj_attribute alloc_sleep_millisecs_attr =
	__ATTR(alloc_sleep_millisecs, 0644, alloc_sleep_millisecs_show,
	       alloc_sleep_millisecs_store);

static ssize_t pages_to_scan_show(struct kobject *kobj,
				  struct kobj_attribute *attr,
				  char *buf)
{
	return sprintf(buf, "%u\n", khugepaged_pages_to_scan);
}
static ssize_t pages_to_scan_store(struct kobject *kobj,
				   struct kobj_attribute *attr,
				   const char *buf, size_t count)
{
	int err;
	unsigned long pages;

	err = kstrtoul(buf, 10, &pages);
	if (err || !pages || pages > UINT_MAX)
		return -EINVAL;

	khugepaged_pages_to_scan = pages;

	return count;
}
static struct kobj_attribute pages_to_scan_attr =
	__ATTR(pages_to_scan, 0644, pages_to_scan_show,
	       pages_to_scan_store);

static ssize_t pages_collapsed_show(struct kobject *kobj,
				    struct kobj_attribute *attr,
				    char *buf)
{
	return sprintf(buf, "%u\n", khugepaged_pages_collapsed);
}
static struct kobj_attribute pages_collapsed_attr =
	__ATTR_RO(pages_collapsed);

static ssize_t full_scans_show(struct kobject *kobj,
			       struct kobj_attribute *attr,
			       char *buf)
{
	return sprintf(buf, "%u\n", khugepaged_full_scans);
}
static struct kobj_attribute full_scans_attr =
	__ATTR_RO(full_scans);

static ssize_t khugepaged_defrag_show(struct kobject *kobj,
				      struct kobj_attribute *attr, char *buf)
{
	return single_hugepage_flag_show(kobj, attr, buf,
				TRANSPARENT_HUGEPAGE_DEFRAG_KHUGEPAGED_FLAG);
}
static ssize_t khugepaged_defrag_store(struct kobject *kobj,
				       struct kobj_attribute *attr,
				       const char *buf, size_t count)
{
	return single_hugepage_flag_store(kobj, attr, buf, count,
				 TRANSPARENT_HUGEPAGE_DEFRAG_KHUGEPAGED_FLAG);
}
static struct kobj_attribute khugepaged_defrag_attr =
	__ATTR(defrag, 0644, khugepaged_defrag_show,
	       khugepaged_defrag_store);

/*
 * max_ptes_none controls if khugepaged should collapse hugepages over
 * any unmapped ptes in turn potentially increasing the memory
 * footprint of the vmas. When max_ptes_none is 0 khugepaged will not
 * reduce the available free memory in the system as it
 * runs. Increasing max_ptes_none will instead potentially reduce the
 * free memory in the system during the khugepaged scan.
 */
static ssize_t khugepaged_max_ptes_none_show(struct kobject *kobj,
					     struct kobj_attribute *attr,
					     char *buf)
{
	return sprintf(buf, "%u\n", khugepaged_max_ptes_none);
}
static ssize_t khugepaged_max_ptes_none_store(struct kobject *kobj,
					      struct kobj_attribute *attr,
					      const char *buf, size_t count)
{
	int err;
	unsigned long max_ptes_none;

	err = kstrtoul(buf, 10, &max_ptes_none);
	if (err || max_ptes_none > HPAGE_PMD_NR-1)
		return -EINVAL;

	khugepaged_max_ptes_none = max_ptes_none;

	return count;
}
static struct kobj_attribute khugepaged_max_ptes_none_attr =
	__ATTR(max_ptes_none, 0644, khugepaged_max_ptes_none_show,
	       khugepaged_max_ptes_none_store);

static ssize_t khugepaged_max_ptes_swap_show(struct kobject *kobj,
					     struct kobj_attribute *attr,
					     char *buf)
{
	return sprintf(buf, "%u\n", khugepaged_max_ptes_swap);
}

static ssize_t khugepaged_max_ptes_swap_store(struct kobject *kobj,
					      struct kobj_attribute *attr,
					      const char *buf, size_t count)
{
	int err;
	unsigned long max_ptes_swap;

	err  = kstrtoul(buf, 10, &max_ptes_swap);
	if (err || max_ptes_swap > HPAGE_PMD_NR-1)
		return -EINVAL;

	khugepaged_max_ptes_swap = max_ptes_swap;

	return count;
}

static struct kobj_attribute khugepaged_max_ptes_swap_attr =
	__ATTR(max_ptes_swap, 0644, khugepaged_max_ptes_swap_show,
	       khugepaged_max_ptes_swap_store);

static struct attribute *khugepaged_attr[] = {
	&khugepaged_defrag_attr.attr,
	&khugepaged_max_ptes_none_attr.attr,
	&pages_to_scan_attr.attr,
	&pages_collapsed_attr.attr,
	&full_scans_attr.attr,
	&scan_sleep_millisecs_attr.attr,
	&alloc_sleep_millisecs_attr.attr,
	&khugepaged_max_ptes_swap_attr.attr,
	NULL,
};

struct attribute_group khugepaged_attr_group = {
	.attrs = khugepaged_attr,
	.name = "khugepaged",
};
#endif /* CONFIG_SYSFS */

#define VM_NO_KHUGEPAGED (VM_SPECIAL | VM_HUGETLB)

int hugepage_madvise(struct vm_area_struct *vma,
		     unsigned long *vm_flags, int advice)
{
	switch (advice) {
	case MADV_HUGEPAGE:
#ifdef CONFIG_S390
		/*
		 * qemu blindly sets MADV_HUGEPAGE on all allocations, but s390
		 * can't handle this properly after s390_enable_sie, so we simply
		 * ignore the madvise to prevent qemu from causing a SIGSEGV.
		 */
		if (mm_has_pgste(vma->vm_mm))
			return 0;
#endif
		*vm_flags &= ~VM_NOHUGEPAGE;
		*vm_flags |= VM_HUGEPAGE;
		/*
		 * If the vma become good for khugepaged to scan,
		 * register it here without waiting a page fault that
		 * may not happen any time soon.
		 */
		if (!(*vm_flags & VM_NO_KHUGEPAGED) &&
				khugepaged_enter_vma_merge(vma, *vm_flags))
			return -ENOMEM;
		break;
	case MADV_NOHUGEPAGE:
		*vm_flags &= ~VM_HUGEPAGE;
		*vm_flags |= VM_NOHUGEPAGE;
		/*
		 * Setting VM_NOHUGEPAGE will prevent khugepaged from scanning
		 * this vma even if we leave the mm registered in khugepaged if
		 * it got registered before VM_NOHUGEPAGE was set.
		 */
		break;
	}

	return 0;
}

int __init khugepaged_init(void)
{
	mm_slot_cache = kmem_cache_create("khugepaged_mm_slot",
					  sizeof(struct mm_slot),
					  __alignof__(struct mm_slot), 0, NULL);
	if (!mm_slot_cache)
		return -ENOMEM;

	khugepaged_pages_to_scan = HPAGE_PMD_NR * 8;
	khugepaged_max_ptes_none = HPAGE_PMD_NR - 1;
	khugepaged_max_ptes_swap = HPAGE_PMD_NR / 8;

	return 0;
}

void __init khugepaged_destroy(void)
{
	kmem_cache_destroy(mm_slot_cache);
}

static inline struct mm_slot *alloc_mm_slot(void)
{
	if (!mm_slot_cache)	/* initialization failed */
		return NULL;
	return kmem_cache_zalloc(mm_slot_cache, GFP_KERNEL);
}

static inline void free_mm_slot(struct mm_slot *mm_slot)
{
	kmem_cache_free(mm_slot_cache, mm_slot);
}

static struct mm_slot *get_mm_slot(struct mm_struct *mm)
{
	struct mm_slot *mm_slot;

	hash_for_each_possible(mm_slots_hash, mm_slot, hash, (unsigned long)mm)
		if (mm == mm_slot->mm)
			return mm_slot;

	return NULL;
}

static void insert_to_mm_slots_hash(struct mm_struct *mm,
				    struct mm_slot *mm_slot)
{
	mm_slot->mm = mm;
	hash_add(mm_slots_hash, &mm_slot->hash, (long)mm);
}

static inline int khugepaged_test_exit(struct mm_struct *mm)
{
	return atomic_read(&mm->mm_users) == 0;
}

static bool hugepage_vma_check(struct vm_area_struct *vma,
			       unsigned long vm_flags)
{
	if ((!(vm_flags & VM_HUGEPAGE) && !khugepaged_always()) ||
	    (vm_flags & VM_NOHUGEPAGE) ||
	    test_bit(MMF_DISABLE_THP, &vma->vm_mm->flags))
		return false;

	if (shmem_file(vma->vm_file) ||
	    (IS_ENABLED(CONFIG_READ_ONLY_THP_FOR_FS) &&
	     vma->vm_file &&
	     (vm_flags & VM_DENYWRITE))) {
		if (!IS_ENABLED(CONFIG_TRANSPARENT_HUGE_PAGECACHE))
			return false;
		return IS_ALIGNED((vma->vm_start >> PAGE_SHIFT) - vma->vm_pgoff,
				HPAGE_PMD_NR);
	}
	if (!vma->anon_vma || vma->vm_ops)
		return false;
	if (is_vma_temporary_stack(vma))
		return false;
	return !(vm_flags & VM_NO_KHUGEPAGED);
}

int __khugepaged_enter(struct mm_struct *mm)
{
	struct mm_slot *mm_slot;
	int wakeup;

	mm_slot = alloc_mm_slot();
	if (!mm_slot)
		return -ENOMEM;

	/* __khugepaged_exit() must not run from under us */
	VM_BUG_ON_MM(khugepaged_test_exit(mm), mm);
	if (unlikely(test_and_set_bit(MMF_VM_HUGEPAGE, &mm->flags))) {
		free_mm_slot(mm_slot);
		return 0;
	}

	spin_lock(&khugepaged_mm_lock);
	insert_to_mm_slots_hash(mm, mm_slot);
	/*
	 * Insert just behind the scanning cursor, to let the area settle
	 * down a little.
	 */
	wakeup = list_empty(&khugepaged_scan.mm_head);
	list_add_tail(&mm_slot->mm_node, &khugepaged_scan.mm_head);
	spin_unlock(&khugepaged_mm_lock);

	mmgrab(mm);
	if (wakeup)
		wake_up_interruptible(&khugepaged_wait);

	return 0;
}

int khugepaged_enter_vma_merge(struct vm_area_struct *vma,
			       unsigned long vm_flags)
{
	unsigned long hstart, hend;

	/*
	 * khugepaged only supports read-only files for non-shmem files.
	 * khugepaged does not yet work on special mappings. And
	 * file-private shmem THP is not supported.
	 */
	if (!hugepage_vma_check(vma, vm_flags))
		return 0;

	hstart = (vma->vm_start + ~HPAGE_PMD_MASK) & HPAGE_PMD_MASK;
	hend = vma->vm_end & HPAGE_PMD_MASK;
	if (hstart < hend)
		return khugepaged_enter(vma, vm_flags);
	return 0;
}

void __khugepaged_exit(struct mm_struct *mm)
{
	struct mm_slot *mm_slot;
	int free = 0;

	spin_lock(&khugepaged_mm_lock);
	mm_slot = get_mm_slot(mm);
	if (mm_slot && khugepaged_scan.mm_slot != mm_slot) {
		hash_del(&mm_slot->hash);
		list_del(&mm_slot->mm_node);
		free = 1;
	}
	spin_unlock(&khugepaged_mm_lock);

	if (free) {
		clear_bit(MMF_VM_HUGEPAGE, &mm->flags);
		free_mm_slot(mm_slot);
		mmdrop(mm);
	} else if (mm_slot) {
		/*
		 * This is required to serialize against
		 * khugepaged_test_exit() (which is guaranteed to run
		 * under mmap sem read mode). Stop here (after we
		 * return all pagetables will be destroyed) until
		 * khugepaged has finished working on the pagetables
		 * under the mmap_sem.
		 */
		down_write(&mm->mmap_sem);
		up_write(&mm->mmap_sem);
	}
}

static void release_pte_page(struct page *page)
{
	dec_node_page_state(page, NR_ISOLATED_ANON + page_is_file_cache(page));
	unlock_page(page);
	putback_lru_page(page);
}

static void release_pte_pages(pte_t *pte, pte_t *_pte)
{
	while (--_pte >= pte) {
		pte_t pteval = *_pte;
		if (!pte_none(pteval) && !is_zero_pfn(pte_pfn(pteval)))
			release_pte_page(pte_page(pteval));
	}
}

static int __collapse_huge_page_isolate(struct vm_area_struct *vma,
					unsigned long address,
					pte_t *pte)
{
	struct page *page = NULL;
	pte_t *_pte;
	int none_or_zero = 0, result = 0, referenced = 0;
	bool writable = false;

	for (_pte = pte; _pte < pte+HPAGE_PMD_NR;
	     _pte++, address += PAGE_SIZE) {
		pte_t pteval = *_pte;
		if (pte_none(pteval) || (pte_present(pteval) &&
				is_zero_pfn(pte_pfn(pteval)))) {
			if (!userfaultfd_armed(vma) &&
			    ++none_or_zero <= khugepaged_max_ptes_none) {
				continue;
			} else {
				result = SCAN_EXCEED_NONE_PTE;
				goto out;
			}
		}
		if (!pte_present(pteval)) {
			result = SCAN_PTE_NON_PRESENT;
			goto out;
		}
		page = vm_normal_page(vma, address, pteval);
		if (unlikely(!page)) {
			result = SCAN_PAGE_NULL;
			goto out;
		}

		/* TODO: teach khugepaged to collapse THP mapped with pte */
		if (PageCompound(page)) {
			result = SCAN_PAGE_COMPOUND;
			goto out;
		}

		VM_BUG_ON_PAGE(!PageAnon(page), page);

		/*
		 * We can do it before isolate_lru_page because the
		 * page can't be freed from under us. NOTE: PG_lock
		 * is needed to serialize against split_huge_page
		 * when invoked from the VM.
		 */
		if (!trylock_page(page)) {
			result = SCAN_PAGE_LOCK;
			goto out;
		}

		/*
		 * cannot use mapcount: can't collapse if there's a gup pin.
		 * The page must only be referenced by the scanned process
		 * and page swap cache.
		 */
		if (page_count(page) != 1 + PageSwapCache(page)) {
			unlock_page(page);
			result = SCAN_PAGE_COUNT;
			goto out;
		}
		if (pte_write(pteval)) {
			writable = true;
		} else {
			if (PageSwapCache(page) &&
			    !reuse_swap_page(page, NULL)) {
				unlock_page(page);
				result = SCAN_SWAP_CACHE_PAGE;
				goto out;
			}
			/*
			 * Page is not in the swap cache. It can be collapsed
			 * into a THP.
			 */
		}

		/*
		 * Isolate the page to avoid collapsing an hugepage
		 * currently in use by the VM.
		 */
		if (isolate_lru_page(page)) {
			unlock_page(page);
			result = SCAN_DEL_PAGE_LRU;
			goto out;
		}
		inc_node_page_state(page,
				NR_ISOLATED_ANON + page_is_file_cache(page));
		VM_BUG_ON_PAGE(!PageLocked(page), page);
		VM_BUG_ON_PAGE(PageLRU(page), page);

		/* There should be enough young pte to collapse the page */
		if (pte_young(pteval) ||
		    page_is_young(page) || PageReferenced(page) ||
		    mmu_notifier_test_young(vma->vm_mm, address))
			referenced++;
	}
	if (likely(writable)) {
		if (likely(referenced)) {
			result = SCAN_SUCCEED;
			trace_mm_collapse_huge_page_isolate(page, none_or_zero,
							    referenced, writable, result);
			return 1;
		}
	} else {
		result = SCAN_PAGE_RO;
	}

out:
	release_pte_pages(pte, _pte);
	trace_mm_collapse_huge_page_isolate(page, none_or_zero,
					    referenced, writable, result);
	return 0;
}

static void __collapse_huge_page_copy(pte_t *pte, struct page *page,
				      struct vm_area_struct *vma,
				      unsigned long address,
				      spinlock_t *ptl)
{
	pte_t *_pte;
	for (_pte = pte; _pte < pte + HPAGE_PMD_NR;
				_pte++, page++, address += PAGE_SIZE) {
		pte_t pteval = *_pte;
		struct page *src_page;

		if (pte_none(pteval) || is_zero_pfn(pte_pfn(pteval))) {
			clear_user_highpage(page, address);
			add_mm_counter(vma->vm_mm, MM_ANONPAGES, 1);
			if (is_zero_pfn(pte_pfn(pteval))) {
				/*
				 * ptl mostly unnecessary.
				 */
				spin_lock(ptl);
				/*
				 * paravirt calls inside pte_clear here are
				 * superfluous.
				 */
				pte_clear(vma->vm_mm, address, _pte);
				spin_unlock(ptl);
			}
		} else {
			src_page = pte_page(pteval);
			copy_user_highpage(page, src_page, address, vma);
			VM_BUG_ON_PAGE(page_mapcount(src_page) != 1, src_page);
			release_pte_page(src_page);
			/*
			 * ptl mostly unnecessary, but preempt has to
			 * be disabled to update the per-cpu stats
			 * inside page_remove_rmap().
			 */
			spin_lock(ptl);
			/*
			 * paravirt calls inside pte_clear here are
			 * superfluous.
			 */
			pte_clear(vma->vm_mm, address, _pte);
			page_remove_rmap(src_page, false);
			spin_unlock(ptl);
			free_page_and_swap_cache(src_page);
		}
	}
}

static void khugepaged_alloc_sleep(void)
{
	DEFINE_WAIT(wait);

	add_wait_queue(&khugepaged_wait, &wait);
	freezable_schedule_timeout_interruptible(
		msecs_to_jiffies(khugepaged_alloc_sleep_millisecs));
	remove_wait_queue(&khugepaged_wait, &wait);
}

static int khugepaged_node_load[MAX_NUMNODES];

static bool khugepaged_scan_abort(int nid)
{
	int i;

	/*
	 * If node_reclaim_mode is disabled, then no extra effort is made to
	 * allocate memory locally.
	 */
	if (!node_reclaim_mode)
		return false;

	/* If there is a count for this node already, it must be acceptable */
	if (khugepaged_node_load[nid])
		return false;

	for (i = 0; i < MAX_NUMNODES; i++) {
		if (!khugepaged_node_load[i])
			continue;
		if (node_distance(nid, i) > node_reclaim_distance)
			return true;
	}
	return false;
}

/* Defrag for khugepaged will enter direct reclaim/compaction if necessary */
static inline gfp_t alloc_hugepage_khugepaged_gfpmask(void)
{
	return khugepaged_defrag() ? GFP_TRANSHUGE : GFP_TRANSHUGE_LIGHT;
}

#ifdef CONFIG_NUMA
static int khugepaged_find_target_node(void)
{
	static int last_khugepaged_target_node = NUMA_NO_NODE;
	int nid, target_node = 0, max_value = 0;

	/* find first node with max normal pages hit */
	for (nid = 0; nid < MAX_NUMNODES; nid++)
		if (khugepaged_node_load[nid] > max_value) {
			max_value = khugepaged_node_load[nid];
			target_node = nid;
		}

	/* do some balance if several nodes have the same hit record */
	if (target_node <= last_khugepaged_target_node)
		for (nid = last_khugepaged_target_node + 1; nid < MAX_NUMNODES;
				nid++)
			if (max_value == khugepaged_node_load[nid]) {
				target_node = nid;
				break;
			}

	last_khugepaged_target_node = target_node;
	return target_node;
}

static bool khugepaged_prealloc_page(struct page **hpage, bool *wait)
{
	if (IS_ERR(*hpage)) {
		if (!*wait)
			return false;

		*wait = false;
		*hpage = NULL;
		khugepaged_alloc_sleep();
	} else if (*hpage) {
		put_page(*hpage);
		*hpage = NULL;
	}

	return true;
}

static struct page *
khugepaged_alloc_page(struct page **hpage, gfp_t gfp, int node)
{
	VM_BUG_ON_PAGE(*hpage, *hpage);

	*hpage = __alloc_pages_node(node, gfp, HPAGE_PMD_ORDER);
	if (unlikely(!*hpage)) {
		count_vm_event(THP_COLLAPSE_ALLOC_FAILED);
		*hpage = ERR_PTR(-ENOMEM);
		return NULL;
	}

	prep_transhuge_page(*hpage);
	count_vm_event(THP_COLLAPSE_ALLOC);
	return *hpage;
}
#else
static int khugepaged_find_target_node(void)
{
	return 0;
}

static inline struct page *alloc_khugepaged_hugepage(void)
{
	struct page *page;

	page = alloc_pages(alloc_hugepage_khugepaged_gfpmask(),
			   HPAGE_PMD_ORDER);
	if (page)
		prep_transhuge_page(page);
	return page;
}

static struct page *khugepaged_alloc_hugepage(bool *wait)
{
	struct page *hpage;

	do {
		hpage = alloc_khugepaged_hugepage();
		if (!hpage) {
			count_vm_event(THP_COLLAPSE_ALLOC_FAILED);
			if (!*wait)
				return NULL;

			*wait = false;
			khugepaged_alloc_sleep();
		} else
			count_vm_event(THP_COLLAPSE_ALLOC);
	} while (unlikely(!hpage) && likely(khugepaged_enabled()));

	return hpage;
}

static bool khugepaged_prealloc_page(struct page **hpage, bool *wait)
{
	if (!*hpage)
		*hpage = khugepaged_alloc_hugepage(wait);

	if (unlikely(!*hpage))
		return false;

	return true;
}

static struct page *
khugepaged_alloc_page(struct page **hpage, gfp_t gfp, int node)
{
	VM_BUG_ON(!*hpage);

	return  *hpage;
}
#endif

/*
 * If mmap_sem temporarily dropped, revalidate vma
 * before taking mmap_sem.
 * Return 0 if succeeds, otherwise return none-zero
 * value (scan code).
 */

static int hugepage_vma_revalidate(struct mm_struct *mm, unsigned long address,
		struct vm_area_struct **vmap)
{
	struct vm_area_struct *vma;
	unsigned long hstart, hend;

	if (unlikely(khugepaged_test_exit(mm)))
		return SCAN_ANY_PROCESS;

	*vmap = vma = find_vma(mm, address);
	if (!vma)
		return SCAN_VMA_NULL;

	hstart = (vma->vm_start + ~HPAGE_PMD_MASK) & HPAGE_PMD_MASK;
	hend = vma->vm_end & HPAGE_PMD_MASK;
	if (address < hstart || address + HPAGE_PMD_SIZE > hend)
		return SCAN_ADDRESS_RANGE;
	if (!hugepage_vma_check(vma, vma->vm_flags))
		return SCAN_VMA_CHECK;
	return 0;
}

/*
 * Bring missing pages in from swap, to complete THP collapse.
 * Only done if khugepaged_scan_pmd believes it is worthwhile.
 *
 * Called and returns without pte mapped or spinlocks held,
 * but with mmap_sem held to protect against vma changes.
 */

static bool __collapse_huge_page_swapin(struct mm_struct *mm,
					struct vm_area_struct *vma,
					unsigned long address, pmd_t *pmd,
					int referenced)
{
	int swapped_in = 0;
	vm_fault_t ret = 0;
	struct vm_fault vmf = {
		.vma = vma,
		.address = address,
		.flags = FAULT_FLAG_ALLOW_RETRY,
		.pmd = pmd,
		.pgoff = linear_page_index(vma, address),
	};

	/* we only decide to swapin, if there is enough young ptes */
	if (referenced < HPAGE_PMD_NR/2) {
		trace_mm_collapse_huge_page_swapin(mm, swapped_in, referenced, 0);
		return false;
	}
	vmf.pte = pte_offset_map(pmd, address);
	for (; vmf.address < address + HPAGE_PMD_NR*PAGE_SIZE;
			vmf.pte++, vmf.address += PAGE_SIZE) {
		vmf.orig_pte = *vmf.pte;
		if (!is_swap_pte(vmf.orig_pte))
			continue;
		swapped_in++;
		ret = do_swap_page(&vmf);

		/* do_swap_page returns VM_FAULT_RETRY with released mmap_sem */
		if (ret & VM_FAULT_RETRY) {
			down_read(&mm->mmap_sem);
			if (hugepage_vma_revalidate(mm, address, &vmf.vma)) {
				/* vma is no longer available, don't continue to swapin */
				trace_mm_collapse_huge_page_swapin(mm, swapped_in, referenced, 0);
				return false;
			}
			/* check if the pmd is still valid */
			if (mm_find_pmd(mm, address) != pmd) {
				trace_mm_collapse_huge_page_swapin(mm, swapped_in, referenced, 0);
				return false;
			}
		}
		if (ret & VM_FAULT_ERROR) {
			trace_mm_collapse_huge_page_swapin(mm, swapped_in, referenced, 0);
			return false;
		}
		/* pte is unmapped now, we need to map it */
		vmf.pte = pte_offset_map(pmd, vmf.address);
	}
	vmf.pte--;
	pte_unmap(vmf.pte);
	trace_mm_collapse_huge_page_swapin(mm, swapped_in, referenced, 1);
	return true;
}

static void collapse_huge_page(struct mm_struct *mm,
				   unsigned long address,
				   struct page **hpage,
				   int node, int referenced)
{
	pmd_t *pmd, _pmd;
	pte_t *pte;
	pgtable_t pgtable;
	struct page *new_page;
	spinlock_t *pmd_ptl, *pte_ptl;
	int isolated = 0, result = 0;
	struct mem_cgroup *memcg;
	struct vm_area_struct *vma;
	struct mmu_notifier_range range;
	gfp_t gfp;

	VM_BUG_ON(address & ~HPAGE_PMD_MASK);

	/* Only allocate from the target node */
	gfp = alloc_hugepage_khugepaged_gfpmask() | __GFP_THISNODE;

	/*
	 * Before allocating the hugepage, release the mmap_sem read lock.
	 * The allocation can take potentially a long time if it involves
	 * sync compaction, and we do not need to hold the mmap_sem during
	 * that. We will recheck the vma after taking it again in write mode.
	 */
	up_read(&mm->mmap_sem);
	new_page = khugepaged_alloc_page(hpage, gfp, node);
	if (!new_page) {
		result = SCAN_ALLOC_HUGE_PAGE_FAIL;
		goto out_nolock;
	}

	if (unlikely(mem_cgroup_try_charge(new_page, mm, gfp, &memcg, true))) {
		result = SCAN_CGROUP_CHARGE_FAIL;
		goto out_nolock;
	}

	down_read(&mm->mmap_sem);
	result = hugepage_vma_revalidate(mm, address, &vma);
	if (result) {
		mem_cgroup_cancel_charge(new_page, memcg, true);
		up_read(&mm->mmap_sem);
		goto out_nolock;
	}

	pmd = mm_find_pmd(mm, address);
	if (!pmd) {
		result = SCAN_PMD_NULL;
		mem_cgroup_cancel_charge(new_page, memcg, true);
		up_read(&mm->mmap_sem);
		goto out_nolock;
	}

	/*
	 * __collapse_huge_page_swapin always returns with mmap_sem locked.
	 * If it fails, we release mmap_sem and jump out_nolock.
	 * Continuing to collapse causes inconsistency.
	 */
	if (!__collapse_huge_page_swapin(mm, vma, address, pmd, referenced)) {
		mem_cgroup_cancel_charge(new_page, memcg, true);
		up_read(&mm->mmap_sem);
		goto out_nolock;
	}

	up_read(&mm->mmap_sem);
	/*
	 * Prevent all access to pagetables with the exception of
	 * gup_fast later handled by the ptep_clear_flush and the VM
	 * handled by the anon_vma lock + PG_lock.
	 */
	down_write(&mm->mmap_sem);
	result = SCAN_ANY_PROCESS;
	if (!mmget_still_valid(mm))
		goto out;
	result = hugepage_vma_revalidate(mm, address, &vma);
	if (result)
		goto out;
	/* check if the pmd is still valid */
	if (mm_find_pmd(mm, address) != pmd)
		goto out;

	anon_vma_lock_write(vma->anon_vma);

	mmu_notifier_range_init(&range, MMU_NOTIFY_CLEAR, 0, NULL, mm,
				address, address + HPAGE_PMD_SIZE);
	mmu_notifier_invalidate_range_start(&range);

	pte = pte_offset_map(pmd, address);
	pte_ptl = pte_lockptr(mm, pmd);

	pmd_ptl = pmd_lock(mm, pmd); /* probably unnecessary */
	/*
	 * After this gup_fast can't run anymore. This also removes
	 * any huge TLB entry from the CPU so we won't allow
	 * huge and small TLB entries for the same virtual address
	 * to avoid the risk of CPU bugs in that area.
	 */
	_pmd = pmdp_collapse_flush(vma, address, pmd);
	spin_unlock(pmd_ptl);
	mmu_notifier_invalidate_range_end(&range);

	spin_lock(pte_ptl);
	isolated = __collapse_huge_page_isolate(vma, address, pte);
	spin_unlock(pte_ptl);

	if (unlikely(!isolated)) {
		pte_unmap(pte);
		spin_lock(pmd_ptl);
		BUG_ON(!pmd_none(*pmd));
		/*
		 * We can only use set_pmd_at when establishing
		 * hugepmds and never for establishing regular pmds that
		 * points to regular pagetables. Use pmd_populate for that
		 */
		pmd_populate(mm, pmd, pmd_pgtable(_pmd));
		spin_unlock(pmd_ptl);
		anon_vma_unlock_write(vma->anon_vma);
		result = SCAN_FAIL;
		goto out;
	}

	/*
	 * All pages are isolated and locked so anon_vma rmap
	 * can't run anymore.
	 */
	anon_vma_unlock_write(vma->anon_vma);

	__collapse_huge_page_copy(pte, new_page, vma, address, pte_ptl);
	pte_unmap(pte);
	__SetPageUptodate(new_page);
	pgtable = pmd_pgtable(_pmd);

	_pmd = mk_huge_pmd(new_page, vma->vm_page_prot);
	_pmd = maybe_pmd_mkwrite(pmd_mkdirty(_pmd), vma);

	/*
	 * spin_lock() below is not the equivalent of smp_wmb(), so
	 * this is needed to avoid the copy_huge_page writes to become
	 * visible after the set_pmd_at() write.
	 */
	smp_wmb();

	spin_lock(pmd_ptl);
	BUG_ON(!pmd_none(*pmd));
	page_add_new_anon_rmap(new_page, vma, address, true);
	mem_cgroup_commit_charge(new_page, memcg, false, true);
	count_memcg_events(memcg, THP_COLLAPSE_ALLOC, 1);
	lru_cache_add_active_or_unevictable(new_page, vma);
	pgtable_trans_huge_deposit(mm, pmd, pgtable);
	set_pmd_at(mm, address, pmd, _pmd);
	update_mmu_cache_pmd(vma, address, pmd);
	spin_unlock(pmd_ptl);

	*hpage = NULL;

	khugepaged_pages_collapsed++;
	result = SCAN_SUCCEED;
out_up_write:
	up_write(&mm->mmap_sem);
out_nolock:
	trace_mm_collapse_huge_page(mm, isolated, result);
	return;
out:
	mem_cgroup_cancel_charge(new_page, memcg, true);
	goto out_up_write;
}

static int khugepaged_scan_pmd(struct mm_struct *mm,
			       struct vm_area_struct *vma,
			       unsigned long address,
			       struct page **hpage)
{
	pmd_t *pmd;
	pte_t *pte, *_pte;
	int ret = 0, none_or_zero = 0, result = 0, referenced = 0;
	struct page *page = NULL;
	unsigned long _address;
	spinlock_t *ptl;
	int node = NUMA_NO_NODE, unmapped = 0;
	bool writable = false;

	VM_BUG_ON(address & ~HPAGE_PMD_MASK);

	pmd = mm_find_pmd(mm, address);
	if (!pmd) {
		result = SCAN_PMD_NULL;
		goto out;
	}

	memset(khugepaged_node_load, 0, sizeof(khugepaged_node_load));
	pte = pte_offset_map_lock(mm, pmd, address, &ptl);
	for (_address = address, _pte = pte; _pte < pte+HPAGE_PMD_NR;
	     _pte++, _address += PAGE_SIZE) {
		pte_t pteval = *_pte;
		if (is_swap_pte(pteval)) {
			if (++unmapped <= khugepaged_max_ptes_swap) {
				continue;
			} else {
				result = SCAN_EXCEED_SWAP_PTE;
				goto out_unmap;
			}
		}
		if (pte_none(pteval) || is_zero_pfn(pte_pfn(pteval))) {
			if (!userfaultfd_armed(vma) &&
			    ++none_or_zero <= khugepaged_max_ptes_none) {
				continue;
			} else {
				result = SCAN_EXCEED_NONE_PTE;
				goto out_unmap;
			}
		}
		if (!pte_present(pteval)) {
			result = SCAN_PTE_NON_PRESENT;
			goto out_unmap;
		}
		if (pte_write(pteval))
			writable = true;

		page = vm_normal_page(vma, _address, pteval);
		if (unlikely(!page)) {
			result = SCAN_PAGE_NULL;
			goto out_unmap;
		}

		/* TODO: teach khugepaged to collapse THP mapped with pte */
		if (PageCompound(page)) {
			result = SCAN_PAGE_COMPOUND;
			goto out_unmap;
		}

		/*
		 * Record which node the original page is from and save this
		 * information to khugepaged_node_load[].
		 * Khupaged will allocate hugepage from the node has the max
		 * hit record.
		 */
		node = page_to_nid(page);
		if (khugepaged_scan_abort(node)) {
			result = SCAN_SCAN_ABORT;
			goto out_unmap;
		}
		khugepaged_node_load[node]++;
		if (!PageLRU(page)) {
			result = SCAN_PAGE_LRU;
			goto out_unmap;
		}
		if (PageLocked(page)) {
			result = SCAN_PAGE_LOCK;
			goto out_unmap;
		}
		if (!PageAnon(page)) {
			result = SCAN_PAGE_ANON;
			goto out_unmap;
		}

		/*
		 * cannot use mapcount: can't collapse if there's a gup pin.
		 * The page must only be referenced by the scanned process
		 * and page swap cache.
		 */
		if (page_count(page) != 1 + PageSwapCache(page)) {
			result = SCAN_PAGE_COUNT;
			goto out_unmap;
		}
		if (pte_young(pteval) ||
		    page_is_young(page) || PageReferenced(page) ||
		    mmu_notifier_test_young(vma->vm_mm, address))
			referenced++;
	}
	if (writable) {
		if (referenced) {
			result = SCAN_SUCCEED;
			ret = 1;
		} else {
			result = SCAN_LACK_REFERENCED_PAGE;
		}
	} else {
		result = SCAN_PAGE_RO;
	}
out_unmap:
	pte_unmap_unlock(pte, ptl);
	if (ret) {
		node = khugepaged_find_target_node();
		/* collapse_huge_page will return with the mmap_sem released */
		collapse_huge_page(mm, address, hpage, node, referenced);
	}
out:
	trace_mm_khugepaged_scan_pmd(mm, page, writable, referenced,
				     none_or_zero, result, unmapped);
	return ret;
}

static void collect_mm_slot(struct mm_slot *mm_slot)
{
	struct mm_struct *mm = mm_slot->mm;

	lockdep_assert_held(&khugepaged_mm_lock);

	if (khugepaged_test_exit(mm)) {
		/* free mm_slot */
		hash_del(&mm_slot->hash);
		list_del(&mm_slot->mm_node);

		/*
		 * Not strictly needed because the mm exited already.
		 *
		 * clear_bit(MMF_VM_HUGEPAGE, &mm->flags);
		 */

		/* khugepaged_mm_lock actually not necessary for the below */
		free_mm_slot(mm_slot);
		mmdrop(mm);
	}
}

#if defined(CONFIG_SHMEM) && defined(CONFIG_TRANSPARENT_HUGE_PAGECACHE)
/*
 * Notify khugepaged that given addr of the mm is pte-mapped THP. Then
 * khugepaged should try to collapse the page table.
 */
static int khugepaged_add_pte_mapped_thp(struct mm_struct *mm,
					 unsigned long addr)
{
	struct mm_slot *mm_slot;

	VM_BUG_ON(addr & ~HPAGE_PMD_MASK);

	spin_lock(&khugepaged_mm_lock);
	mm_slot = get_mm_slot(mm);
	if (likely(mm_slot && mm_slot->nr_pte_mapped_thp < MAX_PTE_MAPPED_THP))
		mm_slot->pte_mapped_thp[mm_slot->nr_pte_mapped_thp++] = addr;
	spin_unlock(&khugepaged_mm_lock);
	return 0;
}

/**
 * Try to collapse a pte-mapped THP for mm at address haddr.
 *
 * This function checks whether all the PTEs in the PMD are pointing to the
 * right THP. If so, retract the page table so the THP can refault in with
 * as pmd-mapped.
 */
void collapse_pte_mapped_thp(struct mm_struct *mm, unsigned long addr)
{
	unsigned long haddr = addr & HPAGE_PMD_MASK;
	struct vm_area_struct *vma = find_vma(mm, haddr);
	struct page *hpage = NULL;
	pte_t *start_pte, *pte;
	pmd_t *pmd, _pmd;
	spinlock_t *ptl;
	int count = 0;
	int i;

	if (!vma || !vma->vm_file ||
	    vma->vm_start > haddr || vma->vm_end < haddr + HPAGE_PMD_SIZE)
		return;

	/*
	 * This vm_flags may not have VM_HUGEPAGE if the page was not
	 * collapsed by this mm. But we can still collapse if the page is
	 * the valid THP. Add extra VM_HUGEPAGE so hugepage_vma_check()
	 * will not fail the vma for missing VM_HUGEPAGE
	 */
	if (!hugepage_vma_check(vma, vma->vm_flags | VM_HUGEPAGE))
		return;

	pmd = mm_find_pmd(mm, haddr);
	if (!pmd)
		return;

	start_pte = pte_offset_map_lock(mm, pmd, haddr, &ptl);

	/* step 1: check all mapped PTEs are to the right huge page */
	for (i = 0, addr = haddr, pte = start_pte;
	     i < HPAGE_PMD_NR; i++, addr += PAGE_SIZE, pte++) {
		struct page *page;

		/* empty pte, skip */
		if (pte_none(*pte))
			continue;

		/* page swapped out, abort */
		if (!pte_present(*pte))
			goto abort;

		page = vm_normal_page(vma, addr, *pte);

		if (!page || !PageCompound(page))
			goto abort;

		if (!hpage) {
			hpage = compound_head(page);
			/*
			 * The mapping of the THP should not change.
			 *
			 * Note that uprobe, debugger, or MAP_PRIVATE may
			 * change the page table, but the new page will
			 * not pass PageCompound() check.
			 */
			if (WARN_ON(hpage->mapping != vma->vm_file->f_mapping))
				goto abort;
		}

		/*
		 * Confirm the page maps to the correct subpage.
		 *
		 * Note that uprobe, debugger, or MAP_PRIVATE may change
		 * the page table, but the new page will not pass
		 * PageCompound() check.
		 */
		if (WARN_ON(hpage + i != page))
			goto abort;
		count++;
	}

	/* step 2: adjust rmap */
	for (i = 0, addr = haddr, pte = start_pte;
	     i < HPAGE_PMD_NR; i++, addr += PAGE_SIZE, pte++) {
		struct page *page;

		if (pte_none(*pte))
			continue;
		page = vm_normal_page(vma, addr, *pte);
		page_remove_rmap(page, false);
	}

	pte_unmap_unlock(start_pte, ptl);

	/* step 3: set proper refcount and mm_counters. */
	if (hpage) {
		page_ref_sub(hpage, count);
		add_mm_counter(vma->vm_mm, mm_counter_file(hpage), -count);
	}

	/* step 4: collapse pmd */
	ptl = pmd_lock(vma->vm_mm, pmd);
	_pmd = pmdp_collapse_flush(vma, addr, pmd);
	spin_unlock(ptl);
	mm_dec_nr_ptes(mm);
	pte_free(mm, pmd_pgtable(_pmd));
	return;

abort:
	pte_unmap_unlock(start_pte, ptl);
}

static int khugepaged_collapse_pte_mapped_thps(struct mm_slot *mm_slot)
{
	struct mm_struct *mm = mm_slot->mm;
	int i;

	if (likely(mm_slot->nr_pte_mapped_thp == 0))
		return 0;

	if (!down_write_trylock(&mm->mmap_sem))
		return -EBUSY;

	if (unlikely(khugepaged_test_exit(mm)))
		goto out;

	for (i = 0; i < mm_slot->nr_pte_mapped_thp; i++)
		collapse_pte_mapped_thp(mm, mm_slot->pte_mapped_thp[i]);

out:
	mm_slot->nr_pte_mapped_thp = 0;
	up_write(&mm->mmap_sem);
	return 0;
}

static void retract_page_tables(struct address_space *mapping, pgoff_t pgoff)
{
	struct vm_area_struct *vma;
	unsigned long addr;
	pmd_t *pmd, _pmd;

	i_mmap_lock_write(mapping);
	vma_interval_tree_foreach(vma, &mapping->i_mmap, pgoff, pgoff) {
		/*
		 * Check vma->anon_vma to exclude MAP_PRIVATE mappings that
		 * got written to. These VMAs are likely not worth investing
		 * down_write(mmap_sem) as PMD-mapping is likely to be split
		 * later.
		 *
		 * Not that vma->anon_vma check is racy: it can be set up after
		 * the check but before we took mmap_sem by the fault path.
		 * But page lock would prevent establishing any new ptes of the
		 * page, so we are safe.
		 *
		 * An alternative would be drop the check, but check that page
		 * table is clear before calling pmdp_collapse_flush() under
		 * ptl. It has higher chance to recover THP for the VMA, but
		 * has higher cost too.
		 */
		if (vma->anon_vma)
			continue;
		addr = vma->vm_start + ((pgoff - vma->vm_pgoff) << PAGE_SHIFT);
		if (addr & ~HPAGE_PMD_MASK)
			continue;
		if (vma->vm_end < addr + HPAGE_PMD_SIZE)
			continue;
		pmd = mm_find_pmd(vma->vm_mm, addr);
		if (!pmd)
			continue;
		/*
		 * We need exclusive mmap_sem to retract page table.
		 *
		 * We use trylock due to lock inversion: we need to acquire
		 * mmap_sem while holding page lock. Fault path does it in
		 * reverse order. Trylock is a way to avoid deadlock.
		 */
		if (down_write_trylock(&vma->vm_mm->mmap_sem)) {
			spinlock_t *ptl = pmd_lock(vma->vm_mm, pmd);
			/* assume page table is clear */
			_pmd = pmdp_collapse_flush(vma, addr, pmd);
			spin_unlock(ptl);
			up_write(&vma->vm_mm->mmap_sem);
			mm_dec_nr_ptes(vma->vm_mm);
			pte_free(vma->vm_mm, pmd_pgtable(_pmd));
		} else {
			/* Try again later */
			khugepaged_add_pte_mapped_thp(vma->vm_mm, addr);
		}
	}
	i_mmap_unlock_write(mapping);
}

/**
 * collapse_file - collapse filemap/tmpfs/shmem pages into huge one.
 *
 * Basic scheme is simple, details are more complex:
 *  - allocate and lock a new huge page;
 *  - scan page cache replacing old pages with the new one
 *    + swap/gup in pages if necessary;
 *    + fill in gaps;
 *    + keep old pages around in case rollback is required;
 *  - if replacing succeeds:
 *    + copy data over;
 *    + free old pages;
 *    + unlock huge page;
 *  - if replacing failed;
 *    + put all pages back and unfreeze them;
 *    + restore gaps in the page cache;
 *    + unlock and free huge page;
 */
static void collapse_file(struct mm_struct *mm,
		struct file *file, pgoff_t start,
		struct page **hpage, int node)
{
	struct address_space *mapping = file->f_mapping;
	gfp_t gfp;
	struct page *new_page;
	struct mem_cgroup *memcg;
	pgoff_t index, end = start + HPAGE_PMD_NR;
	LIST_HEAD(pagelist);
	XA_STATE_ORDER(xas, &mapping->i_pages, start, HPAGE_PMD_ORDER);
	int nr_none = 0, result = SCAN_SUCCEED;
	bool is_shmem = shmem_file(file);

	VM_BUG_ON(!IS_ENABLED(CONFIG_READ_ONLY_THP_FOR_FS) && !is_shmem);
	VM_BUG_ON(start & (HPAGE_PMD_NR - 1));

	/* Only allocate from the target node */
	gfp = alloc_hugepage_khugepaged_gfpmask() | __GFP_THISNODE;

	new_page = khugepaged_alloc_page(hpage, gfp, node);
	if (!new_page) {
		result = SCAN_ALLOC_HUGE_PAGE_FAIL;
		goto out;
	}

	if (unlikely(mem_cgroup_try_charge(new_page, mm, gfp, &memcg, true))) {
		result = SCAN_CGROUP_CHARGE_FAIL;
		goto out;
	}

	/* This will be less messy when we use multi-index entries */
	do {
		xas_lock_irq(&xas);
		xas_create_range(&xas);
		if (!xas_error(&xas))
			break;
		xas_unlock_irq(&xas);
		if (!xas_nomem(&xas, GFP_KERNEL)) {
			mem_cgroup_cancel_charge(new_page, memcg, true);
			result = SCAN_FAIL;
			goto out;
		}
	} while (1);

	__SetPageLocked(new_page);
	if (is_shmem)
		__SetPageSwapBacked(new_page);
	new_page->index = start;
	new_page->mapping = mapping;

	/*
	 * At this point the new_page is locked and not up-to-date.
	 * It's safe to insert it into the page cache, because nobody would
	 * be able to map it or use it in another way until we unlock it.
	 */

	xas_set(&xas, start);
	for (index = start; index < end; index++) {
		struct page *page = xas_next(&xas);

		VM_BUG_ON(index != xas.xa_index);
		if (is_shmem) {
			if (!page) {
				/*
				 * Stop if extent has been truncated or
				 * hole-punched, and is now completely
				 * empty.
				 */
				if (index == start) {
					if (!xas_next_entry(&xas, end - 1)) {
						result = SCAN_TRUNCATED;
						goto xa_locked;
					}
					xas_set(&xas, index);
				}
				if (!shmem_charge(mapping->host, 1)) {
					result = SCAN_FAIL;
					goto xa_locked;
				}
				xas_store(&xas, new_page);
				nr_none++;
				continue;
			}

			if (xa_is_value(page) || !PageUptodate(page)) {
				xas_unlock_irq(&xas);
				/* swap in or instantiate fallocated page */
				if (shmem_getpage(mapping->host, index, &page,
						  SGP_NOHUGE)) {
					result = SCAN_FAIL;
					goto xa_unlocked;
				}
			} else if (trylock_page(page)) {
				get_page(page);
				xas_unlock_irq(&xas);
			} else {
				result = SCAN_PAGE_LOCK;
				goto xa_locked;
			}
		} else {	/* !is_shmem */
			if (!page || xa_is_value(page)) {
				xas_unlock_irq(&xas);
				page_cache_sync_readahead(mapping, &file->f_ra,
							  file, index,
							  PAGE_SIZE);
				/* drain pagevecs to help isolate_lru_page() */
				lru_add_drain();
				page = find_lock_page(mapping, index);
				if (unlikely(page == NULL)) {
					result = SCAN_FAIL;
					goto xa_unlocked;
				}
<<<<<<< HEAD
=======
			} else if (PageDirty(page)) {
				/*
				 * khugepaged only works on read-only fd,
				 * so this page is dirty because it hasn't
				 * been flushed since first write. There
				 * won't be new dirty pages.
				 *
				 * Trigger async flush here and hope the
				 * writeback is done when khugepaged
				 * revisits this page.
				 *
				 * This is a one-off situation. We are not
				 * forcing writeback in loop.
				 */
				xas_unlock_irq(&xas);
				filemap_flush(mapping);
				result = SCAN_FAIL;
				goto xa_unlocked;
>>>>>>> eea01050
			} else if (trylock_page(page)) {
				get_page(page);
				xas_unlock_irq(&xas);
			} else {
				result = SCAN_PAGE_LOCK;
				goto xa_locked;
			}
		}

		/*
		 * The page must be locked, so we can drop the i_pages lock
		 * without racing with truncate.
		 */
		VM_BUG_ON_PAGE(!PageLocked(page), page);

		/* make sure the page is up to date */
		if (unlikely(!PageUptodate(page))) {
			result = SCAN_FAIL;
			goto out_unlock;
		}

		/*
		 * If file was truncated then extended, or hole-punched, before
		 * we locked the first page, then a THP might be there already.
		 */
		if (PageTransCompound(page)) {
			result = SCAN_PAGE_COMPOUND;
			goto out_unlock;
		}

		if (page_mapping(page) != mapping) {
			result = SCAN_TRUNCATED;
			goto out_unlock;
		}

		if (!is_shmem && PageDirty(page)) {
			/*
			 * khugepaged only works on read-only fd, so this
			 * page is dirty because it hasn't been flushed
			 * since first write.
			 */
			result = SCAN_FAIL;
			goto out_unlock;
		}

		if (isolate_lru_page(page)) {
			result = SCAN_DEL_PAGE_LRU;
			goto out_unlock;
		}

		if (page_has_private(page) &&
		    !try_to_release_page(page, GFP_KERNEL)) {
			result = SCAN_PAGE_HAS_PRIVATE;
			goto out_unlock;
		}

		if (page_mapped(page))
			unmap_mapping_pages(mapping, index, 1, false);

		xas_lock_irq(&xas);
		xas_set(&xas, index);

		VM_BUG_ON_PAGE(page != xas_load(&xas), page);
		VM_BUG_ON_PAGE(page_mapped(page), page);

		/*
		 * The page is expected to have page_count() == 3:
		 *  - we hold a pin on it;
		 *  - one reference from page cache;
		 *  - one from isolate_lru_page;
		 */
		if (!page_ref_freeze(page, 3)) {
			result = SCAN_PAGE_COUNT;
			xas_unlock_irq(&xas);
			putback_lru_page(page);
			goto out_unlock;
		}

		/*
		 * Add the page to the list to be able to undo the collapse if
		 * something go wrong.
		 */
		list_add_tail(&page->lru, &pagelist);

		/* Finally, replace with the new page. */
		xas_store(&xas, new_page);
		continue;
out_unlock:
		unlock_page(page);
		put_page(page);
		goto xa_unlocked;
	}

	if (is_shmem)
		__inc_node_page_state(new_page, NR_SHMEM_THPS);
	else {
		__inc_node_page_state(new_page, NR_FILE_THPS);
		filemap_nr_thps_inc(mapping);
	}

	if (nr_none) {
		struct zone *zone = page_zone(new_page);

		__mod_node_page_state(zone->zone_pgdat, NR_FILE_PAGES, nr_none);
		if (is_shmem)
			__mod_node_page_state(zone->zone_pgdat,
					      NR_SHMEM, nr_none);
	}

xa_locked:
	xas_unlock_irq(&xas);
xa_unlocked:

	if (result == SCAN_SUCCEED) {
		struct page *page, *tmp;

		/*
		 * Replacing old pages with new one has succeeded, now we
		 * need to copy the content and free the old pages.
		 */
		index = start;
		list_for_each_entry_safe(page, tmp, &pagelist, lru) {
			while (index < page->index) {
				clear_highpage(new_page + (index % HPAGE_PMD_NR));
				index++;
			}
			copy_highpage(new_page + (page->index % HPAGE_PMD_NR),
					page);
			list_del(&page->lru);
			page->mapping = NULL;
			page_ref_unfreeze(page, 1);
			ClearPageActive(page);
			ClearPageUnevictable(page);
			unlock_page(page);
			put_page(page);
			index++;
		}
		while (index < end) {
			clear_highpage(new_page + (index % HPAGE_PMD_NR));
			index++;
		}

		SetPageUptodate(new_page);
		page_ref_add(new_page, HPAGE_PMD_NR - 1);
		mem_cgroup_commit_charge(new_page, memcg, false, true);

		if (is_shmem) {
			set_page_dirty(new_page);
			lru_cache_add_anon(new_page);
		} else {
			lru_cache_add_file(new_page);
		}
		count_memcg_events(memcg, THP_COLLAPSE_ALLOC, 1);

		/*
		 * Remove pte page tables, so we can re-fault the page as huge.
		 */
		retract_page_tables(mapping, start);
		*hpage = NULL;

		khugepaged_pages_collapsed++;
	} else {
		struct page *page;

		/* Something went wrong: roll back page cache changes */
		xas_lock_irq(&xas);
		mapping->nrpages -= nr_none;

		if (is_shmem)
			shmem_uncharge(mapping->host, nr_none);

		xas_set(&xas, start);
		xas_for_each(&xas, page, end - 1) {
			page = list_first_entry_or_null(&pagelist,
					struct page, lru);
			if (!page || xas.xa_index < page->index) {
				if (!nr_none)
					break;
				nr_none--;
				/* Put holes back where they were */
				xas_store(&xas, NULL);
				continue;
			}

			VM_BUG_ON_PAGE(page->index != xas.xa_index, page);

			/* Unfreeze the page. */
			list_del(&page->lru);
			page_ref_unfreeze(page, 2);
			xas_store(&xas, page);
			xas_pause(&xas);
			xas_unlock_irq(&xas);
			unlock_page(page);
			putback_lru_page(page);
			xas_lock_irq(&xas);
		}
		VM_BUG_ON(nr_none);
		xas_unlock_irq(&xas);

		mem_cgroup_cancel_charge(new_page, memcg, true);
		new_page->mapping = NULL;
	}

	unlock_page(new_page);
out:
	VM_BUG_ON(!list_empty(&pagelist));
	/* TODO: tracepoints */
}

static void khugepaged_scan_file(struct mm_struct *mm,
		struct file *file, pgoff_t start, struct page **hpage)
{
	struct page *page = NULL;
	struct address_space *mapping = file->f_mapping;
	XA_STATE(xas, &mapping->i_pages, start);
	int present, swap;
	int node = NUMA_NO_NODE;
	int result = SCAN_SUCCEED;

	present = 0;
	swap = 0;
	memset(khugepaged_node_load, 0, sizeof(khugepaged_node_load));
	rcu_read_lock();
	xas_for_each(&xas, page, start + HPAGE_PMD_NR - 1) {
		if (xas_retry(&xas, page))
			continue;

		if (xa_is_value(page)) {
			if (++swap > khugepaged_max_ptes_swap) {
				result = SCAN_EXCEED_SWAP_PTE;
				break;
			}
			continue;
		}

		if (PageTransCompound(page)) {
			result = SCAN_PAGE_COMPOUND;
			break;
		}

		node = page_to_nid(page);
		if (khugepaged_scan_abort(node)) {
			result = SCAN_SCAN_ABORT;
			break;
		}
		khugepaged_node_load[node]++;

		if (!PageLRU(page)) {
			result = SCAN_PAGE_LRU;
			break;
		}

		if (page_count(page) !=
		    1 + page_mapcount(page) + page_has_private(page)) {
			result = SCAN_PAGE_COUNT;
			break;
		}

		/*
		 * We probably should check if the page is referenced here, but
		 * nobody would transfer pte_young() to PageReferenced() for us.
		 * And rmap walk here is just too costly...
		 */

		present++;

		if (need_resched()) {
			xas_pause(&xas);
			cond_resched_rcu();
		}
	}
	rcu_read_unlock();

	if (result == SCAN_SUCCEED) {
		if (present < HPAGE_PMD_NR - khugepaged_max_ptes_none) {
			result = SCAN_EXCEED_NONE_PTE;
		} else {
			node = khugepaged_find_target_node();
			collapse_file(mm, file, start, hpage, node);
		}
	}

	/* TODO: tracepoints */
}
#else
static void khugepaged_scan_file(struct mm_struct *mm,
		struct file *file, pgoff_t start, struct page **hpage)
{
	BUILD_BUG();
}

static int khugepaged_collapse_pte_mapped_thps(struct mm_slot *mm_slot)
{
	return 0;
}
#endif

static unsigned int khugepaged_scan_mm_slot(unsigned int pages,
					    struct page **hpage)
	__releases(&khugepaged_mm_lock)
	__acquires(&khugepaged_mm_lock)
{
	struct mm_slot *mm_slot;
	struct mm_struct *mm;
	struct vm_area_struct *vma;
	int progress = 0;

	VM_BUG_ON(!pages);
	lockdep_assert_held(&khugepaged_mm_lock);

	if (khugepaged_scan.mm_slot)
		mm_slot = khugepaged_scan.mm_slot;
	else {
		mm_slot = list_entry(khugepaged_scan.mm_head.next,
				     struct mm_slot, mm_node);
		khugepaged_scan.address = 0;
		khugepaged_scan.mm_slot = mm_slot;
	}
	spin_unlock(&khugepaged_mm_lock);
	khugepaged_collapse_pte_mapped_thps(mm_slot);

	mm = mm_slot->mm;
	/*
	 * Don't wait for semaphore (to avoid long wait times).  Just move to
	 * the next mm on the list.
	 */
	vma = NULL;
	if (unlikely(!down_read_trylock(&mm->mmap_sem)))
		goto breakouterloop_mmap_sem;
	if (likely(!khugepaged_test_exit(mm)))
		vma = find_vma(mm, khugepaged_scan.address);

	progress++;
	for (; vma; vma = vma->vm_next) {
		unsigned long hstart, hend;

		cond_resched();
		if (unlikely(khugepaged_test_exit(mm))) {
			progress++;
			break;
		}
		if (!hugepage_vma_check(vma, vma->vm_flags)) {
skip:
			progress++;
			continue;
		}
		hstart = (vma->vm_start + ~HPAGE_PMD_MASK) & HPAGE_PMD_MASK;
		hend = vma->vm_end & HPAGE_PMD_MASK;
		if (hstart >= hend)
			goto skip;
		if (khugepaged_scan.address > hend)
			goto skip;
		if (khugepaged_scan.address < hstart)
			khugepaged_scan.address = hstart;
		VM_BUG_ON(khugepaged_scan.address & ~HPAGE_PMD_MASK);

		while (khugepaged_scan.address < hend) {
			int ret;
			cond_resched();
			if (unlikely(khugepaged_test_exit(mm)))
				goto breakouterloop;

			VM_BUG_ON(khugepaged_scan.address < hstart ||
				  khugepaged_scan.address + HPAGE_PMD_SIZE >
				  hend);
			if (IS_ENABLED(CONFIG_SHMEM) && vma->vm_file) {
				struct file *file;
				pgoff_t pgoff = linear_page_index(vma,
						khugepaged_scan.address);

				if (shmem_file(vma->vm_file)
				    && !shmem_huge_enabled(vma))
					goto skip;
				file = get_file(vma->vm_file);
				up_read(&mm->mmap_sem);
				ret = 1;
				khugepaged_scan_file(mm, file, pgoff, hpage);
				fput(file);
			} else {
				ret = khugepaged_scan_pmd(mm, vma,
						khugepaged_scan.address,
						hpage);
			}
			/* move to next address */
			khugepaged_scan.address += HPAGE_PMD_SIZE;
			progress += HPAGE_PMD_NR;
			if (ret)
				/* we released mmap_sem so break loop */
				goto breakouterloop_mmap_sem;
			if (progress >= pages)
				goto breakouterloop;
		}
	}
breakouterloop:
	up_read(&mm->mmap_sem); /* exit_mmap will destroy ptes after this */
breakouterloop_mmap_sem:

	spin_lock(&khugepaged_mm_lock);
	VM_BUG_ON(khugepaged_scan.mm_slot != mm_slot);
	/*
	 * Release the current mm_slot if this mm is about to die, or
	 * if we scanned all vmas of this mm.
	 */
	if (khugepaged_test_exit(mm) || !vma) {
		/*
		 * Make sure that if mm_users is reaching zero while
		 * khugepaged runs here, khugepaged_exit will find
		 * mm_slot not pointing to the exiting mm.
		 */
		if (mm_slot->mm_node.next != &khugepaged_scan.mm_head) {
			khugepaged_scan.mm_slot = list_entry(
				mm_slot->mm_node.next,
				struct mm_slot, mm_node);
			khugepaged_scan.address = 0;
		} else {
			khugepaged_scan.mm_slot = NULL;
			khugepaged_full_scans++;
		}

		collect_mm_slot(mm_slot);
	}

	return progress;
}

static int khugepaged_has_work(void)
{
	return !list_empty(&khugepaged_scan.mm_head) &&
		khugepaged_enabled();
}

static int khugepaged_wait_event(void)
{
	return !list_empty(&khugepaged_scan.mm_head) ||
		kthread_should_stop();
}

static void khugepaged_do_scan(void)
{
	struct page *hpage = NULL;
	unsigned int progress = 0, pass_through_head = 0;
	unsigned int pages = khugepaged_pages_to_scan;
	bool wait = true;

	barrier(); /* write khugepaged_pages_to_scan to local stack */

	while (progress < pages) {
		if (!khugepaged_prealloc_page(&hpage, &wait))
			break;

		cond_resched();

		if (unlikely(kthread_should_stop() || try_to_freeze()))
			break;

		spin_lock(&khugepaged_mm_lock);
		if (!khugepaged_scan.mm_slot)
			pass_through_head++;
		if (khugepaged_has_work() &&
		    pass_through_head < 2)
			progress += khugepaged_scan_mm_slot(pages - progress,
							    &hpage);
		else
			progress = pages;
		spin_unlock(&khugepaged_mm_lock);
	}

	if (!IS_ERR_OR_NULL(hpage))
		put_page(hpage);
}

static bool khugepaged_should_wakeup(void)
{
	return kthread_should_stop() ||
	       time_after_eq(jiffies, khugepaged_sleep_expire);
}

static void khugepaged_wait_work(void)
{
	if (khugepaged_has_work()) {
		const unsigned long scan_sleep_jiffies =
			msecs_to_jiffies(khugepaged_scan_sleep_millisecs);

		if (!scan_sleep_jiffies)
			return;

		khugepaged_sleep_expire = jiffies + scan_sleep_jiffies;
		wait_event_freezable_timeout(khugepaged_wait,
					     khugepaged_should_wakeup(),
					     scan_sleep_jiffies);
		return;
	}

	if (khugepaged_enabled())
		wait_event_freezable(khugepaged_wait, khugepaged_wait_event());
}

static int khugepaged(void *none)
{
	struct mm_slot *mm_slot;

	set_freezable();
	set_user_nice(current, MAX_NICE);

	while (!kthread_should_stop()) {
		khugepaged_do_scan();
		khugepaged_wait_work();
	}

	spin_lock(&khugepaged_mm_lock);
	mm_slot = khugepaged_scan.mm_slot;
	khugepaged_scan.mm_slot = NULL;
	if (mm_slot)
		collect_mm_slot(mm_slot);
	spin_unlock(&khugepaged_mm_lock);
	return 0;
}

static void set_recommended_min_free_kbytes(void)
{
	struct zone *zone;
	int nr_zones = 0;
	unsigned long recommended_min;

	for_each_populated_zone(zone) {
		/*
		 * We don't need to worry about fragmentation of
		 * ZONE_MOVABLE since it only has movable pages.
		 */
		if (zone_idx(zone) > gfp_zone(GFP_USER))
			continue;

		nr_zones++;
	}

	/* Ensure 2 pageblocks are free to assist fragmentation avoidance */
	recommended_min = pageblock_nr_pages * nr_zones * 2;

	/*
	 * Make sure that on average at least two pageblocks are almost free
	 * of another type, one for a migratetype to fall back to and a
	 * second to avoid subsequent fallbacks of other types There are 3
	 * MIGRATE_TYPES we care about.
	 */
	recommended_min += pageblock_nr_pages * nr_zones *
			   MIGRATE_PCPTYPES * MIGRATE_PCPTYPES;

	/* don't ever allow to reserve more than 5% of the lowmem */
	recommended_min = min(recommended_min,
			      (unsigned long) nr_free_buffer_pages() / 20);
	recommended_min <<= (PAGE_SHIFT-10);

	if (recommended_min > min_free_kbytes) {
		if (user_min_free_kbytes >= 0)
			pr_info("raising min_free_kbytes from %d to %lu to help transparent hugepage allocations\n",
				min_free_kbytes, recommended_min);

		min_free_kbytes = recommended_min;
	}
	setup_per_zone_wmarks();
}

int start_stop_khugepaged(void)
{
	static struct task_struct *khugepaged_thread __read_mostly;
	static DEFINE_MUTEX(khugepaged_mutex);
	int err = 0;

	mutex_lock(&khugepaged_mutex);
	if (khugepaged_enabled()) {
		if (!khugepaged_thread)
			khugepaged_thread = kthread_run(khugepaged, NULL,
							"khugepaged");
		if (IS_ERR(khugepaged_thread)) {
			pr_err("khugepaged: kthread_run(khugepaged) failed\n");
			err = PTR_ERR(khugepaged_thread);
			khugepaged_thread = NULL;
			goto fail;
		}

		if (!list_empty(&khugepaged_scan.mm_head))
			wake_up_interruptible(&khugepaged_wait);

		set_recommended_min_free_kbytes();
	} else if (khugepaged_thread) {
		kthread_stop(khugepaged_thread);
		khugepaged_thread = NULL;
	}
fail:
	mutex_unlock(&khugepaged_mutex);
	return err;
}<|MERGE_RESOLUTION|>--- conflicted
+++ resolved
@@ -1602,8 +1602,6 @@
 					result = SCAN_FAIL;
 					goto xa_unlocked;
 				}
-<<<<<<< HEAD
-=======
 			} else if (PageDirty(page)) {
 				/*
 				 * khugepaged only works on read-only fd,
@@ -1622,7 +1620,6 @@
 				filemap_flush(mapping);
 				result = SCAN_FAIL;
 				goto xa_unlocked;
->>>>>>> eea01050
 			} else if (trylock_page(page)) {
 				get_page(page);
 				xas_unlock_irq(&xas);
