--- conflicted
+++ resolved
@@ -1068,11 +1068,7 @@
 	sb->s_time_gran = 1;
 	sb->s_max_links = NILFS_LINK_MAX;
 
-<<<<<<< HEAD
-	sb->s_bdi = bdev_get_queue(sb->s_bdev)->backing_dev_info;
-=======
 	sb->s_bdi = bdi_get(sb->s_bdev->bd_bdi);
->>>>>>> 2ac97f0f
 
 	err = load_nilfs(nilfs, sb);
 	if (err)
