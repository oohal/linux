--- conflicted
+++ resolved
@@ -55,8 +55,6 @@
 		dump_stack();
 }
 
-<<<<<<< HEAD
-=======
 /*
  * Set the file size and block count.  Estimate the number of 512 bytes blocks
  * used, rounded up to nearest 1K for consistency with other AFS clients.
@@ -67,7 +65,6 @@
 	vnode->vfs_inode.i_blocks = ((size + 1023) >> 10) << 1;
 }
 
->>>>>>> cca47861
 /*
  * Initialise an inode from the vnode status.
  */
@@ -137,13 +134,7 @@
 		return afs_protocol_error(NULL, -EBADMSG, afs_eproto_file_type);
 	}
 
-<<<<<<< HEAD
-	/*
-	 * Estimate 512 bytes  blocks used, rounded up to nearest 1K
-	 * for consistency with other AFS clients.
-	 */
-	inode->i_blocks		= ((i_size_read(inode) + 1023) >> 10) << 1;
-	i_size_write(&vnode->vfs_inode, status->size);
+	afs_set_i_size(vnode, status->size);
 
 	vnode->invalid_before	= status->data_version;
 	inode_set_iversion_raw(&vnode->vfs_inode, status->data_version);
@@ -163,28 +154,6 @@
 		set_bit(AFS_VNODE_CB_PROMISED, &vnode->flags);
 	}
 
-=======
-	afs_set_i_size(vnode, status->size);
-
-	vnode->invalid_before	= status->data_version;
-	inode_set_iversion_raw(&vnode->vfs_inode, status->data_version);
-
-	if (!scb->have_cb) {
-		/* it's a symlink we just created (the fileserver
-		 * didn't give us a callback) */
-		vnode->cb_expires_at = ktime_get_real_seconds();
-	} else {
-		vnode->cb_expires_at = scb->callback.expires_at;
-		old_cbi = rcu_dereference_protected(vnode->cb_interest,
-						    lockdep_is_held(&vnode->cb_lock.lock));
-		if (cbi != old_cbi)
-			rcu_assign_pointer(vnode->cb_interest, afs_get_cb_interest(cbi));
-		else
-			old_cbi = NULL;
-		set_bit(AFS_VNODE_CB_PROMISED, &vnode->flags);
-	}
-
->>>>>>> cca47861
 	write_sequnlock(&vnode->cb_lock);
 	afs_put_cb_interest(afs_v2net(vnode), old_cbi);
 	return 0;
@@ -243,13 +212,6 @@
 
 	if (expected_version &&
 	    *expected_version != status->data_version) {
-<<<<<<< HEAD
-		kdebug("vnode modified %llx on {%llx:%llu} [exp %llx] %s",
-		       (unsigned long long) status->data_version,
-		       vnode->fid.vid, vnode->fid.vnode,
-		       (unsigned long long) *expected_version,
-		       fc->type ? fc->type->name : "???");
-=======
 		if (test_bit(AFS_VNODE_CB_PROMISED, &vnode->flags))
 			pr_warn("kAFS: vnode modified {%llx:%llu} %llx->%llx %s\n",
 				vnode->fid.vid, vnode->fid.vnode,
@@ -257,7 +219,6 @@
 				(unsigned long long)status->data_version,
 				fc->type ? fc->type->name : "???");
 
->>>>>>> cca47861
 		vnode->invalid_before = status->data_version;
 		if (vnode->status.type == AFS_FTYPE_DIR) {
 			if (test_and_clear_bit(AFS_VNODE_DIR_VALID, &vnode->flags))
@@ -276,11 +237,7 @@
 
 	if (data_changed) {
 		inode_set_iversion_raw(&vnode->vfs_inode, status->data_version);
-<<<<<<< HEAD
-		i_size_write(&vnode->vfs_inode, status->size);
-=======
 		afs_set_i_size(vnode, status->size);
->>>>>>> cca47861
 	}
 }
 
