--- conflicted
+++ resolved
@@ -823,17 +823,10 @@
 		 */
 		up_write(&F2FS_I(inode)->i_mmap_sem);
 		up_write(&F2FS_I(inode)->i_gc_rwsem[WRITE]);
-<<<<<<< HEAD
 
 		if (err)
 			return err;
 
-=======
-
-		if (err)
-			return err;
-
->>>>>>> 0fd79184
 		if (!to_smaller) {
 			/* should convert inline inode here */
 			if (!f2fs_may_inline_data(inode)) {
@@ -1266,11 +1259,7 @@
 	new_size = i_size_read(inode) - len;
 	truncate_pagecache(inode, new_size);
 
-<<<<<<< HEAD
-	ret = f2fs_truncate_blocks(inode, new_size, true);
-=======
 	ret = f2fs_truncate_blocks(inode, new_size, true, false);
->>>>>>> 0fd79184
 	up_write(&F2FS_I(inode)->i_mmap_sem);
 	if (!ret)
 		f2fs_i_size_write(inode, new_size);
@@ -1455,11 +1444,7 @@
 	f2fs_balance_fs(sbi, true);
 
 	down_write(&F2FS_I(inode)->i_mmap_sem);
-<<<<<<< HEAD
-	ret = f2fs_truncate_blocks(inode, i_size_read(inode), true);
-=======
 	ret = f2fs_truncate_blocks(inode, i_size_read(inode), true, false);
->>>>>>> 0fd79184
 	up_write(&F2FS_I(inode)->i_mmap_sem);
 	if (ret)
 		return ret;
