--- conflicted
+++ resolved
@@ -276,11 +276,7 @@
 void fuse_request_end(struct fuse_conn *fc, struct fuse_req *req)
 {
 	struct fuse_iqueue *fiq = &fc->iq;
-<<<<<<< HEAD
-	bool async = req->args->end;
-=======
 	bool async;
->>>>>>> 1cb0d2ae
 
 	if (test_and_set_bit(FR_FINISHED, &req->flags))
 		goto put_request;
