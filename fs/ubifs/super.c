// SPDX-License-Identifier: GPL-2.0-only
/*
 * This file is part of UBIFS.
 *
 * Copyright (C) 2006-2008 Nokia Corporation.
 *
 * Authors: Artem Bityutskiy (Битюцкий Артём)
 *          Adrian Hunter
 */

/*
 * This file implements UBIFS initialization and VFS superblock operations. Some
 * initialization stuff which is rather large and complex is placed at
 * corresponding subsystems, but most of it is here.
 */

#include <linux/init.h>
#include <linux/slab.h>
#include <linux/module.h>
#include <linux/ctype.h>
#include <linux/kthread.h>
#include <linux/fs_context.h>
#include <linux/fs_parser.h>
#include <linux/seq_file.h>
#include <linux/math64.h>
#include <linux/writeback.h>
#include "ubifs.h"

/*
 * Maximum amount of memory we may 'kmalloc()' without worrying that we are
 * allocating too much.
 */
#define UBIFS_KMALLOC_OK (128*1024)

/* Slab cache for UBIFS inodes */
static struct kmem_cache *ubifs_inode_slab;

/* UBIFS TNC shrinker description */
static struct shrinker ubifs_shrinker_info = {
	.scan_objects = ubifs_shrink_scan,
	.count_objects = ubifs_shrink_count,
	.seeks = DEFAULT_SEEKS,
};

/**
 * validate_inode - validate inode.
 * @c: UBIFS file-system description object
 * @inode: the inode to validate
 *
 * This is a helper function for 'ubifs_iget()' which validates various fields
 * of a newly built inode to make sure they contain sane values and prevent
 * possible vulnerabilities. Returns zero if the inode is all right and
 * a non-zero error code if not.
 */
static int validate_inode(struct ubifs_info *c, const struct inode *inode)
{
	int err;
	const struct ubifs_inode *ui = ubifs_inode(inode);

	if (inode->i_size > c->max_inode_sz) {
		ubifs_err(c, "inode is too large (%lld)",
			  (long long)inode->i_size);
		return 1;
	}

	if (ui->compr_type >= UBIFS_COMPR_TYPES_CNT) {
		ubifs_err(c, "unknown compression type %d", ui->compr_type);
		return 2;
	}

	if (ui->xattr_names + ui->xattr_cnt > XATTR_LIST_MAX)
		return 3;

	if (ui->data_len < 0 || ui->data_len > UBIFS_MAX_INO_DATA)
		return 4;

	if (ui->xattr && !S_ISREG(inode->i_mode))
		return 5;

	if (!ubifs_compr_present(c, ui->compr_type)) {
		ubifs_warn(c, "inode %lu uses '%s' compression, but it was not compiled in",
			   inode->i_ino, ubifs_compr_name(c, ui->compr_type));
	}

	err = dbg_check_dir(c, inode);
	return err;
}

struct inode *ubifs_iget(struct super_block *sb, unsigned long inum)
{
	int err;
	union ubifs_key key;
	struct ubifs_ino_node *ino;
	struct ubifs_info *c = sb->s_fs_info;
	struct inode *inode;
	struct ubifs_inode *ui;

	dbg_gen("inode %lu", inum);

	inode = iget_locked(sb, inum);
	if (!inode)
		return ERR_PTR(-ENOMEM);
	if (!(inode->i_state & I_NEW))
		return inode;
	ui = ubifs_inode(inode);

	ino = kmalloc(UBIFS_MAX_INO_NODE_SZ, GFP_NOFS);
	if (!ino) {
		err = -ENOMEM;
		goto out;
	}

	ino_key_init(c, &key, inode->i_ino);

	err = ubifs_tnc_lookup(c, &key, ino);
	if (err)
		goto out_ino;

	inode->i_flags |= S_NOCMTIME;

	if (!IS_ENABLED(CONFIG_UBIFS_ATIME_SUPPORT))
		inode->i_flags |= S_NOATIME;

	set_nlink(inode, le32_to_cpu(ino->nlink));
	i_uid_write(inode, le32_to_cpu(ino->uid));
	i_gid_write(inode, le32_to_cpu(ino->gid));
	inode->i_atime.tv_sec  = (int64_t)le64_to_cpu(ino->atime_sec);
	inode->i_atime.tv_nsec = le32_to_cpu(ino->atime_nsec);
	inode->i_mtime.tv_sec  = (int64_t)le64_to_cpu(ino->mtime_sec);
	inode->i_mtime.tv_nsec = le32_to_cpu(ino->mtime_nsec);
	inode->i_ctime.tv_sec  = (int64_t)le64_to_cpu(ino->ctime_sec);
	inode->i_ctime.tv_nsec = le32_to_cpu(ino->ctime_nsec);
	inode->i_mode = le32_to_cpu(ino->mode);
	inode->i_size = le64_to_cpu(ino->size);

	ui->data_len    = le32_to_cpu(ino->data_len);
	ui->flags       = le32_to_cpu(ino->flags);
	ui->compr_type  = le16_to_cpu(ino->compr_type);
	ui->creat_sqnum = le64_to_cpu(ino->creat_sqnum);
	ui->xattr_cnt   = le32_to_cpu(ino->xattr_cnt);
	ui->xattr_size  = le32_to_cpu(ino->xattr_size);
	ui->xattr_names = le32_to_cpu(ino->xattr_names);
	ui->synced_i_size = ui->ui_size = inode->i_size;

	ui->xattr = (ui->flags & UBIFS_XATTR_FL) ? 1 : 0;

	err = validate_inode(c, inode);
	if (err)
		goto out_invalid;

	switch (inode->i_mode & S_IFMT) {
	case S_IFREG:
		inode->i_mapping->a_ops = &ubifs_file_address_operations;
		inode->i_op = &ubifs_file_inode_operations;
		inode->i_fop = &ubifs_file_operations;
		if (ui->xattr) {
			ui->data = kmalloc(ui->data_len + 1, GFP_NOFS);
			if (!ui->data) {
				err = -ENOMEM;
				goto out_ino;
			}
			memcpy(ui->data, ino->data, ui->data_len);
			((char *)ui->data)[ui->data_len] = '\0';
		} else if (ui->data_len != 0) {
			err = 10;
			goto out_invalid;
		}
		break;
	case S_IFDIR:
		inode->i_op  = &ubifs_dir_inode_operations;
		inode->i_fop = &ubifs_dir_operations;
		if (ui->data_len != 0) {
			err = 11;
			goto out_invalid;
		}
		break;
	case S_IFLNK:
		inode->i_op = &ubifs_symlink_inode_operations;
		if (ui->data_len <= 0 || ui->data_len > UBIFS_MAX_INO_DATA) {
			err = 12;
			goto out_invalid;
		}
		ui->data = kmalloc(ui->data_len + 1, GFP_NOFS);
		if (!ui->data) {
			err = -ENOMEM;
			goto out_ino;
		}
		memcpy(ui->data, ino->data, ui->data_len);
		((char *)ui->data)[ui->data_len] = '\0';
		break;
	case S_IFBLK:
	case S_IFCHR:
	{
		dev_t rdev;
		union ubifs_dev_desc *dev;

		ui->data = kmalloc(sizeof(union ubifs_dev_desc), GFP_NOFS);
		if (!ui->data) {
			err = -ENOMEM;
			goto out_ino;
		}

		dev = (union ubifs_dev_desc *)ino->data;
		if (ui->data_len == sizeof(dev->new))
			rdev = new_decode_dev(le32_to_cpu(dev->new));
		else if (ui->data_len == sizeof(dev->huge))
			rdev = huge_decode_dev(le64_to_cpu(dev->huge));
		else {
			err = 13;
			goto out_invalid;
		}
		memcpy(ui->data, ino->data, ui->data_len);
		inode->i_op = &ubifs_file_inode_operations;
		init_special_inode(inode, inode->i_mode, rdev);
		break;
	}
	case S_IFSOCK:
	case S_IFIFO:
		inode->i_op = &ubifs_file_inode_operations;
		init_special_inode(inode, inode->i_mode, 0);
		if (ui->data_len != 0) {
			err = 14;
			goto out_invalid;
		}
		break;
	default:
		err = 15;
		goto out_invalid;
	}

	kfree(ino);
	ubifs_set_inode_flags(inode);
	unlock_new_inode(inode);
	return inode;

out_invalid:
	ubifs_err(c, "inode %lu validation failed, error %d", inode->i_ino, err);
	ubifs_dump_node(c, ino);
	ubifs_dump_inode(c, inode);
	err = -EINVAL;
out_ino:
	kfree(ino);
out:
	ubifs_err(c, "failed to read inode %lu, error %d", inode->i_ino, err);
	iget_failed(inode);
	return ERR_PTR(err);
}

static struct inode *ubifs_alloc_inode(struct super_block *sb)
{
	struct ubifs_inode *ui;

	ui = kmem_cache_alloc(ubifs_inode_slab, GFP_NOFS);
	if (!ui)
		return NULL;

	memset((void *)ui + sizeof(struct inode), 0,
	       sizeof(struct ubifs_inode) - sizeof(struct inode));
	mutex_init(&ui->ui_mutex);
	spin_lock_init(&ui->ui_lock);
	return &ui->vfs_inode;
};

static void ubifs_free_inode(struct inode *inode)
{
	struct ubifs_inode *ui = ubifs_inode(inode);

	kfree(ui->data);
	fscrypt_free_inode(inode);

	kmem_cache_free(ubifs_inode_slab, ui);
}

/*
 * Note, Linux write-back code calls this without 'i_mutex'.
 */
static int ubifs_write_inode(struct inode *inode, struct writeback_control *wbc)
{
	int err = 0;
	struct ubifs_info *c = inode->i_sb->s_fs_info;
	struct ubifs_inode *ui = ubifs_inode(inode);

	ubifs_assert(c, !ui->xattr);
	if (is_bad_inode(inode))
		return 0;

	mutex_lock(&ui->ui_mutex);
	/*
	 * Due to races between write-back forced by budgeting
	 * (see 'sync_some_inodes()') and background write-back, the inode may
	 * have already been synchronized, do not do this again. This might
	 * also happen if it was synchronized in an VFS operation, e.g.
	 * 'ubifs_link()'.
	 */
	if (!ui->dirty) {
		mutex_unlock(&ui->ui_mutex);
		return 0;
	}

	/*
	 * As an optimization, do not write orphan inodes to the media just
	 * because this is not needed.
	 */
	dbg_gen("inode %lu, mode %#x, nlink %u",
		inode->i_ino, (int)inode->i_mode, inode->i_nlink);
	if (inode->i_nlink) {
		err = ubifs_jnl_write_inode(c, inode);
		if (err)
			ubifs_err(c, "can't write inode %lu, error %d",
				  inode->i_ino, err);
		else
			err = dbg_check_inode_size(c, inode, ui->ui_size);
	}

	ui->dirty = 0;
	mutex_unlock(&ui->ui_mutex);
	ubifs_release_dirty_inode_budget(c, ui);
	return err;
}

static int ubifs_drop_inode(struct inode *inode)
{
	int drop = generic_drop_inode(inode);

	if (!drop)
		drop = fscrypt_drop_inode(inode);

	return drop;
}

static void ubifs_evict_inode(struct inode *inode)
{
	int err;
	struct ubifs_info *c = inode->i_sb->s_fs_info;
	struct ubifs_inode *ui = ubifs_inode(inode);

	if (ui->xattr)
		/*
		 * Extended attribute inode deletions are fully handled in
		 * 'ubifs_removexattr()'. These inodes are special and have
		 * limited usage, so there is nothing to do here.
		 */
		goto out;

	dbg_gen("inode %lu, mode %#x", inode->i_ino, (int)inode->i_mode);
	ubifs_assert(c, !atomic_read(&inode->i_count));

	truncate_inode_pages_final(&inode->i_data);

	if (inode->i_nlink)
		goto done;

	if (is_bad_inode(inode))
		goto out;

	ui->ui_size = inode->i_size = 0;
	err = ubifs_jnl_delete_inode(c, inode);
	if (err)
		/*
		 * Worst case we have a lost orphan inode wasting space, so a
		 * simple error message is OK here.
		 */
		ubifs_err(c, "can't delete inode %lu, error %d",
			  inode->i_ino, err);

out:
	if (ui->dirty)
		ubifs_release_dirty_inode_budget(c, ui);
	else {
		/* We've deleted something - clean the "no space" flags */
		c->bi.nospace = c->bi.nospace_rp = 0;
		smp_wmb();
	}
done:
	clear_inode(inode);
	fscrypt_put_encryption_info(inode);
}

static void ubifs_dirty_inode(struct inode *inode, int flags)
{
	struct ubifs_info *c = inode->i_sb->s_fs_info;
	struct ubifs_inode *ui = ubifs_inode(inode);

	ubifs_assert(c, mutex_is_locked(&ui->ui_mutex));
	if (!ui->dirty) {
		ui->dirty = 1;
		dbg_gen("inode %lu",  inode->i_ino);
	}
}

static int ubifs_statfs(struct dentry *dentry, struct kstatfs *buf)
{
	struct ubifs_info *c = dentry->d_sb->s_fs_info;
	unsigned long long free;
	__le32 *uuid = (__le32 *)c->uuid;

	free = ubifs_get_free_space(c);
	dbg_gen("free space %lld bytes (%lld blocks)",
		free, free >> UBIFS_BLOCK_SHIFT);

	buf->f_type = UBIFS_SUPER_MAGIC;
	buf->f_bsize = UBIFS_BLOCK_SIZE;
	buf->f_blocks = c->block_cnt;
	buf->f_bfree = free >> UBIFS_BLOCK_SHIFT;
	if (free > c->report_rp_size)
		buf->f_bavail = (free - c->report_rp_size) >> UBIFS_BLOCK_SHIFT;
	else
		buf->f_bavail = 0;
	buf->f_files = 0;
	buf->f_ffree = 0;
	buf->f_namelen = UBIFS_MAX_NLEN;
	buf->f_fsid.val[0] = le32_to_cpu(uuid[0]) ^ le32_to_cpu(uuid[2]);
	buf->f_fsid.val[1] = le32_to_cpu(uuid[1]) ^ le32_to_cpu(uuid[3]);
	ubifs_assert(c, buf->f_bfree <= c->block_cnt);
	return 0;
}

static int ubifs_show_options(struct seq_file *s, struct dentry *root)
{
	struct ubifs_info *c = root->d_sb->s_fs_info;

	if (c->mount_opts.unmount_mode == 2)
		seq_puts(s, ",fast_unmount");
	else if (c->mount_opts.unmount_mode == 1)
		seq_puts(s, ",norm_unmount");

	if (c->mount_opts.bulk_read == 2)
		seq_puts(s, ",bulk_read");
	else if (c->mount_opts.bulk_read == 1)
		seq_puts(s, ",no_bulk_read");

	if (c->mount_opts.chk_data_crc == 2)
		seq_puts(s, ",chk_data_crc");
	else if (c->mount_opts.chk_data_crc == 1)
		seq_puts(s, ",no_chk_data_crc");

	if (c->mount_opts.override_compr) {
		seq_printf(s, ",compr=%s",
			   ubifs_compr_name(c, c->mount_opts.compr_type));
	}

	seq_printf(s, ",assert=%s", ubifs_assert_action_name(c));
	seq_printf(s, ",ubi=%d,vol=%d", c->vi.ubi_num, c->vi.vol_id);

	return 0;
}

static int ubifs_sync_fs(struct super_block *sb, int wait)
{
	int i, err;
	struct ubifs_info *c = sb->s_fs_info;

	/*
	 * Zero @wait is just an advisory thing to help the file system shove
	 * lots of data into the queues, and there will be the second
	 * '->sync_fs()' call, with non-zero @wait.
	 */
	if (!wait)
		return 0;

	/*
	 * Synchronize write buffers, because 'ubifs_run_commit()' does not
	 * do this if it waits for an already running commit.
	 */
	for (i = 0; i < c->jhead_cnt; i++) {
		err = ubifs_wbuf_sync(&c->jheads[i].wbuf);
		if (err)
			return err;
	}

	/*
	 * Strictly speaking, it is not necessary to commit the journal here,
	 * synchronizing write-buffers would be enough. But committing makes
	 * UBIFS free space predictions much more accurate, so we want to let
	 * the user be able to get more accurate results of 'statfs()' after
	 * they synchronize the file system.
	 */
	err = ubifs_run_commit(c);
	if (err)
		return err;

	return ubi_sync(c->vi.ubi_num);
}

/**
 * init_constants_early - initialize UBIFS constants.
 * @c: UBIFS file-system description object
 *
 * This function initialize UBIFS constants which do not need the superblock to
 * be read. It also checks that the UBI volume satisfies basic UBIFS
 * requirements. Returns zero in case of success and a negative error code in
 * case of failure.
 */
static int init_constants_early(struct ubifs_info *c)
{
	if (c->vi.corrupted) {
		ubifs_warn(c, "UBI volume is corrupted - read-only mode");
		c->ro_media = 1;
	}

	if (c->di.ro_mode) {
		ubifs_msg(c, "read-only UBI device");
		c->ro_media = 1;
	}

	if (c->vi.vol_type == UBI_STATIC_VOLUME) {
		ubifs_msg(c, "static UBI volume - read-only mode");
		c->ro_media = 1;
	}

	c->leb_cnt = c->vi.size;
	c->leb_size = c->vi.usable_leb_size;
	c->leb_start = c->di.leb_start;
	c->half_leb_size = c->leb_size / 2;
	c->min_io_size = c->di.min_io_size;
	c->min_io_shift = fls(c->min_io_size) - 1;
	c->max_write_size = c->di.max_write_size;
	c->max_write_shift = fls(c->max_write_size) - 1;

	if (c->leb_size < UBIFS_MIN_LEB_SZ) {
		ubifs_errc(c, "too small LEBs (%d bytes), min. is %d bytes",
			   c->leb_size, UBIFS_MIN_LEB_SZ);
		return -EINVAL;
	}

	if (c->leb_cnt < UBIFS_MIN_LEB_CNT) {
		ubifs_errc(c, "too few LEBs (%d), min. is %d",
			   c->leb_cnt, UBIFS_MIN_LEB_CNT);
		return -EINVAL;
	}

	if (!is_power_of_2(c->min_io_size)) {
		ubifs_errc(c, "bad min. I/O size %d", c->min_io_size);
		return -EINVAL;
	}

	/*
	 * Maximum write size has to be greater or equivalent to min. I/O
	 * size, and be multiple of min. I/O size.
	 */
	if (c->max_write_size < c->min_io_size ||
	    c->max_write_size % c->min_io_size ||
	    !is_power_of_2(c->max_write_size)) {
		ubifs_errc(c, "bad write buffer size %d for %d min. I/O unit",
			   c->max_write_size, c->min_io_size);
		return -EINVAL;
	}

	/*
	 * UBIFS aligns all node to 8-byte boundary, so to make function in
	 * io.c simpler, assume minimum I/O unit size to be 8 bytes if it is
	 * less than 8.
	 */
	if (c->min_io_size < 8) {
		c->min_io_size = 8;
		c->min_io_shift = 3;
		if (c->max_write_size < c->min_io_size) {
			c->max_write_size = c->min_io_size;
			c->max_write_shift = c->min_io_shift;
		}
	}

	c->ref_node_alsz = ALIGN(UBIFS_REF_NODE_SZ, c->min_io_size);
	c->mst_node_alsz = ALIGN(UBIFS_MST_NODE_SZ, c->min_io_size);

	/*
	 * Initialize node length ranges which are mostly needed for node
	 * length validation.
	 */
	c->ranges[UBIFS_PAD_NODE].len  = UBIFS_PAD_NODE_SZ;
	c->ranges[UBIFS_SB_NODE].len   = UBIFS_SB_NODE_SZ;
	c->ranges[UBIFS_MST_NODE].len  = UBIFS_MST_NODE_SZ;
	c->ranges[UBIFS_REF_NODE].len  = UBIFS_REF_NODE_SZ;
	c->ranges[UBIFS_TRUN_NODE].len = UBIFS_TRUN_NODE_SZ;
	c->ranges[UBIFS_CS_NODE].len   = UBIFS_CS_NODE_SZ;
	c->ranges[UBIFS_AUTH_NODE].min_len = UBIFS_AUTH_NODE_SZ;
	c->ranges[UBIFS_AUTH_NODE].max_len = UBIFS_AUTH_NODE_SZ +
				UBIFS_MAX_HMAC_LEN;
	c->ranges[UBIFS_SIG_NODE].min_len = UBIFS_SIG_NODE_SZ;
	c->ranges[UBIFS_SIG_NODE].max_len = c->leb_size - UBIFS_SB_NODE_SZ;

	c->ranges[UBIFS_INO_NODE].min_len  = UBIFS_INO_NODE_SZ;
	c->ranges[UBIFS_INO_NODE].max_len  = UBIFS_MAX_INO_NODE_SZ;
	c->ranges[UBIFS_ORPH_NODE].min_len =
				UBIFS_ORPH_NODE_SZ + sizeof(__le64);
	c->ranges[UBIFS_ORPH_NODE].max_len = c->leb_size;
	c->ranges[UBIFS_DENT_NODE].min_len = UBIFS_DENT_NODE_SZ;
	c->ranges[UBIFS_DENT_NODE].max_len = UBIFS_MAX_DENT_NODE_SZ;
	c->ranges[UBIFS_XENT_NODE].min_len = UBIFS_XENT_NODE_SZ;
	c->ranges[UBIFS_XENT_NODE].max_len = UBIFS_MAX_XENT_NODE_SZ;
	c->ranges[UBIFS_DATA_NODE].min_len = UBIFS_DATA_NODE_SZ;
	c->ranges[UBIFS_DATA_NODE].max_len = UBIFS_MAX_DATA_NODE_SZ;
	/*
	 * Minimum indexing node size is amended later when superblock is
	 * read and the key length is known.
	 */
	c->ranges[UBIFS_IDX_NODE].min_len = UBIFS_IDX_NODE_SZ + UBIFS_BRANCH_SZ;
	/*
	 * Maximum indexing node size is amended later when superblock is
	 * read and the fanout is known.
	 */
	c->ranges[UBIFS_IDX_NODE].max_len = INT_MAX;

	/*
	 * Initialize dead and dark LEB space watermarks. See gc.c for comments
	 * about these values.
	 */
	c->dead_wm = ALIGN(MIN_WRITE_SZ, c->min_io_size);
	c->dark_wm = ALIGN(UBIFS_MAX_NODE_SZ, c->min_io_size);

	/*
	 * Calculate how many bytes would be wasted at the end of LEB if it was
	 * fully filled with data nodes of maximum size. This is used in
	 * calculations when reporting free space.
	 */
	c->leb_overhead = c->leb_size % UBIFS_MAX_DATA_NODE_SZ;

	/* Buffer size for bulk-reads */
	c->max_bu_buf_len = UBIFS_MAX_BULK_READ * UBIFS_MAX_DATA_NODE_SZ;
	if (c->max_bu_buf_len > c->leb_size)
		c->max_bu_buf_len = c->leb_size;

	/* Log is ready, preserve one LEB for commits. */
	c->min_log_bytes = c->leb_size;

	return 0;
}

/**
 * bud_wbuf_callback - bud LEB write-buffer synchronization call-back.
 * @c: UBIFS file-system description object
 * @lnum: LEB the write-buffer was synchronized to
 * @free: how many free bytes left in this LEB
 * @pad: how many bytes were padded
 *
 * This is a callback function which is called by the I/O unit when the
 * write-buffer is synchronized. We need this to correctly maintain space
 * accounting in bud logical eraseblocks. This function returns zero in case of
 * success and a negative error code in case of failure.
 *
 * This function actually belongs to the journal, but we keep it here because
 * we want to keep it static.
 */
static int bud_wbuf_callback(struct ubifs_info *c, int lnum, int free, int pad)
{
	return ubifs_update_one_lp(c, lnum, free, pad, 0, 0);
}

/*
 * init_constants_sb - initialize UBIFS constants.
 * @c: UBIFS file-system description object
 *
 * This is a helper function which initializes various UBIFS constants after
 * the superblock has been read. It also checks various UBIFS parameters and
 * makes sure they are all right. Returns zero in case of success and a
 * negative error code in case of failure.
 */
static int init_constants_sb(struct ubifs_info *c)
{
	int tmp, err;
	long long tmp64;

	c->main_bytes = (long long)c->main_lebs * c->leb_size;
	c->max_znode_sz = sizeof(struct ubifs_znode) +
				c->fanout * sizeof(struct ubifs_zbranch);

	tmp = ubifs_idx_node_sz(c, 1);
	c->ranges[UBIFS_IDX_NODE].min_len = tmp;
	c->min_idx_node_sz = ALIGN(tmp, 8);

	tmp = ubifs_idx_node_sz(c, c->fanout);
	c->ranges[UBIFS_IDX_NODE].max_len = tmp;
	c->max_idx_node_sz = ALIGN(tmp, 8);

	/* Make sure LEB size is large enough to fit full commit */
	tmp = UBIFS_CS_NODE_SZ + UBIFS_REF_NODE_SZ * c->jhead_cnt;
	tmp = ALIGN(tmp, c->min_io_size);
	if (tmp > c->leb_size) {
		ubifs_err(c, "too small LEB size %d, at least %d needed",
			  c->leb_size, tmp);
		return -EINVAL;
	}

	/*
	 * Make sure that the log is large enough to fit reference nodes for
	 * all buds plus one reserved LEB.
	 */
	tmp64 = c->max_bud_bytes + c->leb_size - 1;
	c->max_bud_cnt = div_u64(tmp64, c->leb_size);
	tmp = (c->ref_node_alsz * c->max_bud_cnt + c->leb_size - 1);
	tmp /= c->leb_size;
	tmp += 1;
	if (c->log_lebs < tmp) {
		ubifs_err(c, "too small log %d LEBs, required min. %d LEBs",
			  c->log_lebs, tmp);
		return -EINVAL;
	}

	/*
	 * When budgeting we assume worst-case scenarios when the pages are not
	 * be compressed and direntries are of the maximum size.
	 *
	 * Note, data, which may be stored in inodes is budgeted separately, so
	 * it is not included into 'c->bi.inode_budget'.
	 */
	c->bi.page_budget = UBIFS_MAX_DATA_NODE_SZ * UBIFS_BLOCKS_PER_PAGE;
	c->bi.inode_budget = UBIFS_INO_NODE_SZ;
	c->bi.dent_budget = UBIFS_MAX_DENT_NODE_SZ;

	/*
	 * When the amount of flash space used by buds becomes
	 * 'c->max_bud_bytes', UBIFS just blocks all writers and starts commit.
	 * The writers are unblocked when the commit is finished. To avoid
	 * writers to be blocked UBIFS initiates background commit in advance,
	 * when number of bud bytes becomes above the limit defined below.
	 */
	c->bg_bud_bytes = (c->max_bud_bytes * 13) >> 4;

	/*
	 * Ensure minimum journal size. All the bytes in the journal heads are
	 * considered to be used, when calculating the current journal usage.
	 * Consequently, if the journal is too small, UBIFS will treat it as
	 * always full.
	 */
	tmp64 = (long long)(c->jhead_cnt + 1) * c->leb_size + 1;
	if (c->bg_bud_bytes < tmp64)
		c->bg_bud_bytes = tmp64;
	if (c->max_bud_bytes < tmp64 + c->leb_size)
		c->max_bud_bytes = tmp64 + c->leb_size;

	err = ubifs_calc_lpt_geom(c);
	if (err)
		return err;

	/* Initialize effective LEB size used in budgeting calculations */
	c->idx_leb_size = c->leb_size - c->max_idx_node_sz;
	return 0;
}

/*
 * init_constants_master - initialize UBIFS constants.
 * @c: UBIFS file-system description object
 *
 * This is a helper function which initializes various UBIFS constants after
 * the master node has been read. It also checks various UBIFS parameters and
 * makes sure they are all right.
 */
static void init_constants_master(struct ubifs_info *c)
{
	long long tmp64;

	c->bi.min_idx_lebs = ubifs_calc_min_idx_lebs(c);
	c->report_rp_size = ubifs_reported_space(c, c->rp_size);

	/*
	 * Calculate total amount of FS blocks. This number is not used
	 * internally because it does not make much sense for UBIFS, but it is
	 * necessary to report something for the 'statfs()' call.
	 *
	 * Subtract the LEB reserved for GC, the LEB which is reserved for
	 * deletions, minimum LEBs for the index, and assume only one journal
	 * head is available.
	 */
	tmp64 = c->main_lebs - 1 - 1 - MIN_INDEX_LEBS - c->jhead_cnt + 1;
	tmp64 *= (long long)c->leb_size - c->leb_overhead;
	tmp64 = ubifs_reported_space(c, tmp64);
	c->block_cnt = tmp64 >> UBIFS_BLOCK_SHIFT;
}

/**
 * take_gc_lnum - reserve GC LEB.
 * @c: UBIFS file-system description object
 *
 * This function ensures that the LEB reserved for garbage collection is marked
 * as "taken" in lprops. We also have to set free space to LEB size and dirty
 * space to zero, because lprops may contain out-of-date information if the
 * file-system was un-mounted before it has been committed. This function
 * returns zero in case of success and a negative error code in case of
 * failure.
 */
static int take_gc_lnum(struct ubifs_info *c)
{
	int err;

	if (c->gc_lnum == -1) {
		ubifs_err(c, "no LEB for GC");
		return -EINVAL;
	}

	/* And we have to tell lprops that this LEB is taken */
	err = ubifs_change_one_lp(c, c->gc_lnum, c->leb_size, 0,
				  LPROPS_TAKEN, 0, 0);
	return err;
}

/**
 * alloc_wbufs - allocate write-buffers.
 * @c: UBIFS file-system description object
 *
 * This helper function allocates and initializes UBIFS write-buffers. Returns
 * zero in case of success and %-ENOMEM in case of failure.
 */
static int alloc_wbufs(struct ubifs_info *c)
{
	int i, err;

	c->jheads = kcalloc(c->jhead_cnt, sizeof(struct ubifs_jhead),
			    GFP_KERNEL);
	if (!c->jheads)
		return -ENOMEM;

	/* Initialize journal heads */
	for (i = 0; i < c->jhead_cnt; i++) {
		INIT_LIST_HEAD(&c->jheads[i].buds_list);
		err = ubifs_wbuf_init(c, &c->jheads[i].wbuf);
		if (err)
			return err;

		c->jheads[i].wbuf.sync_callback = &bud_wbuf_callback;
		c->jheads[i].wbuf.jhead = i;
		c->jheads[i].grouped = 1;
		c->jheads[i].log_hash = ubifs_hash_get_desc(c);
		if (IS_ERR(c->jheads[i].log_hash))
			goto out;
	}

	/*
	 * Garbage Collector head does not need to be synchronized by timer.
	 * Also GC head nodes are not grouped.
	 */
	c->jheads[GCHD].wbuf.no_timer = 1;
	c->jheads[GCHD].grouped = 0;

	return 0;

out:
	while (i--)
		kfree(c->jheads[i].log_hash);

	return err;
}

/**
 * free_wbufs - free write-buffers.
 * @c: UBIFS file-system description object
 */
static void free_wbufs(struct ubifs_info *c)
{
	int i;

	if (c->jheads) {
		for (i = 0; i < c->jhead_cnt; i++) {
			kfree(c->jheads[i].wbuf.buf);
			kfree(c->jheads[i].wbuf.inodes);
			kfree(c->jheads[i].log_hash);
		}
		kfree(c->jheads);
		c->jheads = NULL;
	}
}

/**
 * free_orphans - free orphans.
 * @c: UBIFS file-system description object
 */
static void free_orphans(struct ubifs_info *c)
{
	struct ubifs_orphan *orph;

	while (c->orph_dnext) {
		orph = c->orph_dnext;
		c->orph_dnext = orph->dnext;
		list_del(&orph->list);
		kfree(orph);
	}

	while (!list_empty(&c->orph_list)) {
		orph = list_entry(c->orph_list.next, struct ubifs_orphan, list);
		list_del(&orph->list);
		kfree(orph);
		ubifs_err(c, "orphan list not empty at unmount");
	}

	vfree(c->orph_buf);
	c->orph_buf = NULL;
}

/**
 * free_buds - free per-bud objects.
 * @c: UBIFS file-system description object
 */
static void free_buds(struct ubifs_info *c)
{
	struct ubifs_bud *bud, *n;

	rbtree_postorder_for_each_entry_safe(bud, n, &c->buds, rb)
		kfree(bud);
}

/**
 * check_volume_empty - check if the UBI volume is empty.
 * @c: UBIFS file-system description object
 *
 * This function checks if the UBIFS volume is empty by looking if its LEBs are
 * mapped or not. The result of checking is stored in the @c->empty variable.
 * Returns zero in case of success and a negative error code in case of
 * failure.
 */
static int check_volume_empty(struct ubifs_info *c)
{
	int lnum, err;

	c->empty = 1;
	for (lnum = 0; lnum < c->leb_cnt; lnum++) {
		err = ubifs_is_mapped(c, lnum);
		if (unlikely(err < 0))
			return err;
		if (err == 1) {
			c->empty = 0;
			break;
		}

		cond_resched();
	}

	return 0;
}

/*
 * UBIFS mount options.
 *
 * Opt_fast_unmount: do not run a journal commit before un-mounting
 * Opt_norm_unmount: run a journal commit before un-mounting
 * Opt_bulk_read: enable bulk-reads
 * Opt_no_bulk_read: disable bulk-reads
 * Opt_chk_data_crc: check CRCs when reading data nodes
 * Opt_no_chk_data_crc: do not check CRCs when reading data nodes
 * Opt_compr: override default compressor
 * Opt_assert: set ubifs_assert() action
 * Opt_auth_key: The key name used for authentication
 * Opt_auth_hash_name: The hash type used for authentication
 * Opt_err: just end of array marker
 */
enum {
	Opt_fast_unmount,
	Opt_norm_unmount,
	Opt_bulk_read,
	Opt_no_bulk_read,
	Opt_chk_data_crc,
	Opt_no_chk_data_crc,
	Opt_compr,
	Opt_assert,
	Opt_auth_key,
	Opt_auth_hash_name,
	Opt_ignore,
};

static const struct fs_parameter_spec ubifs_param_specs[] = {
	fsparam_flag	("fast_unmount",		Opt_fast_unmount),
	fsparam_flag	("norm_unmount",		Opt_norm_unmount),
	fsparam_flag	("bulk_read",			Opt_bulk_read),
	fsparam_flag	("no_bulk_read",		Opt_no_bulk_read),
	fsparam_flag	("chk_data_crc",		Opt_chk_data_crc),
	fsparam_flag	("no_chk_data_crc",		Opt_no_chk_data_crc),
	fsparam_enum	("compr",			Opt_compr),
	fsparam_enum	("assert",			Opt_assert),
	fsparam_string	("auth_key",			Opt_auth_key),
	fsparam_string	("auth_hash_name",		Opt_auth_hash_name),
	fsparam_string	("ubi",				Opt_ignore),
	fsparam_string	("vol",				Opt_ignore),
	{}
};

static const struct fs_parameter_enum ubifs_param_enums[] = {
	{ Opt_compr,	"none",		UBIFS_COMPR_NONE },
	{ Opt_compr,	"lzo",		UBIFS_COMPR_LZO },
	{ Opt_compr,	"zlib",		UBIFS_COMPR_ZLIB },
	{ Opt_compr,	"zstd",		UBIFS_COMPR_ZSTD },
	{ Opt_assert,	"report",	ASSACT_REPORT },
	{ Opt_assert,	"read-only",	ASSACT_RO },
	{ Opt_assert,	"panic",	ASSACT_PANIC },
	{}
};

static const struct fs_parameter_description ubifs_fs_parameters = {
	.name		= "ubifs",
	.specs		= ubifs_param_specs,
	.enums		= ubifs_param_enums,
};

/**
 * ubifs_parse_param - parse a parameter.
 * @c: UBIFS file-system description object
 * @options: parameters to parse
 * @is_remount: non-zero if this is FS re-mount
 *
 * This function parses UBIFS mount options and returns zero in case success
 * and a negative error code in case of failure.
 */
static int ubifs_parse_param(struct fs_context *fc, struct fs_parameter *param)
{
	struct ubifs_info *c = fc->s_fs_info;
	struct fs_parse_result result;
	int opt;

	opt = fs_parse(fc, &ubifs_fs_parameters, param, &result);
	if (opt < 0)
		return opt;

	switch (opt) {
		/*
		 * %Opt_fast_unmount and %Opt_norm_unmount options are ignored.
		 * We accept them in order to be backward-compatible. But this
		 * should be removed at some point.
		 */
	case Opt_fast_unmount:
		c->mount_opts.unmount_mode = 2;
		break;
	case Opt_norm_unmount:
		c->mount_opts.unmount_mode = 1;
		break;
	case Opt_bulk_read:
		c->mount_opts.bulk_read = 2;
		c->bulk_read = 1;
		break;
	case Opt_no_bulk_read:
		c->mount_opts.bulk_read = 1;
		c->bulk_read = 0;
		break;
	case Opt_chk_data_crc:
		c->mount_opts.chk_data_crc = 2;
		c->no_chk_data_crc = 0;
		break;
	case Opt_no_chk_data_crc:
		c->mount_opts.chk_data_crc = 1;
		c->no_chk_data_crc = 1;
		break;
	case Opt_compr:
		c->mount_opts.compr_type = result.uint_32;
		c->mount_opts.override_compr = 1;
		c->default_compr = c->mount_opts.compr_type;
		break;
	case Opt_assert:
		c->assert_action = result.uint_32;
		break;
	case Opt_auth_key:
		kfree(c->auth_key_name);
		c->auth_key_name = param->string;
		param->string = NULL;
		break;
	case Opt_auth_hash_name:
		kfree(c->auth_hash_name);
		c->auth_hash_name = param->string;
		param->string = NULL;
		break;
	case Opt_ignore:
		break;
	}

	return 0;
}

/**
 * destroy_journal - destroy journal data structures.
 * @c: UBIFS file-system description object
 *
 * This function destroys journal data structures including those that may have
 * been created by recovery functions.
 */
static void destroy_journal(struct ubifs_info *c)
{
	while (!list_empty(&c->unclean_leb_list)) {
		struct ubifs_unclean_leb *ucleb;

		ucleb = list_entry(c->unclean_leb_list.next,
				   struct ubifs_unclean_leb, list);
		list_del(&ucleb->list);
		kfree(ucleb);
	}
	while (!list_empty(&c->old_buds)) {
		struct ubifs_bud *bud;

		bud = list_entry(c->old_buds.next, struct ubifs_bud, list);
		list_del(&bud->list);
		kfree(bud);
	}
	ubifs_destroy_idx_gc(c);
	ubifs_destroy_size_tree(c);
	ubifs_tnc_close(c);
	free_buds(c);
}

/**
 * bu_init - initialize bulk-read information.
 * @c: UBIFS file-system description object
 */
static void bu_init(struct ubifs_info *c)
{
	ubifs_assert(c, c->bulk_read == 1);

	if (c->bu.buf)
		return; /* Already initialized */

again:
	c->bu.buf = kmalloc(c->max_bu_buf_len, GFP_KERNEL | __GFP_NOWARN);
	if (!c->bu.buf) {
		if (c->max_bu_buf_len > UBIFS_KMALLOC_OK) {
			c->max_bu_buf_len = UBIFS_KMALLOC_OK;
			goto again;
		}

		/* Just disable bulk-read */
		ubifs_warn(c, "cannot allocate %d bytes of memory for bulk-read, disabling it",
			   c->max_bu_buf_len);
		c->mount_opts.bulk_read = 1;
		c->bulk_read = 0;
		return;
	}
}

/**
 * check_free_space - check if there is enough free space to mount.
 * @c: UBIFS file-system description object
 *
 * This function makes sure UBIFS has enough free space to be mounted in
 * read/write mode. UBIFS must always have some free space to allow deletions.
 */
static int check_free_space(struct ubifs_info *c)
{
	ubifs_assert(c, c->dark_wm > 0);
	if (c->lst.total_free + c->lst.total_dirty < c->dark_wm) {
		ubifs_err(c, "insufficient free space to mount in R/W mode");
		ubifs_dump_budg(c, &c->bi);
		ubifs_dump_lprops(c);
		return -ENOSPC;
	}
	return 0;
}

/**
 * mount_ubifs - mount UBIFS file-system.
 * @c: UBIFS file-system description object
 *
 * This function mounts UBIFS file system. Returns zero in case of success and
 * a negative error code in case of failure.
 */
static int mount_ubifs(struct ubifs_info *c)
{
	int err;
	long long x, y;
	size_t sz;

	c->ro_mount = !!sb_rdonly(c->vfs_sb);
	/* Suppress error messages while probing if SB_SILENT is set */
	c->probing = !!(c->vfs_sb->s_flags & SB_SILENT);

	err = init_constants_early(c);
	if (err)
		return err;

	err = ubifs_debugging_init(c);
	if (err)
		return err;

	err = check_volume_empty(c);
	if (err)
		goto out_free;

	if (c->empty && (c->ro_mount || c->ro_media)) {
		/*
		 * This UBI volume is empty, and read-only, or the file system
		 * is mounted read-only - we cannot format it.
		 */
		ubifs_err(c, "can't format empty UBI volume: read-only %s",
			  c->ro_media ? "UBI volume" : "mount");
		err = -EROFS;
		goto out_free;
	}

	if (c->ro_media && !c->ro_mount) {
		ubifs_err(c, "cannot mount read-write - read-only media");
		err = -EROFS;
		goto out_free;
	}

	/*
	 * The requirement for the buffer is that it should fit indexing B-tree
	 * height amount of integers. We assume the height if the TNC tree will
	 * never exceed 64.
	 */
	err = -ENOMEM;
	c->bottom_up_buf = kmalloc_array(BOTTOM_UP_HEIGHT, sizeof(int),
					 GFP_KERNEL);
	if (!c->bottom_up_buf)
		goto out_free;

	c->sbuf = vmalloc(c->leb_size);
	if (!c->sbuf)
		goto out_free;

	if (!c->ro_mount) {
		c->ileb_buf = vmalloc(c->leb_size);
		if (!c->ileb_buf)
			goto out_free;
	}

	if (c->bulk_read == 1)
		bu_init(c);

	if (!c->ro_mount) {
		c->write_reserve_buf = kmalloc(COMPRESSED_DATA_NODE_BUF_SZ + \
					       UBIFS_CIPHER_BLOCK_SIZE,
					       GFP_KERNEL);
		if (!c->write_reserve_buf)
			goto out_free;
	}

	c->mounting = 1;

	if (c->auth_key_name) {
		if (IS_ENABLED(CONFIG_UBIFS_FS_AUTHENTICATION)) {
			err = ubifs_init_authentication(c);
			if (err)
				goto out_free;
		} else {
			ubifs_err(c, "auth_key_name, but UBIFS is built without"
				  " authentication support");
			err = -EINVAL;
			goto out_free;
		}
	}

	err = ubifs_read_superblock(c);
	if (err)
		goto out_free;

	c->probing = 0;

	/*
	 * Make sure the compressor which is set as default in the superblock
	 * or overridden by mount options is actually compiled in.
	 */
	if (!ubifs_compr_present(c, c->default_compr)) {
		ubifs_err(c, "'compressor \"%s\" is not compiled in",
			  ubifs_compr_name(c, c->default_compr));
		err = -ENOTSUPP;
		goto out_free;
	}

	err = init_constants_sb(c);
	if (err)
		goto out_free;

	sz = ALIGN(c->max_idx_node_sz, c->min_io_size) * 2;
	c->cbuf = kmalloc(sz, GFP_NOFS);
	if (!c->cbuf) {
		err = -ENOMEM;
		goto out_free;
	}

	err = alloc_wbufs(c);
	if (err)
		goto out_cbuf;

	sprintf(c->bgt_name, BGT_NAME_PATTERN, c->vi.ubi_num, c->vi.vol_id);
	if (!c->ro_mount) {
		/* Create background thread */
		c->bgt = kthread_create(ubifs_bg_thread, c, "%s", c->bgt_name);
		if (IS_ERR(c->bgt)) {
			err = PTR_ERR(c->bgt);
			c->bgt = NULL;
			ubifs_err(c, "cannot spawn \"%s\", error %d",
				  c->bgt_name, err);
			goto out_wbufs;
		}
		wake_up_process(c->bgt);
	}

	err = ubifs_read_master(c);
	if (err)
		goto out_master;

	init_constants_master(c);

	if ((c->mst_node->flags & cpu_to_le32(UBIFS_MST_DIRTY)) != 0) {
		ubifs_msg(c, "recovery needed");
		c->need_recovery = 1;
	}

	if (c->need_recovery && !c->ro_mount) {
		err = ubifs_recover_inl_heads(c, c->sbuf);
		if (err)
			goto out_master;
	}

	err = ubifs_lpt_init(c, 1, !c->ro_mount);
	if (err)
		goto out_master;

	if (!c->ro_mount && c->space_fixup) {
		err = ubifs_fixup_free_space(c);
		if (err)
			goto out_lpt;
	}

	if (!c->ro_mount && !c->need_recovery) {
		/*
		 * Set the "dirty" flag so that if we reboot uncleanly we
		 * will notice this immediately on the next mount.
		 */
		c->mst_node->flags |= cpu_to_le32(UBIFS_MST_DIRTY);
		err = ubifs_write_master(c);
		if (err)
			goto out_lpt;
	}

	/*
	 * Handle offline signed images: Now that the master node is
	 * written and its validation no longer depends on the hash
	 * in the superblock, we can update the offline signed
	 * superblock with a HMAC version,
	 */
	if (ubifs_authenticated(c) && ubifs_hmac_zero(c, c->sup_node->hmac)) {
		err = ubifs_hmac_wkm(c, c->sup_node->hmac_wkm);
		if (err)
			goto out_lpt;
		c->superblock_need_write = 1;
	}

	if (!c->ro_mount && c->superblock_need_write) {
		err = ubifs_write_sb_node(c, c->sup_node);
		if (err)
			goto out_lpt;
		c->superblock_need_write = 0;
	}

	err = dbg_check_idx_size(c, c->bi.old_idx_sz);
	if (err)
		goto out_lpt;

	err = ubifs_replay_journal(c);
	if (err)
		goto out_journal;

	/* Calculate 'min_idx_lebs' after journal replay */
	c->bi.min_idx_lebs = ubifs_calc_min_idx_lebs(c);

	err = ubifs_mount_orphans(c, c->need_recovery, c->ro_mount);
	if (err)
		goto out_orphans;

	if (!c->ro_mount) {
		int lnum;

		err = check_free_space(c);
		if (err)
			goto out_orphans;

		/* Check for enough log space */
		lnum = c->lhead_lnum + 1;
		if (lnum >= UBIFS_LOG_LNUM + c->log_lebs)
			lnum = UBIFS_LOG_LNUM;
		if (lnum == c->ltail_lnum) {
			err = ubifs_consolidate_log(c);
			if (err)
				goto out_orphans;
		}

		if (c->need_recovery) {
			if (!ubifs_authenticated(c)) {
				err = ubifs_recover_size(c, true);
				if (err)
					goto out_orphans;
			}

			err = ubifs_rcvry_gc_commit(c);
			if (err)
				goto out_orphans;

			if (ubifs_authenticated(c)) {
				err = ubifs_recover_size(c, false);
				if (err)
					goto out_orphans;
			}
		} else {
			err = take_gc_lnum(c);
			if (err)
				goto out_orphans;

			/*
			 * GC LEB may contain garbage if there was an unclean
			 * reboot, and it should be un-mapped.
			 */
			err = ubifs_leb_unmap(c, c->gc_lnum);
			if (err)
				goto out_orphans;
		}

		err = dbg_check_lprops(c);
		if (err)
			goto out_orphans;
	} else if (c->need_recovery) {
		err = ubifs_recover_size(c, false);
		if (err)
			goto out_orphans;
	} else {
		/*
		 * Even if we mount read-only, we have to set space in GC LEB
		 * to proper value because this affects UBIFS free space
		 * reporting. We do not want to have a situation when
		 * re-mounting from R/O to R/W changes amount of free space.
		 */
		err = take_gc_lnum(c);
		if (err)
			goto out_orphans;
	}

	spin_lock(&ubifs_infos_lock);
	list_add_tail(&c->infos_list, &ubifs_infos);
	spin_unlock(&ubifs_infos_lock);

	if (c->need_recovery) {
		if (c->ro_mount)
			ubifs_msg(c, "recovery deferred");
		else {
			c->need_recovery = 0;
			ubifs_msg(c, "recovery completed");
			/*
			 * GC LEB has to be empty and taken at this point. But
			 * the journal head LEBs may also be accounted as
			 * "empty taken" if they are empty.
			 */
			ubifs_assert(c, c->lst.taken_empty_lebs > 0);
		}
	} else
		ubifs_assert(c, c->lst.taken_empty_lebs > 0);

	err = dbg_check_filesystem(c);
	if (err)
		goto out_infos;

	dbg_debugfs_init_fs(c);

	c->mounting = 0;

	ubifs_msg(c, "UBIFS: mounted UBI device %d, volume %d, name \"%s\"%s",
		  c->vi.ubi_num, c->vi.vol_id, c->vi.name,
		  c->ro_mount ? ", R/O mode" : "");
	x = (long long)c->main_lebs * c->leb_size;
	y = (long long)c->log_lebs * c->leb_size + c->max_bud_bytes;
	ubifs_msg(c, "LEB size: %d bytes (%d KiB), min./max. I/O unit sizes: %d bytes/%d bytes",
		  c->leb_size, c->leb_size >> 10, c->min_io_size,
		  c->max_write_size);
	ubifs_msg(c, "FS size: %lld bytes (%lld MiB, %d LEBs), journal size %lld bytes (%lld MiB, %d LEBs)",
		  x, x >> 20, c->main_lebs,
		  y, y >> 20, c->log_lebs + c->max_bud_cnt);
	ubifs_msg(c, "reserved for root: %llu bytes (%llu KiB)",
		  c->report_rp_size, c->report_rp_size >> 10);
	ubifs_msg(c, "media format: w%d/r%d (latest is w%d/r%d), UUID %pUB%s",
		  c->fmt_version, c->ro_compat_version,
		  UBIFS_FORMAT_VERSION, UBIFS_RO_COMPAT_VERSION, c->uuid,
		  c->big_lpt ? ", big LPT model" : ", small LPT model");

	dbg_gen("default compressor:  %s", ubifs_compr_name(c, c->default_compr));
	dbg_gen("data journal heads:  %d",
		c->jhead_cnt - NONDATA_JHEADS_CNT);
	dbg_gen("log LEBs:            %d (%d - %d)",
		c->log_lebs, UBIFS_LOG_LNUM, c->log_last);
	dbg_gen("LPT area LEBs:       %d (%d - %d)",
		c->lpt_lebs, c->lpt_first, c->lpt_last);
	dbg_gen("orphan area LEBs:    %d (%d - %d)",
		c->orph_lebs, c->orph_first, c->orph_last);
	dbg_gen("main area LEBs:      %d (%d - %d)",
		c->main_lebs, c->main_first, c->leb_cnt - 1);
	dbg_gen("index LEBs:          %d", c->lst.idx_lebs);
	dbg_gen("total index bytes:   %lld (%lld KiB, %lld MiB)",
		c->bi.old_idx_sz, c->bi.old_idx_sz >> 10,
		c->bi.old_idx_sz >> 20);
	dbg_gen("key hash type:       %d", c->key_hash_type);
	dbg_gen("tree fanout:         %d", c->fanout);
	dbg_gen("reserved GC LEB:     %d", c->gc_lnum);
	dbg_gen("max. znode size      %d", c->max_znode_sz);
	dbg_gen("max. index node size %d", c->max_idx_node_sz);
	dbg_gen("node sizes:          data %zu, inode %zu, dentry %zu",
		UBIFS_DATA_NODE_SZ, UBIFS_INO_NODE_SZ, UBIFS_DENT_NODE_SZ);
	dbg_gen("node sizes:          trun %zu, sb %zu, master %zu",
		UBIFS_TRUN_NODE_SZ, UBIFS_SB_NODE_SZ, UBIFS_MST_NODE_SZ);
	dbg_gen("node sizes:          ref %zu, cmt. start %zu, orph %zu",
		UBIFS_REF_NODE_SZ, UBIFS_CS_NODE_SZ, UBIFS_ORPH_NODE_SZ);
	dbg_gen("max. node sizes:     data %zu, inode %zu dentry %zu, idx %d",
		UBIFS_MAX_DATA_NODE_SZ, UBIFS_MAX_INO_NODE_SZ,
		UBIFS_MAX_DENT_NODE_SZ, ubifs_idx_node_sz(c, c->fanout));
	dbg_gen("dead watermark:      %d", c->dead_wm);
	dbg_gen("dark watermark:      %d", c->dark_wm);
	dbg_gen("LEB overhead:        %d", c->leb_overhead);
	x = (long long)c->main_lebs * c->dark_wm;
	dbg_gen("max. dark space:     %lld (%lld KiB, %lld MiB)",
		x, x >> 10, x >> 20);
	dbg_gen("maximum bud bytes:   %lld (%lld KiB, %lld MiB)",
		c->max_bud_bytes, c->max_bud_bytes >> 10,
		c->max_bud_bytes >> 20);
	dbg_gen("BG commit bud bytes: %lld (%lld KiB, %lld MiB)",
		c->bg_bud_bytes, c->bg_bud_bytes >> 10,
		c->bg_bud_bytes >> 20);
	dbg_gen("current bud bytes    %lld (%lld KiB, %lld MiB)",
		c->bud_bytes, c->bud_bytes >> 10, c->bud_bytes >> 20);
	dbg_gen("max. seq. number:    %llu", c->max_sqnum);
	dbg_gen("commit number:       %llu", c->cmt_no);
	dbg_gen("max. xattrs per inode: %d", ubifs_xattr_max_cnt(c));
	dbg_gen("max orphans:           %d", c->max_orphans);

	return 0;

out_infos:
	spin_lock(&ubifs_infos_lock);
	list_del(&c->infos_list);
	spin_unlock(&ubifs_infos_lock);
out_orphans:
	free_orphans(c);
out_journal:
	destroy_journal(c);
out_lpt:
	ubifs_lpt_free(c, 0);
out_master:
	kfree(c->mst_node);
	kfree(c->rcvrd_mst_node);
	if (c->bgt)
		kthread_stop(c->bgt);
out_wbufs:
	free_wbufs(c);
out_cbuf:
	kfree(c->cbuf);
out_free:
	kfree(c->write_reserve_buf);
	kfree(c->bu.buf);
	vfree(c->ileb_buf);
	vfree(c->sbuf);
	kfree(c->bottom_up_buf);
	ubifs_debugging_exit(c);
	return err;
}

/**
 * ubifs_umount - un-mount UBIFS file-system.
 * @c: UBIFS file-system description object
 *
 * Note, this function is called to free allocated resourced when un-mounting,
 * as well as free resources when an error occurred while we were half way
 * through mounting (error path cleanup function). So it has to make sure the
 * resource was actually allocated before freeing it.
 */
static void ubifs_umount(struct ubifs_info *c)
{
	dbg_gen("un-mounting UBI device %d, volume %d", c->vi.ubi_num,
		c->vi.vol_id);

	dbg_debugfs_exit_fs(c);
	spin_lock(&ubifs_infos_lock);
	list_del(&c->infos_list);
	spin_unlock(&ubifs_infos_lock);

	if (c->bgt)
		kthread_stop(c->bgt);

	destroy_journal(c);
	free_wbufs(c);
	free_orphans(c);
	ubifs_lpt_free(c, 0);
	ubifs_exit_authentication(c);

	kfree(c->auth_key_name);
	kfree(c->auth_hash_name);
	kfree(c->cbuf);
	kfree(c->rcvrd_mst_node);
	kfree(c->mst_node);
	kfree(c->write_reserve_buf);
	kfree(c->bu.buf);
	vfree(c->ileb_buf);
	vfree(c->sbuf);
	kfree(c->bottom_up_buf);
	ubifs_debugging_exit(c);
}

/**
 * ubifs_remount_rw - re-mount in read-write mode.
 * @c: UBIFS file-system description object
 *
 * UBIFS avoids allocating many unnecessary resources when mounted in read-only
 * mode. This function allocates the needed resources and re-mounts UBIFS in
 * read-write mode.
 */
static int ubifs_remount_rw(struct ubifs_info *c)
{
	int err, lnum;

	if (c->rw_incompat) {
		ubifs_err(c, "the file-system is not R/W-compatible");
		ubifs_msg(c, "on-flash format version is w%d/r%d, but software only supports up to version w%d/r%d",
			  c->fmt_version, c->ro_compat_version,
			  UBIFS_FORMAT_VERSION, UBIFS_RO_COMPAT_VERSION);
		return -EROFS;
	}

	mutex_lock(&c->umount_mutex);
	dbg_save_space_info(c);
	c->remounting_rw = 1;
	c->ro_mount = 0;

	if (c->space_fixup) {
		err = ubifs_fixup_free_space(c);
		if (err)
			goto out;
	}

	err = check_free_space(c);
	if (err)
		goto out;

	if (c->need_recovery) {
		ubifs_msg(c, "completing deferred recovery");
		err = ubifs_write_rcvrd_mst_node(c);
		if (err)
			goto out;
		if (!ubifs_authenticated(c)) {
			err = ubifs_recover_size(c, true);
			if (err)
				goto out;
		}
		err = ubifs_clean_lebs(c, c->sbuf);
		if (err)
			goto out;
		err = ubifs_recover_inl_heads(c, c->sbuf);
		if (err)
			goto out;
	} else {
		/* A readonly mount is not allowed to have orphans */
		ubifs_assert(c, c->tot_orphans == 0);
		err = ubifs_clear_orphans(c);
		if (err)
			goto out;
	}

	if (!(c->mst_node->flags & cpu_to_le32(UBIFS_MST_DIRTY))) {
		c->mst_node->flags |= cpu_to_le32(UBIFS_MST_DIRTY);
		err = ubifs_write_master(c);
		if (err)
			goto out;
	}

	if (c->superblock_need_write) {
		struct ubifs_sb_node *sup = c->sup_node;

		err = ubifs_write_sb_node(c, sup);
		if (err)
			goto out;

		c->superblock_need_write = 0;
	}

	c->ileb_buf = vmalloc(c->leb_size);
	if (!c->ileb_buf) {
		err = -ENOMEM;
		goto out;
	}

	c->write_reserve_buf = kmalloc(COMPRESSED_DATA_NODE_BUF_SZ + \
				       UBIFS_CIPHER_BLOCK_SIZE, GFP_KERNEL);
	if (!c->write_reserve_buf) {
		err = -ENOMEM;
		goto out;
	}

	err = ubifs_lpt_init(c, 0, 1);
	if (err)
		goto out;

	/* Create background thread */
	c->bgt = kthread_create(ubifs_bg_thread, c, "%s", c->bgt_name);
	if (IS_ERR(c->bgt)) {
		err = PTR_ERR(c->bgt);
		c->bgt = NULL;
		ubifs_err(c, "cannot spawn \"%s\", error %d",
			  c->bgt_name, err);
		goto out;
	}
	wake_up_process(c->bgt);

	c->orph_buf = vmalloc(c->leb_size);
	if (!c->orph_buf) {
		err = -ENOMEM;
		goto out;
	}

	/* Check for enough log space */
	lnum = c->lhead_lnum + 1;
	if (lnum >= UBIFS_LOG_LNUM + c->log_lebs)
		lnum = UBIFS_LOG_LNUM;
	if (lnum == c->ltail_lnum) {
		err = ubifs_consolidate_log(c);
		if (err)
			goto out;
	}

	if (c->need_recovery) {
		err = ubifs_rcvry_gc_commit(c);
		if (err)
			goto out;

		if (ubifs_authenticated(c)) {
			err = ubifs_recover_size(c, false);
			if (err)
				goto out;
		}
	} else {
		err = ubifs_leb_unmap(c, c->gc_lnum);
	}
	if (err)
		goto out;

	dbg_gen("re-mounted read-write");
	c->remounting_rw = 0;

	if (c->need_recovery) {
		c->need_recovery = 0;
		ubifs_msg(c, "deferred recovery completed");
	} else {
		/*
		 * Do not run the debugging space check if the were doing
		 * recovery, because when we saved the information we had the
		 * file-system in a state where the TNC and lprops has been
		 * modified in memory, but all the I/O operations (including a
		 * commit) were deferred. So the file-system was in
		 * "non-committed" state. Now the file-system is in committed
		 * state, and of course the amount of free space will change
		 * because, for example, the old index size was imprecise.
		 */
		err = dbg_check_space_info(c);
	}

	mutex_unlock(&c->umount_mutex);
	return err;

out:
	c->ro_mount = 1;
	vfree(c->orph_buf);
	c->orph_buf = NULL;
	if (c->bgt) {
		kthread_stop(c->bgt);
		c->bgt = NULL;
	}
	free_wbufs(c);
	kfree(c->write_reserve_buf);
	c->write_reserve_buf = NULL;
	vfree(c->ileb_buf);
	c->ileb_buf = NULL;
	ubifs_lpt_free(c, 1);
	c->remounting_rw = 0;
	mutex_unlock(&c->umount_mutex);
	return err;
}

/**
 * ubifs_remount_ro - re-mount in read-only mode.
 * @c: UBIFS file-system description object
 *
 * We assume VFS has stopped writing. Possibly the background thread could be
 * running a commit, however kthread_stop will wait in that case.
 */
static void ubifs_remount_ro(struct ubifs_info *c)
{
	int i, err;

	ubifs_assert(c, !c->need_recovery);
	ubifs_assert(c, !c->ro_mount);

	mutex_lock(&c->umount_mutex);
	if (c->bgt) {
		kthread_stop(c->bgt);
		c->bgt = NULL;
	}

	dbg_save_space_info(c);

	for (i = 0; i < c->jhead_cnt; i++) {
		err = ubifs_wbuf_sync(&c->jheads[i].wbuf);
		if (err)
			ubifs_ro_mode(c, err);
	}

	c->mst_node->flags &= ~cpu_to_le32(UBIFS_MST_DIRTY);
	c->mst_node->flags |= cpu_to_le32(UBIFS_MST_NO_ORPHS);
	c->mst_node->gc_lnum = cpu_to_le32(c->gc_lnum);
	err = ubifs_write_master(c);
	if (err)
		ubifs_ro_mode(c, err);

	vfree(c->orph_buf);
	c->orph_buf = NULL;
	kfree(c->write_reserve_buf);
	c->write_reserve_buf = NULL;
	vfree(c->ileb_buf);
	c->ileb_buf = NULL;
	ubifs_lpt_free(c, 1);
	c->ro_mount = 1;
	err = dbg_check_space_info(c);
	if (err)
		ubifs_ro_mode(c, err);
	mutex_unlock(&c->umount_mutex);
}

static void ubifs_put_super(struct super_block *sb)
{
	int i;
	struct ubifs_info *c = sb->s_fs_info;

	ubifs_msg(c, "un-mount UBI device %d", c->vi.ubi_num);

	/*
	 * The following asserts are only valid if there has not been a failure
	 * of the media. For example, there will be dirty inodes if we failed
	 * to write them back because of I/O errors.
	 */
	if (!c->ro_error) {
		ubifs_assert(c, c->bi.idx_growth == 0);
		ubifs_assert(c, c->bi.dd_growth == 0);
		ubifs_assert(c, c->bi.data_growth == 0);
	}

	/*
	 * The 'c->umount_lock' prevents races between UBIFS memory shrinker
	 * and file system un-mount. Namely, it prevents the shrinker from
	 * picking this superblock for shrinking - it will be just skipped if
	 * the mutex is locked.
	 */
	mutex_lock(&c->umount_mutex);
	if (!c->ro_mount) {
		/*
		 * First of all kill the background thread to make sure it does
		 * not interfere with un-mounting and freeing resources.
		 */
		if (c->bgt) {
			kthread_stop(c->bgt);
			c->bgt = NULL;
		}

		/*
		 * On fatal errors c->ro_error is set to 1, in which case we do
		 * not write the master node.
		 */
		if (!c->ro_error) {
			int err;

			/* Synchronize write-buffers */
			for (i = 0; i < c->jhead_cnt; i++) {
				err = ubifs_wbuf_sync(&c->jheads[i].wbuf);
				if (err)
					ubifs_ro_mode(c, err);
			}

			/*
			 * We are being cleanly unmounted which means the
			 * orphans were killed - indicate this in the master
			 * node. Also save the reserved GC LEB number.
			 */
			c->mst_node->flags &= ~cpu_to_le32(UBIFS_MST_DIRTY);
			c->mst_node->flags |= cpu_to_le32(UBIFS_MST_NO_ORPHS);
			c->mst_node->gc_lnum = cpu_to_le32(c->gc_lnum);
			err = ubifs_write_master(c);
			if (err)
				/*
				 * Recovery will attempt to fix the master area
				 * next mount, so we just print a message and
				 * continue to unmount normally.
				 */
				ubifs_err(c, "failed to write master node, error %d",
					  err);
		} else {
			for (i = 0; i < c->jhead_cnt; i++)
				/* Make sure write-buffer timers are canceled */
				hrtimer_cancel(&c->jheads[i].wbuf.timer);
		}
	}

	ubifs_umount(c);
	ubi_close_volume(c->ubi);
	mutex_unlock(&c->umount_mutex);
}

static int ubifs_reconfigure(struct fs_context *fc)
{
	struct super_block *sb = fc->root->d_sb;
	int err;
	struct ubifs_info *c = sb->s_fs_info;
	struct ubifs_info *reconf = fc->s_fs_info;

	sync_filesystem(sb);
	dbg_gen("old flags %#lx, new flags %#x", sb->s_flags, fc->sb_flags);

	/* Apply the mount option changes.
	 *
	 * [!] NOTE Replacing the auth_key_name and auth_hash_name is
	 *     very dodgy without locking.  Previously it just leaked
	 *     the old strings.  The strings only seem to be used
	 *     during mounting, so don't reconfigure those.
	 */
	c->mount_opts		= reconf->mount_opts;
	c->bulk_read		= reconf->bulk_read;
	c->no_chk_data_crc	= reconf->no_chk_data_crc;
	c->default_compr	= reconf->default_compr;
	c->assert_action	= reconf->assert_action;

	if (c->ro_mount && !(fc->sb_flags & SB_RDONLY)) {
		if (c->ro_error) {
			ubifs_msg(c, "cannot re-mount R/W due to prior errors");
			return -EROFS;
		}
		if (c->ro_media) {
			ubifs_msg(c, "cannot re-mount R/W - UBI volume is R/O");
			return -EROFS;
		}
		err = ubifs_remount_rw(c);
		if (err)
			return err;
	} else if (!c->ro_mount && (fc->sb_flags & SB_RDONLY)) {
		if (c->ro_error) {
			ubifs_msg(c, "cannot re-mount R/O due to prior errors");
			return -EROFS;
		}
		ubifs_remount_ro(c);
	}

	if (c->bulk_read == 1)
		bu_init(c);
	else {
		dbg_gen("disable bulk-read");
		mutex_lock(&c->bu_mutex);
		kfree(c->bu.buf);
		c->bu.buf = NULL;
		mutex_unlock(&c->bu_mutex);
	}

	if (!c->need_recovery)
		ubifs_assert(c, c->lst.taken_empty_lebs > 0);

	return 0;
}

const struct super_operations ubifs_super_operations = {
	.alloc_inode   = ubifs_alloc_inode,
	.free_inode    = ubifs_free_inode,
	.put_super     = ubifs_put_super,
	.write_inode   = ubifs_write_inode,
	.drop_inode    = ubifs_drop_inode,
	.evict_inode   = ubifs_evict_inode,
	.statfs        = ubifs_statfs,
	.dirty_inode   = ubifs_dirty_inode,
	.show_options  = ubifs_show_options,
	.sync_fs       = ubifs_sync_fs,
};

/**
 * open_ubi - parse UBI device name string and open the UBI device.
 * @fc: The filesystem parameters
 * @mode: UBI volume open mode
 *
 * The primary method of mounting UBIFS is by specifying the UBI volume
 * character device node path. However, UBIFS may also be mounted withoug any
 * character device node using one of the following methods:
 *
 * o ubiX_Y    - mount UBI device number X, volume Y;
 * o ubiY      - mount UBI device number 0, volume Y;
 * o ubiX:NAME - mount UBI device X, volume with name NAME;
 * o ubi:NAME  - mount UBI device 0, volume with name NAME.
 *
 * Alternative '!' separator may be used instead of ':' (because some shells
 * like busybox may interpret ':' as an NFS host name separator). This function
 * returns UBI volume description object in case of success and a negative
 * error code in case of failure.
 */
static struct ubi_volume_desc *open_ubi(struct fs_context *fc, int mode)
{
	struct ubi_volume_desc *ubi;
	const char *name = fc->source;
	int dev, vol;
	char *endptr;

	/* First, try to open using the device node path method */
	ubi = ubi_open_volume_path(name, mode);
	if (!IS_ERR(ubi))
		return ubi;

	/* Try the "nodev" method */
	if (name[0] != 'u' || name[1] != 'b' || name[2] != 'i')
		goto invalid_source;

	/* ubi:NAME method */
	if ((name[3] == ':' || name[3] == '!') && name[4] != '\0')
		return ubi_open_volume_nm(0, name + 4, mode);

	if (!isdigit(name[3]))
		goto invalid_source;

	dev = simple_strtoul(name + 3, &endptr, 0);

	/* ubiY method */
	if (*endptr == '\0')
		return ubi_open_volume(0, dev, mode);

	/* ubiX_Y method */
	if (*endptr == '_' && isdigit(endptr[1])) {
		vol = simple_strtoul(endptr + 1, &endptr, 0);
		if (*endptr != '\0')
			goto invalid_source;
		return ubi_open_volume(dev, vol, mode);
	}

	/* ubiX:NAME method */
	if ((*endptr == ':' || *endptr == '!') && endptr[1] != '\0')
		return ubi_open_volume_nm(dev, ++endptr, mode);

invalid_source:
	return ERR_PTR(invalf(fc, "Invalid source name"));
}

static int ubifs_fill_super(struct super_block *sb, struct fs_context *fc)
{
	struct ubifs_info *c = sb->s_fs_info;
	struct inode *root;
	int err;

	c->vfs_sb = sb;
	/* Re-open the UBI device in read-write mode */
	c->ubi = ubi_open_volume(c->vi.ubi_num, c->vi.vol_id, UBI_READWRITE);
	if (IS_ERR(c->ubi)) {
		err = PTR_ERR(c->ubi);
		goto out;
	}

	/*
	 * UBIFS provides 'backing_dev_info' in order to disable read-ahead. For
	 * UBIFS, I/O is not deferred, it is done immediately in readpage,
	 * which means the user would have to wait not just for their own I/O
	 * but the read-ahead I/O as well i.e. completely pointless.
	 *
	 * Read-ahead will be disabled because @sb->s_bdi->ra_pages is 0. Also
	 * @sb->s_bdi->capabilities are initialized to 0 so there won't be any
	 * writeback happening.
	 */
	err = super_setup_bdi_name(sb, "ubifs_%d_%d", c->vi.ubi_num,
				   c->vi.vol_id);
	if (err)
		goto out_close;

	sb->s_fs_info = c;
	sb->s_magic = UBIFS_SUPER_MAGIC;
	sb->s_blocksize = UBIFS_BLOCK_SIZE;
	sb->s_blocksize_bits = UBIFS_BLOCK_SHIFT;
	sb->s_maxbytes = c->max_inode_sz = key_max_inode_size(c);
	if (c->max_inode_sz > MAX_LFS_FILESIZE)
		sb->s_maxbytes = c->max_inode_sz = MAX_LFS_FILESIZE;
	sb->s_op = &ubifs_super_operations;
#ifdef CONFIG_UBIFS_FS_XATTR
	sb->s_xattr = ubifs_xattr_handlers;
#endif
	fscrypt_set_ops(sb, &ubifs_crypt_operations);

	mutex_lock(&c->umount_mutex);
	err = mount_ubifs(c);
	if (err) {
		ubifs_assert(c, err < 0);
		goto out_unlock;
	}

	/* Read the root inode */
	root = ubifs_iget(sb, UBIFS_ROOT_INO);
	if (IS_ERR(root)) {
		err = PTR_ERR(root);
		goto out_umount;
	}

	sb->s_root = d_make_root(root);
	if (!sb->s_root) {
		err = -ENOMEM;
		goto out_umount;
	}

	mutex_unlock(&c->umount_mutex);
	return 0;

out_umount:
	ubifs_umount(c);
out_unlock:
	mutex_unlock(&c->umount_mutex);
out_close:
	ubi_close_volume(c->ubi);
out:
	return err;
}

static int sb_test(struct super_block *sb, struct fs_context *fc)
{
	struct ubifs_info *c1 = fc->s_fs_info;
	struct ubifs_info *c = sb->s_fs_info;

	return c->vi.cdev == c1->vi.cdev;
}

static int ubifs_get_tree(struct fs_context *fc)
{
	struct ubi_volume_desc *ubi;
	struct ubifs_info *c = fc->s_fs_info;
	struct super_block *sb;
	int err;

	if (!fc->source || !*fc->source)
		return invalf(fc, "No source specified");

	dbg_gen("name %s, flags %#x", fc->source, fc->sb_flags);

	/*
	 * Get UBI device number and volume ID. Mount it read-only so far
	 * because this might be a new mount point, and UBI allows only one
	 * read-write user at a time.
	 */
	ubi = open_ubi(fc, UBI_READONLY);
	if (IS_ERR(ubi)) {
		err = PTR_ERR(ubi);
		if (!(fc->sb_flags & SB_SILENT))
			errorf(fc, "UBIFS error (pid: %d): cannot open \"%s\", error %d",
			       current->pid, fc->source, err);
		return err;
	}

	ubi_get_volume_info(ubi, &c->vi);
	ubi_get_device_info(c->vi.ubi_num, &c->di);

	dbg_gen("opened ubi%d_%d", c->vi.ubi_num, c->vi.vol_id);

	sb = sget_fc(fc, sb_test, set_anon_super_fc);
	if (IS_ERR(sb)) {
		err = PTR_ERR(sb);
		goto out_close;
	}

	if (sb->s_root) {
		/* A new mount point for already mounted UBIFS */
		c = sb->s_fs_info;
		dbg_gen("this ubi volume is already mounted");
		if (!!(fc->sb_flags & SB_RDONLY) != c->ro_mount) {
			err = -EBUSY;
			goto out_deact;
		}
	} else {
<<<<<<< HEAD
		err = ubifs_fill_super(sb, data, flags & SB_SILENT ? 1 : 0);
		if (err) {
			kfree(c);
=======
		err = ubifs_fill_super(sb, fc);
		if (err)
>>>>>>> b961a9de
			goto out_deact;
		}
		/* We do not support atime */
		sb->s_flags |= SB_ACTIVE;
		if (IS_ENABLED(CONFIG_UBIFS_ATIME_SUPPORT))
			ubifs_msg(c, "full atime support is enabled.");
		else
			sb->s_flags |= SB_NOATIME;
	}

	/* 'fill_super()' opens ubi again so we must close it here */
	ubi_close_volume(ubi);

	fc->root = dget(sb->s_root);
	return 0;

out_deact:
	deactivate_locked_super(sb);
out_close:
	ubi_close_volume(ubi);
	return err;
}

static void ubifs_free_fc(struct fs_context *fc)
{
	struct ubifs_info *c = fc->s_fs_info;

	if (c) {
		kfree(c->auth_key_name);
		kfree(c->auth_hash_name);
		kfree(c);
	}
}

static const struct fs_context_operations ubifs_context_ops = {
	.free		= ubifs_free_fc,
	.parse_param	= ubifs_parse_param,
	.get_tree	= ubifs_get_tree,
	.reconfigure	= ubifs_reconfigure,
};

static int ubifs_init_fs_context(struct fs_context *fc)
{
	struct ubifs_info *c;

	c = kzalloc(sizeof(struct ubifs_info), GFP_KERNEL);
	if (!c)
		return -ENOMEM;

	spin_lock_init(&c->cnt_lock);
	spin_lock_init(&c->cs_lock);
	spin_lock_init(&c->buds_lock);
	spin_lock_init(&c->space_lock);
	spin_lock_init(&c->orphan_lock);
	init_rwsem(&c->commit_sem);
	mutex_init(&c->lp_mutex);
	mutex_init(&c->tnc_mutex);
	mutex_init(&c->log_mutex);
	mutex_init(&c->umount_mutex);
	mutex_init(&c->bu_mutex);
	mutex_init(&c->write_reserve_mutex);
	init_waitqueue_head(&c->cmt_wq);
	c->buds = RB_ROOT;
	c->old_idx = RB_ROOT;
	c->size_tree = RB_ROOT;
	c->orph_tree = RB_ROOT;
	INIT_LIST_HEAD(&c->infos_list);
	INIT_LIST_HEAD(&c->idx_gc);
	INIT_LIST_HEAD(&c->replay_list);
	INIT_LIST_HEAD(&c->replay_buds);
	INIT_LIST_HEAD(&c->uncat_list);
	INIT_LIST_HEAD(&c->empty_list);
	INIT_LIST_HEAD(&c->freeable_list);
	INIT_LIST_HEAD(&c->frdi_idx_list);
	INIT_LIST_HEAD(&c->unclean_leb_list);
	INIT_LIST_HEAD(&c->old_buds);
	INIT_LIST_HEAD(&c->orph_list);
	INIT_LIST_HEAD(&c->orph_new);
	c->no_chk_data_crc = 1;
	c->assert_action = ASSACT_RO;
	c->highest_inum = UBIFS_FIRST_INO;
	c->lhead_lnum = c->ltail_lnum = UBIFS_LOG_LNUM;

	fc->s_fs_info = c;
	fc->ops = &ubifs_context_ops;
	return 0;
}

static void kill_ubifs_super(struct super_block *s)
{
	struct ubifs_info *c = s->s_fs_info;
	kill_anon_super(s);
	kfree(c);
}

static struct file_system_type ubifs_fs_type = {
	.name    = "ubifs",
	.owner   = THIS_MODULE,
	.init_fs_context = ubifs_init_fs_context,
	.parameters	= &ubifs_fs_parameters,
	.kill_sb = kill_ubifs_super,
};
MODULE_ALIAS_FS("ubifs");

/*
 * Inode slab cache constructor.
 */
static void inode_slab_ctor(void *obj)
{
	struct ubifs_inode *ui = obj;
	inode_init_once(&ui->vfs_inode);
}

static int __init ubifs_init(void)
{
	int err;

	BUILD_BUG_ON(sizeof(struct ubifs_ch) != 24);

	/* Make sure node sizes are 8-byte aligned */
	BUILD_BUG_ON(UBIFS_CH_SZ        & 7);
	BUILD_BUG_ON(UBIFS_INO_NODE_SZ  & 7);
	BUILD_BUG_ON(UBIFS_DENT_NODE_SZ & 7);
	BUILD_BUG_ON(UBIFS_XENT_NODE_SZ & 7);
	BUILD_BUG_ON(UBIFS_DATA_NODE_SZ & 7);
	BUILD_BUG_ON(UBIFS_TRUN_NODE_SZ & 7);
	BUILD_BUG_ON(UBIFS_SB_NODE_SZ   & 7);
	BUILD_BUG_ON(UBIFS_MST_NODE_SZ  & 7);
	BUILD_BUG_ON(UBIFS_REF_NODE_SZ  & 7);
	BUILD_BUG_ON(UBIFS_CS_NODE_SZ   & 7);
	BUILD_BUG_ON(UBIFS_ORPH_NODE_SZ & 7);

	BUILD_BUG_ON(UBIFS_MAX_DENT_NODE_SZ & 7);
	BUILD_BUG_ON(UBIFS_MAX_XENT_NODE_SZ & 7);
	BUILD_BUG_ON(UBIFS_MAX_DATA_NODE_SZ & 7);
	BUILD_BUG_ON(UBIFS_MAX_INO_NODE_SZ  & 7);
	BUILD_BUG_ON(UBIFS_MAX_NODE_SZ      & 7);
	BUILD_BUG_ON(MIN_WRITE_SZ           & 7);

	/* Check min. node size */
	BUILD_BUG_ON(UBIFS_INO_NODE_SZ  < MIN_WRITE_SZ);
	BUILD_BUG_ON(UBIFS_DENT_NODE_SZ < MIN_WRITE_SZ);
	BUILD_BUG_ON(UBIFS_XENT_NODE_SZ < MIN_WRITE_SZ);
	BUILD_BUG_ON(UBIFS_TRUN_NODE_SZ < MIN_WRITE_SZ);

	BUILD_BUG_ON(UBIFS_MAX_DENT_NODE_SZ > UBIFS_MAX_NODE_SZ);
	BUILD_BUG_ON(UBIFS_MAX_XENT_NODE_SZ > UBIFS_MAX_NODE_SZ);
	BUILD_BUG_ON(UBIFS_MAX_DATA_NODE_SZ > UBIFS_MAX_NODE_SZ);
	BUILD_BUG_ON(UBIFS_MAX_INO_NODE_SZ  > UBIFS_MAX_NODE_SZ);

	/* Defined node sizes */
	BUILD_BUG_ON(UBIFS_SB_NODE_SZ  != 4096);
	BUILD_BUG_ON(UBIFS_MST_NODE_SZ != 512);
	BUILD_BUG_ON(UBIFS_INO_NODE_SZ != 160);
	BUILD_BUG_ON(UBIFS_REF_NODE_SZ != 64);

	/*
	 * We use 2 bit wide bit-fields to store compression type, which should
	 * be amended if more compressors are added. The bit-fields are:
	 * @compr_type in 'struct ubifs_inode', @default_compr in
	 * 'struct ubifs_info' and @compr_type in 'struct ubifs_mount_opts'.
	 */
	BUILD_BUG_ON(UBIFS_COMPR_TYPES_CNT > 4);

	/*
	 * We require that PAGE_SIZE is greater-than-or-equal-to
	 * UBIFS_BLOCK_SIZE. It is assumed that both are powers of 2.
	 */
	if (PAGE_SIZE < UBIFS_BLOCK_SIZE) {
		pr_err("UBIFS error (pid %d): VFS page cache size is %u bytes, but UBIFS requires at least 4096 bytes",
		       current->pid, (unsigned int)PAGE_SIZE);
		return -EINVAL;
	}

	ubifs_inode_slab = kmem_cache_create("ubifs_inode_slab",
				sizeof(struct ubifs_inode), 0,
				SLAB_MEM_SPREAD | SLAB_RECLAIM_ACCOUNT |
				SLAB_ACCOUNT, &inode_slab_ctor);
	if (!ubifs_inode_slab)
		return -ENOMEM;

	err = register_shrinker(&ubifs_shrinker_info);
	if (err)
		goto out_slab;

	err = ubifs_compressors_init();
	if (err)
		goto out_shrinker;

	dbg_debugfs_init();

	err = register_filesystem(&ubifs_fs_type);
	if (err) {
		pr_err("UBIFS error (pid %d): cannot register file system, error %d",
		       current->pid, err);
		goto out_dbg;
	}
	return 0;

out_dbg:
	dbg_debugfs_exit();
	ubifs_compressors_exit();
out_shrinker:
	unregister_shrinker(&ubifs_shrinker_info);
out_slab:
	kmem_cache_destroy(ubifs_inode_slab);
	return err;
}
/* late_initcall to let compressors initialize first */
late_initcall(ubifs_init);

static void __exit ubifs_exit(void)
{
	WARN_ON(!list_empty(&ubifs_infos));
	WARN_ON(atomic_long_read(&ubifs_clean_zn_cnt) != 0);

	dbg_debugfs_exit();
	ubifs_compressors_exit();
	unregister_shrinker(&ubifs_shrinker_info);

	/*
	 * Make sure all delayed rcu free inodes are flushed before we
	 * destroy cache.
	 */
	rcu_barrier();
	kmem_cache_destroy(ubifs_inode_slab);
	unregister_filesystem(&ubifs_fs_type);
}
module_exit(ubifs_exit);

MODULE_LICENSE("GPL");
MODULE_VERSION(__stringify(UBIFS_VERSION));
MODULE_AUTHOR("Artem Bityutskiy, Adrian Hunter");
MODULE_DESCRIPTION("UBIFS - UBI File System");<|MERGE_RESOLUTION|>--- conflicted
+++ resolved
@@ -2151,16 +2151,9 @@
 			goto out_deact;
 		}
 	} else {
-<<<<<<< HEAD
-		err = ubifs_fill_super(sb, data, flags & SB_SILENT ? 1 : 0);
-		if (err) {
-			kfree(c);
-=======
 		err = ubifs_fill_super(sb, fc);
 		if (err)
->>>>>>> b961a9de
 			goto out_deact;
-		}
 		/* We do not support atime */
 		sb->s_flags |= SB_ACTIVE;
 		if (IS_ENABLED(CONFIG_UBIFS_ATIME_SUPPORT))
