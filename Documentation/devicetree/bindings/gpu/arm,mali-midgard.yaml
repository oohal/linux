--- conflicted
+++ resolved
@@ -45,11 +45,6 @@
              - rockchip,rk3399-mali
           - const: arm,mali-t860
 
-<<<<<<< HEAD
-          # "arm,mali-t628"
-=======
-          # "arm,mali-t624"
->>>>>>> d6a62a4b
           # "arm,mali-t830"
           # "arm,mali-t880"
 
