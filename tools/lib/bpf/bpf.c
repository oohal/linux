/*
 * common eBPF ELF operations.
 *
 * Copyright (C) 2013-2015 Alexei Starovoitov <ast@kernel.org>
 * Copyright (C) 2015 Wang Nan <wangnan0@huawei.com>
 * Copyright (C) 2015 Huawei Inc.
 *
 * This program is free software; you can redistribute it and/or
 * modify it under the terms of the GNU Lesser General Public
 * License as published by the Free Software Foundation;
 * version 2.1 of the License (not later!)
 *
 * This program is distributed in the hope that it will be useful,
 * but WITHOUT ANY WARRANTY; without even the implied warranty of
 * MERCHANTABILITY or FITNESS FOR A PARTICULAR PURPOSE.  See the
 * GNU Lesser General Public License for more details.
 *
 * You should have received a copy of the GNU Lesser General Public
 * License along with this program; if not,  see <http://www.gnu.org/licenses>
 */

#include <stdlib.h>
#include <memory.h>
#include <unistd.h>
#include <asm/unistd.h>
#include <linux/bpf.h>
#include "bpf.h"

/*
 * When building perf, unistd.h is overridden. __NR_bpf is
 * required to be defined explicitly.
 */
#ifndef __NR_bpf
# if defined(__i386__)
#  define __NR_bpf 357
# elif defined(__x86_64__)
#  define __NR_bpf 321
# elif defined(__aarch64__)
#  define __NR_bpf 280
# elif defined(__sparc__)
#  define __NR_bpf 349
# else
#  error __NR_bpf not defined. libbpf does not support your arch.
# endif
#endif

static inline __u64 ptr_to_u64(const void *ptr)
{
	return (__u64) (unsigned long) ptr;
}

static inline int sys_bpf(enum bpf_cmd cmd, union bpf_attr *attr,
			  unsigned int size)
{
	return syscall(__NR_bpf, cmd, attr, size);
}

int bpf_create_map(enum bpf_map_type map_type, int key_size,
		   int value_size, int max_entries, __u32 map_flags)
{
	union bpf_attr attr;

	memset(&attr, '\0', sizeof(attr));

	attr.map_type = map_type;
	attr.key_size = key_size;
	attr.value_size = value_size;
	attr.max_entries = max_entries;
	attr.map_flags = map_flags;

	return sys_bpf(BPF_MAP_CREATE, &attr, sizeof(attr));
}

<<<<<<< HEAD
=======
int bpf_create_map_in_map(enum bpf_map_type map_type, int key_size,
			  int inner_map_fd, int max_entries, __u32 map_flags)
{
	union bpf_attr attr;

	memset(&attr, '\0', sizeof(attr));

	attr.map_type = map_type;
	attr.key_size = key_size;
	attr.value_size = 4;
	attr.inner_map_fd = inner_map_fd;
	attr.max_entries = max_entries;
	attr.map_flags = map_flags;

	return sys_bpf(BPF_MAP_CREATE, &attr, sizeof(attr));
}

>>>>>>> 2ac97f0f
int bpf_load_program(enum bpf_prog_type type, const struct bpf_insn *insns,
		     size_t insns_cnt, const char *license,
		     __u32 kern_version, char *log_buf, size_t log_buf_sz)
{
	int fd;
	union bpf_attr attr;

	bzero(&attr, sizeof(attr));
	attr.prog_type = type;
	attr.insn_cnt = (__u32)insns_cnt;
	attr.insns = ptr_to_u64(insns);
	attr.license = ptr_to_u64(license);
	attr.log_buf = ptr_to_u64(NULL);
	attr.log_size = 0;
	attr.log_level = 0;
	attr.kern_version = kern_version;

	fd = sys_bpf(BPF_PROG_LOAD, &attr, sizeof(attr));
	if (fd >= 0 || !log_buf || !log_buf_sz)
		return fd;

	/* Try again with log */
	attr.log_buf = ptr_to_u64(log_buf);
	attr.log_size = log_buf_sz;
	attr.log_level = 1;
	log_buf[0] = 0;
	return sys_bpf(BPF_PROG_LOAD, &attr, sizeof(attr));
}

int bpf_map_update_elem(int fd, const void *key, const void *value,
			__u64 flags)
{
	union bpf_attr attr;

	bzero(&attr, sizeof(attr));
	attr.map_fd = fd;
	attr.key = ptr_to_u64(key);
	attr.value = ptr_to_u64(value);
	attr.flags = flags;

	return sys_bpf(BPF_MAP_UPDATE_ELEM, &attr, sizeof(attr));
}

int bpf_map_lookup_elem(int fd, const void *key, void *value)
{
	union bpf_attr attr;

	bzero(&attr, sizeof(attr));
	attr.map_fd = fd;
	attr.key = ptr_to_u64(key);
	attr.value = ptr_to_u64(value);

	return sys_bpf(BPF_MAP_LOOKUP_ELEM, &attr, sizeof(attr));
}

int bpf_map_delete_elem(int fd, const void *key)
{
	union bpf_attr attr;

	bzero(&attr, sizeof(attr));
	attr.map_fd = fd;
	attr.key = ptr_to_u64(key);

	return sys_bpf(BPF_MAP_DELETE_ELEM, &attr, sizeof(attr));
}

int bpf_map_get_next_key(int fd, const void *key, void *next_key)
{
	union bpf_attr attr;

	bzero(&attr, sizeof(attr));
	attr.map_fd = fd;
	attr.key = ptr_to_u64(key);
	attr.next_key = ptr_to_u64(next_key);

	return sys_bpf(BPF_MAP_GET_NEXT_KEY, &attr, sizeof(attr));
}

int bpf_obj_pin(int fd, const char *pathname)
{
	union bpf_attr attr;

	bzero(&attr, sizeof(attr));
	attr.pathname = ptr_to_u64((void *)pathname);
	attr.bpf_fd = fd;

	return sys_bpf(BPF_OBJ_PIN, &attr, sizeof(attr));
}

int bpf_obj_get(const char *pathname)
{
	union bpf_attr attr;

	bzero(&attr, sizeof(attr));
	attr.pathname = ptr_to_u64((void *)pathname);

	return sys_bpf(BPF_OBJ_GET, &attr, sizeof(attr));
}

int bpf_prog_attach(int prog_fd, int target_fd, enum bpf_attach_type type,
		    unsigned int flags)
{
	union bpf_attr attr;

	bzero(&attr, sizeof(attr));
	attr.target_fd	   = target_fd;
	attr.attach_bpf_fd = prog_fd;
	attr.attach_type   = type;
	attr.attach_flags  = flags;

	return sys_bpf(BPF_PROG_ATTACH, &attr, sizeof(attr));
}

int bpf_prog_detach(int target_fd, enum bpf_attach_type type)
{
	union bpf_attr attr;

	bzero(&attr, sizeof(attr));
	attr.target_fd	 = target_fd;
	attr.attach_type = type;

	return sys_bpf(BPF_PROG_DETACH, &attr, sizeof(attr));
}

int bpf_prog_test_run(int prog_fd, int repeat, void *data, __u32 size,
		      void *data_out, __u32 *size_out, __u32 *retval,
		      __u32 *duration)
{
	union bpf_attr attr;
	int ret;

	bzero(&attr, sizeof(attr));
	attr.test.prog_fd = prog_fd;
	attr.test.data_in = ptr_to_u64(data);
	attr.test.data_out = ptr_to_u64(data_out);
	attr.test.data_size_in = size;
	attr.test.repeat = repeat;

	ret = sys_bpf(BPF_PROG_TEST_RUN, &attr, sizeof(attr));
	if (size_out)
		*size_out = attr.test.data_size_out;
	if (retval)
		*retval = attr.test.retval;
	if (duration)
		*duration = attr.test.duration;
	return ret;
}<|MERGE_RESOLUTION|>--- conflicted
+++ resolved
@@ -71,8 +71,6 @@
 	return sys_bpf(BPF_MAP_CREATE, &attr, sizeof(attr));
 }
 
-<<<<<<< HEAD
-=======
 int bpf_create_map_in_map(enum bpf_map_type map_type, int key_size,
 			  int inner_map_fd, int max_entries, __u32 map_flags)
 {
@@ -90,7 +88,6 @@
 	return sys_bpf(BPF_MAP_CREATE, &attr, sizeof(attr));
 }
 
->>>>>>> 2ac97f0f
 int bpf_load_program(enum bpf_prog_type type, const struct bpf_insn *insns,
 		     size_t insns_cnt, const char *license,
 		     __u32 kern_version, char *log_buf, size_t log_buf_sz)
