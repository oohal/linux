--- conflicted
+++ resolved
@@ -111,11 +111,8 @@
 	BPF_MAP_LOOKUP_AND_DELETE_BATCH,
 	BPF_MAP_UPDATE_BATCH,
 	BPF_MAP_DELETE_BATCH,
-<<<<<<< HEAD
-=======
 	BPF_LINK_CREATE,
 	BPF_LINK_UPDATE,
->>>>>>> 778fbf41
 };
 
 enum bpf_map_type {
@@ -186,10 +183,7 @@
 	BPF_PROG_TYPE_TRACING,
 	BPF_PROG_TYPE_STRUCT_OPS,
 	BPF_PROG_TYPE_EXT,
-<<<<<<< HEAD
-=======
 	BPF_PROG_TYPE_LSM,
->>>>>>> 778fbf41
 };
 
 enum bpf_attach_type {
@@ -379,11 +373,6 @@
 
 /* Flags for BPF_PROG_QUERY. */
 
-<<<<<<< HEAD
-/* Flags for BPF_PROG_QUERY. */
-
-=======
->>>>>>> 778fbf41
 /* Query effective (directly attached + inherited from ancestor cgroups)
  * programs that will be executed for events within a cgroup.
  * attach_flags with this flag are returned only for directly attached programs.
@@ -2928,8 +2917,6 @@
  *		Obtain the 64bit jiffies
  *	Return
  *		The 64 bit jiffies
-<<<<<<< HEAD
-=======
  *
  * int bpf_read_branch_records(struct bpf_perf_event_data *ctx, void *buf, u32 size, u64 flags)
  *	Description
@@ -3038,7 +3025,6 @@
  *		* **-EOPNOTSUPP**	Unsupported operation, for example a
  *					call from outside of TC ingress.
  *		* **-ESOCKTNOSUPPORT**	Socket type not supported (reuseport).
->>>>>>> 778fbf41
  */
 #define __BPF_FUNC_MAPPER(FN)		\
 	FN(unspec),			\
@@ -3159,9 +3145,6 @@
 	FN(probe_read_kernel_str),	\
 	FN(tcp_send_ack),		\
 	FN(send_signal_thread),		\
-<<<<<<< HEAD
-	FN(jiffies64),
-=======
 	FN(jiffies64),			\
 	FN(read_branch_records),	\
 	FN(get_ns_current_pid_tgid),	\
@@ -3169,7 +3152,6 @@
 	FN(get_netns_cookie),		\
 	FN(get_current_ancestor_cgroup_id),	\
 	FN(sk_assign),
->>>>>>> 778fbf41
 
 /* integer value in 'imm' field of BPF_CALL instruction selects which helper
  * function eBPF program intends to call
