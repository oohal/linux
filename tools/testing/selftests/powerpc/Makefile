# Makefile for powerpc selftests

# ARCH can be overridden by the user for cross compiling
ARCH ?= $(shell uname -m)
ARCH := $(shell echo $(ARCH) | sed -e s/ppc.*/powerpc/)

ifeq ($(ARCH),powerpc)

GIT_VERSION = $(shell git describe --always --long --dirty || echo "unknown")

CFLAGS := -std=gnu99 -Wall -O2 -Wall -Werror -DGIT_VERSION='"$(GIT_VERSION)"' -I$(CURDIR)/include $(CFLAGS)

export CFLAGS

SUB_DIRS = alignment		\
	   benchmarks		\
	   copyloops		\
	   context_switch	\
	   dscr			\
	   mm			\
	   pmu			\
	   signal		\
	   primitives		\
	   stringloops		\
	   switch_endian	\
	   syscalls		\
	   tm			\
	   vphn         \
	   math		\
	   ptrace

endif

all: $(SUB_DIRS)

$(SUB_DIRS):
<<<<<<< HEAD
	BUILD_TARGET=$$OUTPUT/$@; mkdir -p $$BUILD_TARGET; $(MAKE) OUTPUT=$$BUILD_TARGET -k -C $@ all
=======
	BUILD_TARGET=$(OUTPUT)/$@; mkdir -p $$BUILD_TARGET; $(MAKE) OUTPUT=$$BUILD_TARGET -k -C $@ all
>>>>>>> 2ac97f0f

include ../lib.mk

override define RUN_TESTS
	@for TARGET in $(SUB_DIRS); do \
<<<<<<< HEAD
		BUILD_TARGET=$$OUTPUT/$$TARGET;	\
=======
		BUILD_TARGET=$(OUTPUT)/$$TARGET;	\
>>>>>>> 2ac97f0f
		$(MAKE) OUTPUT=$$BUILD_TARGET -C $$TARGET run_tests;\
	done;
endef

override define INSTALL_RULE
	@for TARGET in $(SUB_DIRS); do \
<<<<<<< HEAD
		BUILD_TARGET=$$OUTPUT/$$TARGET;	\
=======
		BUILD_TARGET=$(OUTPUT)/$$TARGET;	\
>>>>>>> 2ac97f0f
		$(MAKE) OUTPUT=$$BUILD_TARGET -C $$TARGET install;\
	done;
endef

override define EMIT_TESTS
	@for TARGET in $(SUB_DIRS); do \
<<<<<<< HEAD
		BUILD_TARGET=$$OUTPUT/$$TARGET;	\
=======
		BUILD_TARGET=$(OUTPUT)/$$TARGET;	\
>>>>>>> 2ac97f0f
		$(MAKE) OUTPUT=$$BUILD_TARGET -s -C $$TARGET emit_tests;\
	done;
endef

clean:
	@for TARGET in $(SUB_DIRS); do \
<<<<<<< HEAD
		BUILD_TARGET=$$OUTPUT/$$TARGET;	\
=======
		BUILD_TARGET=$(OUTPUT)/$$TARGET;	\
>>>>>>> 2ac97f0f
		$(MAKE) OUTPUT=$$BUILD_TARGET -C $$TARGET clean; \
	done;
	rm -f tags

tags:
	find . -name '*.c' -o -name '*.h' | xargs ctags

.PHONY: tags $(SUB_DIRS)<|MERGE_RESOLUTION|>--- conflicted
+++ resolved
@@ -34,54 +34,34 @@
 all: $(SUB_DIRS)
 
 $(SUB_DIRS):
-<<<<<<< HEAD
-	BUILD_TARGET=$$OUTPUT/$@; mkdir -p $$BUILD_TARGET; $(MAKE) OUTPUT=$$BUILD_TARGET -k -C $@ all
-=======
 	BUILD_TARGET=$(OUTPUT)/$@; mkdir -p $$BUILD_TARGET; $(MAKE) OUTPUT=$$BUILD_TARGET -k -C $@ all
->>>>>>> 2ac97f0f
 
 include ../lib.mk
 
 override define RUN_TESTS
 	@for TARGET in $(SUB_DIRS); do \
-<<<<<<< HEAD
-		BUILD_TARGET=$$OUTPUT/$$TARGET;	\
-=======
 		BUILD_TARGET=$(OUTPUT)/$$TARGET;	\
->>>>>>> 2ac97f0f
 		$(MAKE) OUTPUT=$$BUILD_TARGET -C $$TARGET run_tests;\
 	done;
 endef
 
 override define INSTALL_RULE
 	@for TARGET in $(SUB_DIRS); do \
-<<<<<<< HEAD
-		BUILD_TARGET=$$OUTPUT/$$TARGET;	\
-=======
 		BUILD_TARGET=$(OUTPUT)/$$TARGET;	\
->>>>>>> 2ac97f0f
 		$(MAKE) OUTPUT=$$BUILD_TARGET -C $$TARGET install;\
 	done;
 endef
 
 override define EMIT_TESTS
 	@for TARGET in $(SUB_DIRS); do \
-<<<<<<< HEAD
-		BUILD_TARGET=$$OUTPUT/$$TARGET;	\
-=======
 		BUILD_TARGET=$(OUTPUT)/$$TARGET;	\
->>>>>>> 2ac97f0f
 		$(MAKE) OUTPUT=$$BUILD_TARGET -s -C $$TARGET emit_tests;\
 	done;
 endef
 
 clean:
 	@for TARGET in $(SUB_DIRS); do \
-<<<<<<< HEAD
-		BUILD_TARGET=$$OUTPUT/$$TARGET;	\
-=======
 		BUILD_TARGET=$(OUTPUT)/$$TARGET;	\
->>>>>>> 2ac97f0f
 		$(MAKE) OUTPUT=$$BUILD_TARGET -C $$TARGET clean; \
 	done;
 	rm -f tags
