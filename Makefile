--- conflicted
+++ resolved
@@ -1,11 +1,7 @@
 VERSION = 4
 PATCHLEVEL = 12
 SUBLEVEL = 0
-<<<<<<< HEAD
-EXTRAVERSION = -rc3
-=======
 EXTRAVERSION = -rc5
->>>>>>> 8f66439e
 NAME = Fearless Coyote
 
 # *DOCUMENTATION*
