// SPDX-License-Identifier: GPL-2.0+
//
// soc-core.c  --  ALSA SoC Audio Layer
//
// Copyright 2005 Wolfson Microelectronics PLC.
// Copyright 2005 Openedhand Ltd.
// Copyright (C) 2010 Slimlogic Ltd.
// Copyright (C) 2010 Texas Instruments Inc.
//
// Author: Liam Girdwood <lrg@slimlogic.co.uk>
//         with code, comments and ideas from :-
//         Richard Purdie <richard@openedhand.com>
//
//  TODO:
//   o Add hw rules to enforce rates, etc.
//   o More testing with other codecs/machines.
//   o Add more codecs and platforms to ensure good API coverage.
//   o Support TDM on PCM and I2S

#include <linux/module.h>
#include <linux/moduleparam.h>
#include <linux/init.h>
#include <linux/delay.h>
#include <linux/pm.h>
#include <linux/bitops.h>
#include <linux/debugfs.h>
#include <linux/platform_device.h>
#include <linux/pinctrl/consumer.h>
#include <linux/ctype.h>
#include <linux/slab.h>
#include <linux/of.h>
#include <linux/of_graph.h>
#include <linux/dmi.h>
#include <sound/core.h>
#include <sound/jack.h>
#include <sound/pcm.h>
#include <sound/pcm_params.h>
#include <sound/soc.h>
#include <sound/soc-dpcm.h>
#include <sound/soc-topology.h>
#include <sound/initval.h>

#define CREATE_TRACE_POINTS
#include <trace/events/asoc.h>

#define NAME_SIZE	32

#ifdef CONFIG_DEBUG_FS
struct dentry *snd_soc_debugfs_root;
EXPORT_SYMBOL_GPL(snd_soc_debugfs_root);
#endif

static DEFINE_MUTEX(client_mutex);
static LIST_HEAD(component_list);
static LIST_HEAD(unbind_card_list);

#define for_each_component(component)			\
	list_for_each_entry(component, &component_list, list)

/*
 * This is used if driver don't need to have CPU/Codec/Platform
 * dai_link. see soc.h
 */
struct snd_soc_dai_link_component null_dailink_component[0];
EXPORT_SYMBOL_GPL(null_dailink_component);

/*
 * This is a timeout to do a DAPM powerdown after a stream is closed().
 * It can be used to eliminate pops between different playback streams, e.g.
 * between two audio tracks.
 */
static int pmdown_time = 5000;
module_param(pmdown_time, int, 0);
MODULE_PARM_DESC(pmdown_time, "DAPM stream powerdown time (msecs)");

#ifdef CONFIG_DMI
/*
 * If a DMI filed contain strings in this blacklist (e.g.
 * "Type2 - Board Manufacturer" or "Type1 - TBD by OEM"), it will be taken
 * as invalid and dropped when setting the card long name from DMI info.
 */
static const char * const dmi_blacklist[] = {
	"To be filled by OEM",
	"TBD by OEM",
	"Default String",
	"Board Manufacturer",
	"Board Vendor Name",
	"Board Product Name",
	NULL,	/* terminator */
};
#endif

static ssize_t pmdown_time_show(struct device *dev,
				struct device_attribute *attr, char *buf)
{
	struct snd_soc_pcm_runtime *rtd = dev_get_drvdata(dev);

	return sprintf(buf, "%ld\n", rtd->pmdown_time);
}

static ssize_t pmdown_time_set(struct device *dev,
			       struct device_attribute *attr,
			       const char *buf, size_t count)
{
	struct snd_soc_pcm_runtime *rtd = dev_get_drvdata(dev);
	int ret;

	ret = kstrtol(buf, 10, &rtd->pmdown_time);
	if (ret)
		return ret;

	return count;
}

static DEVICE_ATTR(pmdown_time, 0644, pmdown_time_show, pmdown_time_set);

static struct attribute *soc_dev_attrs[] = {
	&dev_attr_pmdown_time.attr,
	NULL
};

static umode_t soc_dev_attr_is_visible(struct kobject *kobj,
				       struct attribute *attr, int idx)
{
	struct device *dev = kobj_to_dev(kobj);
	struct snd_soc_pcm_runtime *rtd = dev_get_drvdata(dev);

	if (!rtd)
		return 0;

	if (attr == &dev_attr_pmdown_time.attr)
		return attr->mode; /* always visible */
	return rtd->num_codecs ? attr->mode : 0; /* enabled only with codec */
}

static const struct attribute_group soc_dapm_dev_group = {
	.attrs = soc_dapm_dev_attrs,
	.is_visible = soc_dev_attr_is_visible,
};

static const struct attribute_group soc_dev_group = {
	.attrs = soc_dev_attrs,
	.is_visible = soc_dev_attr_is_visible,
};

static const struct attribute_group *soc_dev_attr_groups[] = {
	&soc_dapm_dev_group,
	&soc_dev_group,
	NULL
};

#ifdef CONFIG_DEBUG_FS
static void soc_init_component_debugfs(struct snd_soc_component *component)
{
	if (!component->card->debugfs_card_root)
		return;

	if (component->debugfs_prefix) {
		char *name;

		name = kasprintf(GFP_KERNEL, "%s:%s",
			component->debugfs_prefix, component->name);
		if (name) {
			component->debugfs_root = debugfs_create_dir(name,
				component->card->debugfs_card_root);
			kfree(name);
		}
	} else {
		component->debugfs_root = debugfs_create_dir(component->name,
				component->card->debugfs_card_root);
	}

	snd_soc_dapm_debugfs_init(snd_soc_component_get_dapm(component),
		component->debugfs_root);
}

static void soc_cleanup_component_debugfs(struct snd_soc_component *component)
{
	if (!component->debugfs_root)
		return;
	debugfs_remove_recursive(component->debugfs_root);
	component->debugfs_root = NULL;
}

static int dai_list_show(struct seq_file *m, void *v)
{
	struct snd_soc_component *component;
	struct snd_soc_dai *dai;

	mutex_lock(&client_mutex);

	for_each_component(component)
		for_each_component_dais(component, dai)
			seq_printf(m, "%s\n", dai->name);

	mutex_unlock(&client_mutex);

	return 0;
}
DEFINE_SHOW_ATTRIBUTE(dai_list);

static int component_list_show(struct seq_file *m, void *v)
{
	struct snd_soc_component *component;

	mutex_lock(&client_mutex);

	for_each_component(component)
		seq_printf(m, "%s\n", component->name);

	mutex_unlock(&client_mutex);

	return 0;
}
DEFINE_SHOW_ATTRIBUTE(component_list);

static void soc_init_card_debugfs(struct snd_soc_card *card)
{
	card->debugfs_card_root = debugfs_create_dir(card->name,
						     snd_soc_debugfs_root);

	debugfs_create_u32("dapm_pop_time", 0644, card->debugfs_card_root,
			   &card->pop_time);

	snd_soc_dapm_debugfs_init(&card->dapm, card->debugfs_card_root);
}

static void soc_cleanup_card_debugfs(struct snd_soc_card *card)
{
	debugfs_remove_recursive(card->debugfs_card_root);
	card->debugfs_card_root = NULL;
}

static void snd_soc_debugfs_init(void)
{
	snd_soc_debugfs_root = debugfs_create_dir("asoc", NULL);

	debugfs_create_file("dais", 0444, snd_soc_debugfs_root, NULL,
			    &dai_list_fops);

	debugfs_create_file("components", 0444, snd_soc_debugfs_root, NULL,
			    &component_list_fops);
}

static void snd_soc_debugfs_exit(void)
{
	debugfs_remove_recursive(snd_soc_debugfs_root);
}

#else

static inline void soc_init_component_debugfs(
	struct snd_soc_component *component)
{
}

static inline void soc_cleanup_component_debugfs(
	struct snd_soc_component *component)
{
}

static inline void soc_init_card_debugfs(struct snd_soc_card *card)
{
}

static inline void soc_cleanup_card_debugfs(struct snd_soc_card *card)
{
}

static inline void snd_soc_debugfs_init(void)
{
}

static inline void snd_soc_debugfs_exit(void)
{
}

#endif

/*
 * This is glue code between snd_pcm_lib_ioctl() and
 * snd_soc_component_driver :: ioctl
 */
int snd_soc_pcm_lib_ioctl(struct snd_soc_component *component,
			  struct snd_pcm_substream *substream,
			  unsigned int cmd, void *arg)
{
	return snd_pcm_lib_ioctl(substream, cmd, arg);
}
EXPORT_SYMBOL_GPL(snd_soc_pcm_lib_ioctl);

static int snd_soc_rtdcom_add(struct snd_soc_pcm_runtime *rtd,
			      struct snd_soc_component *component)
{
	struct snd_soc_rtdcom_list *rtdcom;
	struct snd_soc_component *comp;

	for_each_rtd_components(rtd, rtdcom, comp) {
		/* already connected */
		if (comp == component)
			return 0;
	}

	/*
	 * created rtdcom here will be freed when rtd->dev was freed.
	 * see
	 *	soc_free_pcm_runtime() :: device_unregister(rtd->dev)
	 */
	rtdcom = devm_kzalloc(rtd->dev, sizeof(*rtdcom), GFP_KERNEL);
	if (!rtdcom)
		return -ENOMEM;

	rtdcom->component = component;
	INIT_LIST_HEAD(&rtdcom->list);

	/*
	 * When rtd was freed, created rtdcom here will be
	 * also freed.
	 * And we don't need to call list_del(&rtdcom->list)
	 * when freed, because rtd is also freed.
	 */
	list_add_tail(&rtdcom->list, &rtd->component_list);

	return 0;
}

struct snd_soc_component *snd_soc_rtdcom_lookup(struct snd_soc_pcm_runtime *rtd,
						const char *driver_name)
{
	struct snd_soc_rtdcom_list *rtdcom;
	struct snd_soc_component *component;

	if (!driver_name)
		return NULL;

	/*
	 * NOTE
	 *
	 * snd_soc_rtdcom_lookup() will find component from rtd by using
	 * specified driver name.
	 * But, if many components which have same driver name are connected
	 * to 1 rtd, this function will return 1st found component.
	 */
	for_each_rtd_components(rtd, rtdcom, component) {
		const char *component_name = component->driver->name;

		if (!component_name)
			continue;

		if ((component_name == driver_name) ||
		    strcmp(component_name, driver_name) == 0)
			return rtdcom->component;
	}

	return NULL;
}
EXPORT_SYMBOL_GPL(snd_soc_rtdcom_lookup);

static struct snd_soc_component
*snd_soc_lookup_component_nolocked(struct device *dev, const char *driver_name)
{
	struct snd_soc_component *component;
	struct snd_soc_component *found_component;

	found_component = NULL;
	for_each_component(component) {
		if ((dev == component->dev) &&
		    (!driver_name ||
		     (driver_name == component->driver->name) ||
		     (strcmp(component->driver->name, driver_name) == 0))) {
			found_component = component;
			break;
		}
	}

	return found_component;
}

struct snd_soc_component *snd_soc_lookup_component(struct device *dev,
						   const char *driver_name)
{
	struct snd_soc_component *component;

	mutex_lock(&client_mutex);
	component = snd_soc_lookup_component_nolocked(dev, driver_name);
	mutex_unlock(&client_mutex);

	return component;
}
EXPORT_SYMBOL_GPL(snd_soc_lookup_component);

struct snd_pcm_substream *snd_soc_get_dai_substream(struct snd_soc_card *card,
		const char *dai_link, int stream)
{
	struct snd_soc_pcm_runtime *rtd;

	for_each_card_rtds(card, rtd) {
		if (rtd->dai_link->no_pcm &&
			!strcmp(rtd->dai_link->name, dai_link))
			return rtd->pcm->streams[stream].substream;
	}
	dev_dbg(card->dev, "ASoC: failed to find dai link %s\n", dai_link);
	return NULL;
}
EXPORT_SYMBOL_GPL(snd_soc_get_dai_substream);

static const struct snd_soc_ops null_snd_soc_ops;

static void soc_release_rtd_dev(struct device *dev)
{
	/* "dev" means "rtd->dev" */
	kfree(dev);
}

static void soc_free_pcm_runtime(struct snd_soc_pcm_runtime *rtd)
{
	if (!rtd)
		return;

	list_del(&rtd->list);

	/*
	 * we don't need to call kfree() for rtd->dev
	 * see
	 *	soc_release_rtd_dev()
	 *
	 * We don't need rtd->dev NULL check, because
	 * it is alloced *before* rtd.
	 * see
	 *	soc_new_pcm_runtime()
	 */
	device_unregister(rtd->dev);
}

static struct snd_soc_pcm_runtime *soc_new_pcm_runtime(
	struct snd_soc_card *card, struct snd_soc_dai_link *dai_link)
{
	struct snd_soc_pcm_runtime *rtd;
	struct device *dev;
	int ret;

	/*
	 * for rtd->dev
	 */
	dev = kzalloc(sizeof(struct device), GFP_KERNEL);
	if (!dev)
		return NULL;

	dev->parent	= card->dev;
	dev->release	= soc_release_rtd_dev;
	dev->groups	= soc_dev_attr_groups;

	dev_set_name(dev, "%s", dai_link->name);

	ret = device_register(dev);
	if (ret < 0) {
		put_device(dev); /* soc_release_rtd_dev */
		return NULL;
	}

	/*
	 * for rtd
	 */
	rtd = devm_kzalloc(dev, sizeof(*rtd), GFP_KERNEL);
	if (!rtd)
		goto free_rtd;

	rtd->dev = dev;
	dev_set_drvdata(dev, rtd);

	/*
	 * for rtd->codec_dais
	 */
	rtd->codec_dais = devm_kcalloc(dev, dai_link->num_codecs,
					sizeof(struct snd_soc_dai *),
					GFP_KERNEL);
	if (!rtd->codec_dais)
		goto free_rtd;

	/*
	 * rtd remaining settings
	 */
	INIT_LIST_HEAD(&rtd->component_list);
	INIT_LIST_HEAD(&rtd->dpcm[SNDRV_PCM_STREAM_PLAYBACK].be_clients);
	INIT_LIST_HEAD(&rtd->dpcm[SNDRV_PCM_STREAM_CAPTURE].be_clients);
	INIT_LIST_HEAD(&rtd->dpcm[SNDRV_PCM_STREAM_PLAYBACK].fe_clients);
	INIT_LIST_HEAD(&rtd->dpcm[SNDRV_PCM_STREAM_CAPTURE].fe_clients);

	rtd->card = card;
	rtd->dai_link = dai_link;
	if (!rtd->dai_link->ops)
		rtd->dai_link->ops = &null_snd_soc_ops;

	/* see for_each_card_rtds */
	list_add_tail(&rtd->list, &card->rtd_list);
	rtd->num = card->num_rtd;
	card->num_rtd++;

	return rtd;

free_rtd:
	soc_free_pcm_runtime(rtd);
	return NULL;
}

struct snd_soc_pcm_runtime *snd_soc_get_pcm_runtime(struct snd_soc_card *card,
		const char *dai_link)
{
	struct snd_soc_pcm_runtime *rtd;

	for_each_card_rtds(card, rtd) {
		if (!strcmp(rtd->dai_link->name, dai_link))
			return rtd;
	}
	dev_dbg(card->dev, "ASoC: failed to find rtd %s\n", dai_link);
	return NULL;
}
EXPORT_SYMBOL_GPL(snd_soc_get_pcm_runtime);

static void snd_soc_flush_all_delayed_work(struct snd_soc_card *card)
{
	struct snd_soc_pcm_runtime *rtd;

	for_each_card_rtds(card, rtd)
		flush_delayed_work(&rtd->delayed_work);
}

#ifdef CONFIG_PM_SLEEP
/* powers down audio subsystem for suspend */
int snd_soc_suspend(struct device *dev)
{
	struct snd_soc_card *card = dev_get_drvdata(dev);
	struct snd_soc_component *component;
	struct snd_soc_pcm_runtime *rtd;
	int i;

	/* If the card is not initialized yet there is nothing to do */
	if (!card->instantiated)
		return 0;

	/*
	 * Due to the resume being scheduled into a workqueue we could
	 * suspend before that's finished - wait for it to complete.
	 */
	snd_power_wait(card->snd_card, SNDRV_CTL_POWER_D0);

	/* we're going to block userspace touching us until resume completes */
	snd_power_change_state(card->snd_card, SNDRV_CTL_POWER_D3hot);

	/* mute any active DACs */
	for_each_card_rtds(card, rtd) {
		struct snd_soc_dai *dai;

		if (rtd->dai_link->ignore_suspend)
			continue;

		for_each_rtd_codec_dai(rtd, i, dai) {
			if (dai->playback_active)
				snd_soc_dai_digital_mute(dai, 1,
						SNDRV_PCM_STREAM_PLAYBACK);
		}
	}

	/* suspend all pcms */
	for_each_card_rtds(card, rtd) {
		if (rtd->dai_link->ignore_suspend)
			continue;

		snd_pcm_suspend_all(rtd->pcm);
	}

	if (card->suspend_pre)
		card->suspend_pre(card);

	for_each_card_rtds(card, rtd) {
		struct snd_soc_dai *cpu_dai = rtd->cpu_dai;

		if (rtd->dai_link->ignore_suspend)
			continue;

		if (!cpu_dai->driver->bus_control)
			snd_soc_dai_suspend(cpu_dai);
	}

	/* close any waiting streams */
	snd_soc_flush_all_delayed_work(card);

	for_each_card_rtds(card, rtd) {

		if (rtd->dai_link->ignore_suspend)
			continue;

		snd_soc_dapm_stream_event(rtd,
					  SNDRV_PCM_STREAM_PLAYBACK,
					  SND_SOC_DAPM_STREAM_SUSPEND);

		snd_soc_dapm_stream_event(rtd,
					  SNDRV_PCM_STREAM_CAPTURE,
					  SND_SOC_DAPM_STREAM_SUSPEND);
	}

	/* Recheck all endpoints too, their state is affected by suspend */
	dapm_mark_endpoints_dirty(card);
	snd_soc_dapm_sync(&card->dapm);

	/* suspend all COMPONENTs */
	for_each_card_components(card, component) {
		struct snd_soc_dapm_context *dapm =
				snd_soc_component_get_dapm(component);

		/*
		 * If there are paths active then the COMPONENT will be held
		 * with bias _ON and should not be suspended.
		 */
		if (!snd_soc_component_is_suspended(component)) {
			switch (snd_soc_dapm_get_bias_level(dapm)) {
			case SND_SOC_BIAS_STANDBY:
				/*
				 * If the COMPONENT is capable of idle
				 * bias off then being in STANDBY
				 * means it's doing something,
				 * otherwise fall through.
				 */
				if (dapm->idle_bias_off) {
					dev_dbg(component->dev,
						"ASoC: idle_bias_off CODEC on over suspend\n");
					break;
				}
				/* fall through */

			case SND_SOC_BIAS_OFF:
				snd_soc_component_suspend(component);
				if (component->regmap)
					regcache_mark_dirty(component->regmap);
				/* deactivate pins to sleep state */
				pinctrl_pm_select_sleep_state(component->dev);
				break;
			default:
				dev_dbg(component->dev,
					"ASoC: COMPONENT is on over suspend\n");
				break;
			}
		}
	}

	for_each_card_rtds(card, rtd) {
		struct snd_soc_dai *cpu_dai = rtd->cpu_dai;

		if (rtd->dai_link->ignore_suspend)
			continue;

		if (cpu_dai->driver->bus_control)
			snd_soc_dai_suspend(cpu_dai);

		/* deactivate pins to sleep state */
		pinctrl_pm_select_sleep_state(cpu_dai->dev);
	}

	if (card->suspend_post)
		card->suspend_post(card);

	return 0;
}
EXPORT_SYMBOL_GPL(snd_soc_suspend);

/*
 * deferred resume work, so resume can complete before we finished
 * setting our codec back up, which can be very slow on I2C
 */
static void soc_resume_deferred(struct work_struct *work)
{
	struct snd_soc_card *card =
			container_of(work, struct snd_soc_card,
				     deferred_resume_work);
	struct snd_soc_pcm_runtime *rtd;
	struct snd_soc_component *component;
	int i;

	/*
	 * our power state is still SNDRV_CTL_POWER_D3hot from suspend time,
	 * so userspace apps are blocked from touching us
	 */

	dev_dbg(card->dev, "ASoC: starting resume work\n");

	/* Bring us up into D2 so that DAPM starts enabling things */
	snd_power_change_state(card->snd_card, SNDRV_CTL_POWER_D2);

	if (card->resume_pre)
		card->resume_pre(card);

	/* resume control bus DAIs */
	for_each_card_rtds(card, rtd) {
		struct snd_soc_dai *cpu_dai = rtd->cpu_dai;

		if (rtd->dai_link->ignore_suspend)
			continue;

		if (cpu_dai->driver->bus_control)
			snd_soc_dai_resume(cpu_dai);
	}

	for_each_card_components(card, component) {
		if (snd_soc_component_is_suspended(component))
			snd_soc_component_resume(component);
	}

	for_each_card_rtds(card, rtd) {

		if (rtd->dai_link->ignore_suspend)
			continue;

		snd_soc_dapm_stream_event(rtd,
					  SNDRV_PCM_STREAM_PLAYBACK,
					  SND_SOC_DAPM_STREAM_RESUME);

		snd_soc_dapm_stream_event(rtd,
					  SNDRV_PCM_STREAM_CAPTURE,
					  SND_SOC_DAPM_STREAM_RESUME);
	}

	/* unmute any active DACs */
	for_each_card_rtds(card, rtd) {
		struct snd_soc_dai *dai;

		if (rtd->dai_link->ignore_suspend)
			continue;

		for_each_rtd_codec_dai(rtd, i, dai) {
			if (dai->playback_active)
				snd_soc_dai_digital_mute(dai, 0,
						SNDRV_PCM_STREAM_PLAYBACK);
		}
	}

	for_each_card_rtds(card, rtd) {
		struct snd_soc_dai *cpu_dai = rtd->cpu_dai;

		if (rtd->dai_link->ignore_suspend)
			continue;

		if (!cpu_dai->driver->bus_control)
			snd_soc_dai_resume(cpu_dai);
	}

	if (card->resume_post)
		card->resume_post(card);

	dev_dbg(card->dev, "ASoC: resume work completed\n");

	/* Recheck all endpoints too, their state is affected by suspend */
	dapm_mark_endpoints_dirty(card);
	snd_soc_dapm_sync(&card->dapm);

	/* userspace can access us now we are back as we were before */
	snd_power_change_state(card->snd_card, SNDRV_CTL_POWER_D0);
}

/* powers up audio subsystem after a suspend */
int snd_soc_resume(struct device *dev)
{
	struct snd_soc_card *card = dev_get_drvdata(dev);
	bool bus_control = false;
	struct snd_soc_pcm_runtime *rtd;
	struct snd_soc_dai *codec_dai;
	int i;

	/* If the card is not initialized yet there is nothing to do */
	if (!card->instantiated)
		return 0;

	/* activate pins from sleep state */
	for_each_card_rtds(card, rtd) {
		struct snd_soc_dai *cpu_dai = rtd->cpu_dai;

		if (cpu_dai->active)
			pinctrl_pm_select_default_state(cpu_dai->dev);

		for_each_rtd_codec_dai(rtd, i, codec_dai) {
			if (codec_dai->active)
				pinctrl_pm_select_default_state(codec_dai->dev);
		}
	}

	/*
	 * DAIs that also act as the control bus master might have other drivers
	 * hanging off them so need to resume immediately. Other drivers don't
	 * have that problem and may take a substantial amount of time to resume
	 * due to I/O costs and anti-pop so handle them out of line.
	 */
	for_each_card_rtds(card, rtd) {
		struct snd_soc_dai *cpu_dai = rtd->cpu_dai;

		bus_control |= cpu_dai->driver->bus_control;
	}
	if (bus_control) {
		dev_dbg(dev, "ASoC: Resuming control bus master immediately\n");
		soc_resume_deferred(&card->deferred_resume_work);
	} else {
		dev_dbg(dev, "ASoC: Scheduling resume work\n");
		if (!schedule_work(&card->deferred_resume_work))
			dev_err(dev, "ASoC: resume work item may be lost\n");
	}

	return 0;
}
EXPORT_SYMBOL_GPL(snd_soc_resume);

static void soc_resume_init(struct snd_soc_card *card)
{
	/* deferred resume work */
	INIT_WORK(&card->deferred_resume_work, soc_resume_deferred);
}
#else
#define snd_soc_suspend NULL
#define snd_soc_resume NULL
static inline void soc_resume_init(struct snd_soc_card *card)
{
}
#endif

static const struct snd_soc_dai_ops null_dai_ops = {
};

static struct device_node
*soc_component_to_node(struct snd_soc_component *component)
{
	struct device_node *of_node;

	of_node = component->dev->of_node;
	if (!of_node && component->dev->parent)
		of_node = component->dev->parent->of_node;

	return of_node;
}

static int snd_soc_is_matching_component(
	const struct snd_soc_dai_link_component *dlc,
	struct snd_soc_component *component)
{
	struct device_node *component_of_node;

	if (!dlc)
		return 0;

	component_of_node = soc_component_to_node(component);

	if (dlc->of_node && component_of_node != dlc->of_node)
		return 0;
	if (dlc->name && strcmp(component->name, dlc->name))
		return 0;

	return 1;
}

static struct snd_soc_component *soc_find_component(
	const struct snd_soc_dai_link_component *dlc)
{
	struct snd_soc_component *component;

	lockdep_assert_held(&client_mutex);

	/*
	 * NOTE
	 *
	 * It returns *1st* found component, but some driver
	 * has few components by same of_node/name
	 * ex)
	 *	CPU component and generic DMAEngine component
	 */
	for_each_component(component)
		if (snd_soc_is_matching_component(dlc, component))
			return component;

	return NULL;
}

/**
 * snd_soc_find_dai - Find a registered DAI
 *
 * @dlc: name of the DAI or the DAI driver and optional component info to match
 *
 * This function will search all registered components and their DAIs to
 * find the DAI of the same name. The component's of_node and name
 * should also match if being specified.
 *
 * Return: pointer of DAI, or NULL if not found.
 */
struct snd_soc_dai *snd_soc_find_dai(
	const struct snd_soc_dai_link_component *dlc)
{
	struct snd_soc_component *component;
	struct snd_soc_dai *dai;

	lockdep_assert_held(&client_mutex);

	/* Find CPU DAI from registered DAIs */
	for_each_component(component) {
		if (!snd_soc_is_matching_component(dlc, component))
			continue;
		for_each_component_dais(component, dai) {
			if (dlc->dai_name && strcmp(dai->name, dlc->dai_name)
			    && (!dai->driver->name
				|| strcmp(dai->driver->name, dlc->dai_name)))
				continue;

			return dai;
		}
	}

	return NULL;
}
EXPORT_SYMBOL_GPL(snd_soc_find_dai);

/**
 * snd_soc_find_dai_link - Find a DAI link
 *
 * @card: soc card
 * @id: DAI link ID to match
 * @name: DAI link name to match, optional
 * @stream_name: DAI link stream name to match, optional
 *
 * This function will search all existing DAI links of the soc card to
 * find the link of the same ID. Since DAI links may not have their
 * unique ID, so name and stream name should also match if being
 * specified.
 *
 * Return: pointer of DAI link, or NULL if not found.
 */
struct snd_soc_dai_link *snd_soc_find_dai_link(struct snd_soc_card *card,
					       int id, const char *name,
					       const char *stream_name)
{
	struct snd_soc_dai_link *link;

	lockdep_assert_held(&client_mutex);

	for_each_card_links(card, link) {
		if (link->id != id)
			continue;

		if (name && (!link->name || strcmp(name, link->name)))
			continue;

		if (stream_name && (!link->stream_name
			|| strcmp(stream_name, link->stream_name)))
			continue;

		return link;
	}

	return NULL;
}
EXPORT_SYMBOL_GPL(snd_soc_find_dai_link);

static int soc_dai_link_sanity_check(struct snd_soc_card *card,
				     struct snd_soc_dai_link *link)
{
	int i;
	struct snd_soc_dai_link_component *codec, *platform;

	for_each_link_codecs(link, i, codec) {
		/*
		 * Codec must be specified by 1 of name or OF node,
		 * not both or neither.
		 */
		if (!!codec->name == !!codec->of_node) {
			dev_err(card->dev, "ASoC: Neither/both codec name/of_node are set for %s\n",
				link->name);
			return -EINVAL;
		}

		/* Codec DAI name must be specified */
		if (!codec->dai_name) {
			dev_err(card->dev, "ASoC: codec_dai_name not set for %s\n",
				link->name);
			return -EINVAL;
		}

		/*
		 * Defer card registration if codec component is not added to
		 * component list.
		 */
		if (!soc_find_component(codec))
			return -EPROBE_DEFER;
	}

	for_each_link_platforms(link, i, platform) {
		/*
		 * Platform may be specified by either name or OF node, but it
		 * can be left unspecified, then no components will be inserted
		 * in the rtdcom list
		 */
		if (!!platform->name == !!platform->of_node) {
			dev_err(card->dev,
				"ASoC: Neither/both platform name/of_node are set for %s\n",
				link->name);
			return -EINVAL;
		}

		/*
		 * Defer card registration if platform component is not added to
		 * component list.
		 */
		if (!soc_find_component(platform))
			return -EPROBE_DEFER;
	}

	/* FIXME */
	if (link->num_cpus > 1) {
		dev_err(card->dev,
			"ASoC: multi cpu is not yet supported %s\n",
			link->name);
		return -EINVAL;
	}

	/*
	 * CPU device may be specified by either name or OF node, but
	 * can be left unspecified, and will be matched based on DAI
	 * name alone..
	 */
	if (link->cpus->name && link->cpus->of_node) {
		dev_err(card->dev,
			"ASoC: Neither/both cpu name/of_node are set for %s\n",
			link->name);
		return -EINVAL;
	}

	/*
	 * Defer card registration if cpu dai component is not added to
	 * component list.
	 */
	if ((link->cpus->of_node || link->cpus->name) &&
	    !soc_find_component(link->cpus))
		return -EPROBE_DEFER;

	/*
	 * At least one of CPU DAI name or CPU device name/node must be
	 * specified
	 */
	if (!link->cpus->dai_name &&
	    !(link->cpus->name || link->cpus->of_node)) {
		dev_err(card->dev,
			"ASoC: Neither cpu_dai_name nor cpu_name/of_node are set for %s\n",
			link->name);
		return -EINVAL;
	}

	return 0;
}

/**
 * snd_soc_remove_dai_link - Remove a DAI link from the list
 * @card: The ASoC card that owns the link
 * @dai_link: The DAI link to remove
 *
 * This function removes a DAI link from the ASoC card's link list.
 *
 * For DAI links previously added by topology, topology should
 * remove them by using the dobj embedded in the link.
 */
void snd_soc_remove_dai_link(struct snd_soc_card *card,
			     struct snd_soc_dai_link *dai_link)
{
	struct snd_soc_pcm_runtime *rtd;

	lockdep_assert_held(&client_mutex);

	/*
	 * Notify the machine driver for extra destruction
	 */
	if (card->remove_dai_link)
		card->remove_dai_link(card, dai_link);

	list_del(&dai_link->list);

	rtd = snd_soc_get_pcm_runtime(card, dai_link->name);
	if (rtd)
		soc_free_pcm_runtime(rtd);
}
EXPORT_SYMBOL_GPL(snd_soc_remove_dai_link);

<<<<<<< HEAD
static int soc_dai_link_sanity_check(struct snd_soc_card *card,
				     struct snd_soc_dai_link *link)
{
	int i;
	struct snd_soc_dai_link_component *codec, *platform;

	for_each_link_codecs(link, i, codec) {
		/*
		 * Codec must be specified by 1 of name or OF node,
		 * not both or neither.
		 */
		if (!!codec->name == !!codec->of_node) {
			dev_err(card->dev, "ASoC: Neither/both codec name/of_node are set for %s\n",
				link->name);
			return -EINVAL;
		}

		/* Codec DAI name must be specified */
		if (!codec->dai_name) {
			dev_err(card->dev, "ASoC: codec_dai_name not set for %s\n",
				link->name);
			return -EINVAL;
		}

		/*
		 * Defer card registration if codec component is not added to
		 * component list.
		 */
		if (!soc_find_component(codec))
			return -EPROBE_DEFER;
	}

	for_each_link_platforms(link, i, platform) {
		/*
		 * Platform may be specified by either name or OF node, but it
		 * can be left unspecified, then no components will be inserted
		 * in the rtdcom list
		 */
		if (!!platform->name == !!platform->of_node) {
			dev_err(card->dev,
				"ASoC: Neither/both platform name/of_node are set for %s\n",
				link->name);
			return -EINVAL;
		}

		/*
		 * Defer card registration if platform component is not added to
		 * component list.
		 */
		if (!soc_find_component(platform))
			return -EPROBE_DEFER;
	}

	/* FIXME */
	if (link->num_cpus > 1) {
		dev_err(card->dev,
			"ASoC: multi cpu is not yet supported %s\n",
			link->name);
		return -EINVAL;
	}

	/*
	 * CPU device may be specified by either name or OF node, but
	 * can be left unspecified, and will be matched based on DAI
	 * name alone..
	 */
	if (link->cpus->name && link->cpus->of_node) {
		dev_err(card->dev,
			"ASoC: Neither/both cpu name/of_node are set for %s\n",
			link->name);
		return -EINVAL;
	}

	/*
	 * Defer card registration if cpu dai component is not added to
	 * component list.
	 */
	if ((link->cpus->of_node || link->cpus->name) &&
	    !soc_find_component(link->cpus))
		return -EPROBE_DEFER;

	/*
	 * At least one of CPU DAI name or CPU device name/node must be
	 * specified
	 */
	if (!link->cpus->dai_name &&
	    !(link->cpus->name || link->cpus->of_node)) {
		dev_err(card->dev,
			"ASoC: Neither cpu_dai_name nor cpu_name/of_node are set for %s\n",
			link->name);
		return -EINVAL;
	}

	return 0;
}

static void soc_unbind_dai_link(struct snd_soc_card *card,
				struct snd_soc_dai_link *dai_link)
{
	struct snd_soc_pcm_runtime *rtd;

	rtd = snd_soc_get_pcm_runtime(card, dai_link->name);
	if (rtd)
		soc_free_pcm_runtime(rtd);
}

static int soc_bind_dai_link(struct snd_soc_card *card,
	struct snd_soc_dai_link *dai_link)
=======
/**
 * snd_soc_add_dai_link - Add a DAI link dynamically
 * @card: The ASoC card to which the DAI link is added
 * @dai_link: The new DAI link to add
 *
 * This function adds a DAI link to the ASoC card's link list.
 *
 * Note: Topology can use this API to add DAI links when probing the
 * topology component. And machine drivers can still define static
 * DAI links in dai_link array.
 */
int snd_soc_add_dai_link(struct snd_soc_card *card,
			 struct snd_soc_dai_link *dai_link)
>>>>>>> c3c22f62
{
	struct snd_soc_pcm_runtime *rtd;
	struct snd_soc_dai_link_component *codec, *platform;
	struct snd_soc_component *component;
	int i, ret;
<<<<<<< HEAD
=======

	lockdep_assert_held(&client_mutex);

	/*
	 * Notify the machine driver for extra initialization
	 */
	if (card->add_dai_link)
		card->add_dai_link(card, dai_link);
>>>>>>> c3c22f62

	if (dai_link->ignore)
		return 0;

	dev_dbg(card->dev, "ASoC: binding %s\n", dai_link->name);

	ret = soc_dai_link_sanity_check(card, dai_link);
	if (ret < 0)
		return ret;

	ret = soc_dai_link_sanity_check(card, dai_link);
	if (ret < 0)
		return ret;

	rtd = soc_new_pcm_runtime(card, dai_link);
	if (!rtd)
		return -ENOMEM;

	/* FIXME: we need multi CPU support in the future */
	rtd->cpu_dai = snd_soc_find_dai(dai_link->cpus);
	if (!rtd->cpu_dai) {
		dev_info(card->dev, "ASoC: CPU DAI %s not registered\n",
			 dai_link->cpus->dai_name);
		goto _err_defer;
	}
	snd_soc_rtdcom_add(rtd, rtd->cpu_dai->component);

	/* Find CODEC from registered CODECs */
	rtd->num_codecs = dai_link->num_codecs;
	for_each_link_codecs(dai_link, i, codec) {
		rtd->codec_dais[i] = snd_soc_find_dai(codec);
		if (!rtd->codec_dais[i]) {
			dev_info(card->dev, "ASoC: CODEC DAI %s not registered\n",
				 codec->dai_name);
			goto _err_defer;
		}

		snd_soc_rtdcom_add(rtd, rtd->codec_dais[i]->component);
	}

	/* Single codec links expect codec and codec_dai in runtime data */
	rtd->codec_dai = rtd->codec_dais[0];

	/* Find PLATFORM from registered PLATFORMs */
	for_each_link_platforms(dai_link, i, platform) {
		for_each_component(component) {
			if (!snd_soc_is_matching_component(platform, component))
				continue;

			snd_soc_rtdcom_add(rtd, component);
		}
	}

<<<<<<< HEAD
=======
	/* see for_each_card_links */
	list_add_tail(&dai_link->list, &card->dai_link_list);

>>>>>>> c3c22f62
	return 0;

_err_defer:
	soc_free_pcm_runtime(rtd);
	return -EPROBE_DEFER;
}
EXPORT_SYMBOL_GPL(snd_soc_add_dai_link);

static void soc_set_of_name_prefix(struct snd_soc_component *component)
{
	struct device_node *of_node = soc_component_to_node(component);
	const char *str;
	int ret;

	ret = of_property_read_string(of_node, "sound-name-prefix", &str);
	if (!ret)
		component->name_prefix = str;
}

static void soc_set_name_prefix(struct snd_soc_card *card,
				struct snd_soc_component *component)
{
	int i;

	for (i = 0; i < card->num_configs && card->codec_conf; i++) {
		struct snd_soc_codec_conf *map = &card->codec_conf[i];
		struct device_node *of_node = soc_component_to_node(component);

		if (map->of_node && of_node != map->of_node)
			continue;
		if (map->dev_name && strcmp(component->name, map->dev_name))
			continue;
		component->name_prefix = map->name_prefix;
		return;
	}

	/*
	 * If there is no configuration table or no match in the table,
	 * check if a prefix is provided in the node
	 */
	soc_set_of_name_prefix(component);
}

static void soc_remove_component(struct snd_soc_component *component,
				 int probed)
{

	if (!component->card)
		return;

	if (probed)
		snd_soc_component_remove(component);

	/* For framework level robustness */
	snd_soc_component_set_jack(component, NULL, NULL);

	list_del_init(&component->card_list);
	snd_soc_dapm_free(snd_soc_component_get_dapm(component));
	soc_cleanup_component_debugfs(component);
	component->card = NULL;
	snd_soc_component_module_put_when_remove(component);
}

static int soc_probe_component(struct snd_soc_card *card,
			       struct snd_soc_component *component)
{
	struct snd_soc_dapm_context *dapm =
		snd_soc_component_get_dapm(component);
	struct snd_soc_dai *dai;
	int probed = 0;
	int ret;

	if (!strcmp(component->name, "snd-soc-dummy"))
		return 0;

	if (component->card) {
		if (component->card != card) {
			dev_err(component->dev,
				"Trying to bind component to card \"%s\" but is already bound to card \"%s\"\n",
				card->name, component->card->name);
			return -ENODEV;
		}
		return 0;
	}

	ret = snd_soc_component_module_get_when_probe(component);
	if (ret < 0)
		return ret;

	component->card = card;
	soc_set_name_prefix(card, component);

	soc_init_component_debugfs(component);

	snd_soc_dapm_init(dapm, card, component);

	ret = snd_soc_dapm_new_controls(dapm,
					component->driver->dapm_widgets,
					component->driver->num_dapm_widgets);

	if (ret != 0) {
		dev_err(component->dev,
			"Failed to create new controls %d\n", ret);
		goto err_probe;
	}

	for_each_component_dais(component, dai) {
		ret = snd_soc_dapm_new_dai_widgets(dapm, dai);
		if (ret != 0) {
			dev_err(component->dev,
				"Failed to create DAI widgets %d\n", ret);
			goto err_probe;
		}
	}

	ret = snd_soc_component_probe(component);
	if (ret < 0) {
		dev_err(component->dev,
			"ASoC: failed to probe component %d\n", ret);
		goto err_probe;
	}
	WARN(dapm->idle_bias_off &&
	     dapm->bias_level != SND_SOC_BIAS_OFF,
	     "codec %s can not start from non-off bias with idle_bias_off==1\n",
	     component->name);
	probed = 1;

	/* machine specific init */
	if (component->init) {
		ret = component->init(component);
		if (ret < 0) {
			dev_err(component->dev,
				"Failed to do machine specific init %d\n", ret);
			goto err_probe;
		}
	}

	ret = snd_soc_add_component_controls(component,
					     component->driver->controls,
					     component->driver->num_controls);
	if (ret < 0)
		goto err_probe;

	ret = snd_soc_dapm_add_routes(dapm,
				      component->driver->dapm_routes,
				      component->driver->num_dapm_routes);
	if (ret < 0)
		goto err_probe;

	/* see for_each_card_components */
	list_add(&component->card_list, &card->component_dev_list);

err_probe:
	if (ret < 0)
		soc_remove_component(component, probed);

	return ret;
}

static void soc_remove_dai(struct snd_soc_dai *dai, int order)
{
	int err;

	if (!dai || !dai->probed || !dai->driver ||
	    dai->driver->remove_order != order)
		return;

	err = snd_soc_dai_remove(dai);
	if (err < 0)
		dev_err(dai->dev,
			"ASoC: failed to remove %s: %d\n",
			dai->name, err);

	dai->probed = 0;
}

static int soc_probe_dai(struct snd_soc_dai *dai, int order)
{
	int ret;

	if (dai->probed ||
	    dai->driver->probe_order != order)
		return 0;

	ret = snd_soc_dai_probe(dai);
	if (ret < 0) {
		dev_err(dai->dev, "ASoC: failed to probe DAI %s: %d\n",
			dai->name, ret);
		return ret;
	}

	dai->probed = 1;

	return 0;
}

static void soc_remove_link_dais(struct snd_soc_card *card)
{
	int i;
	struct snd_soc_dai *codec_dai;
	struct snd_soc_pcm_runtime *rtd;
	int order;

	for_each_comp_order(order) {
		for_each_card_rtds(card, rtd) {
			/* remove the CODEC DAI */
			for_each_rtd_codec_dai(rtd, i, codec_dai)
				soc_remove_dai(codec_dai, order);

			soc_remove_dai(rtd->cpu_dai, order);
		}
	}
}

static int soc_probe_link_dais(struct snd_soc_card *card)
{
	struct snd_soc_dai *codec_dai;
	struct snd_soc_pcm_runtime *rtd;
	int i, order, ret;

	for_each_comp_order(order) {
		for_each_card_rtds(card, rtd) {

			dev_dbg(card->dev,
				"ASoC: probe %s dai link %d late %d\n",
				card->name, rtd->num, order);

			ret = soc_probe_dai(rtd->cpu_dai, order);
			if (ret)
				return ret;

			/* probe the CODEC DAI */
			for_each_rtd_codec_dai(rtd, i, codec_dai) {
				ret = soc_probe_dai(codec_dai, order);
				if (ret)
					return ret;
			}
		}
	}

	return 0;
}

static void soc_remove_link_components(struct snd_soc_card *card)
{
	struct snd_soc_component *component;
	struct snd_soc_pcm_runtime *rtd;
	struct snd_soc_rtdcom_list *rtdcom;
	int order;

	for_each_comp_order(order) {
		for_each_card_rtds(card, rtd) {
			for_each_rtd_components(rtd, rtdcom, component) {
				if (component->driver->remove_order != order)
					continue;

				soc_remove_component(component, 1);
			}
		}
	}
}

static int soc_probe_link_components(struct snd_soc_card *card)
{
	struct snd_soc_component *component;
	struct snd_soc_pcm_runtime *rtd;
	struct snd_soc_rtdcom_list *rtdcom;
	int ret, order;

	for_each_comp_order(order) {
		for_each_card_rtds(card, rtd) {
			for_each_rtd_components(rtd, rtdcom, component) {
				if (component->driver->probe_order != order)
					continue;

				ret = soc_probe_component(card, component);
				if (ret < 0)
					return ret;
			}
		}
	}

	return 0;
}

void snd_soc_disconnect_sync(struct device *dev)
{
	struct snd_soc_component *component =
			snd_soc_lookup_component(dev, NULL);

	if (!component || !component->card)
		return;

	snd_card_disconnect_sync(component->card->snd_card);
}
EXPORT_SYMBOL_GPL(snd_soc_disconnect_sync);

<<<<<<< HEAD
/**
 * snd_soc_add_dai_link - Add a DAI link dynamically
 * @card: The ASoC card to which the DAI link is added
 * @dai_link: The new DAI link to add
 *
 * This function adds a DAI link to the ASoC card's link list.
 *
 * Note: Topology can use this API to add DAI links when probing the
 * topology component. And machine drivers can still define static
 * DAI links in dai_link array.
 */
int snd_soc_add_dai_link(struct snd_soc_card *card,
		struct snd_soc_dai_link *dai_link)
{
	int ret;

	lockdep_assert_held(&client_mutex);

	/*
	 * Notify the machine driver for extra initialization
	 */
	if (card->add_dai_link)
		card->add_dai_link(card, dai_link);

	ret = soc_bind_dai_link(card, dai_link);
	if (ret < 0)
		return ret;

	/* see for_each_card_links */
	list_add_tail(&dai_link->list, &card->dai_link_list);

	return 0;
}
EXPORT_SYMBOL_GPL(snd_soc_add_dai_link);

/**
 * snd_soc_remove_dai_link - Remove a DAI link from the list
 * @card: The ASoC card that owns the link
 * @dai_link: The DAI link to remove
 *
 * This function removes a DAI link from the ASoC card's link list.
 *
 * For DAI links previously added by topology, topology should
 * remove them by using the dobj embedded in the link.
 */
void snd_soc_remove_dai_link(struct snd_soc_card *card,
			     struct snd_soc_dai_link *dai_link)
{
	lockdep_assert_held(&client_mutex);

	/*
	 * Notify the machine driver for extra destruction
	 */
	if (card->remove_dai_link)
		card->remove_dai_link(card, dai_link);

	list_del(&dai_link->list);

	soc_unbind_dai_link(card, dai_link);
}
EXPORT_SYMBOL_GPL(snd_soc_remove_dai_link);

=======
>>>>>>> c3c22f62
static int soc_link_dai_pcm_new(struct snd_soc_dai **dais, int num_dais,
				struct snd_soc_pcm_runtime *rtd)
{
	int i, ret = 0;

	for (i = 0; i < num_dais; ++i) {
		struct snd_soc_dai_driver *drv = dais[i]->driver;

		if (drv->pcm_new)
			ret = drv->pcm_new(rtd, dais[i]);
		if (ret < 0) {
			dev_err(dais[i]->dev,
				"ASoC: Failed to bind %s with pcm device\n",
				dais[i]->name);
			return ret;
		}
	}

	return 0;
}

static int soc_link_init(struct snd_soc_card *card,
			 struct snd_soc_pcm_runtime *rtd)
{
	struct snd_soc_dai_link *dai_link = rtd->dai_link;
	struct snd_soc_dai *cpu_dai = rtd->cpu_dai;
	struct snd_soc_rtdcom_list *rtdcom;
	struct snd_soc_component *component;
	int ret, num;

	/* set default power off timeout */
	rtd->pmdown_time = pmdown_time;

	/* do machine specific initialization */
	if (dai_link->init) {
		ret = dai_link->init(rtd);
		if (ret < 0) {
			dev_err(card->dev, "ASoC: failed to init %s: %d\n",
				dai_link->name, ret);
			return ret;
		}
	}

	if (dai_link->dai_fmt) {
		ret = snd_soc_runtime_set_dai_fmt(rtd, dai_link->dai_fmt);
		if (ret)
			return ret;
	}

	/* add DPCM sysfs entries */
	soc_dpcm_debugfs_add(rtd);

	num = rtd->num;

	/*
	 * most drivers will register their PCMs using DAI link ordering but
	 * topology based drivers can use the DAI link id field to set PCM
	 * device number and then use rtd + a base offset of the BEs.
	 */
	for_each_rtd_components(rtd, rtdcom, component) {
		if (!component->driver->use_dai_pcm_id)
			continue;

		if (rtd->dai_link->no_pcm)
			num += component->driver->be_pcm_base;
		else
			num = rtd->dai_link->id;
	}

	/* create compress_device if possible */
	ret = snd_soc_dai_compress_new(cpu_dai, rtd, num);
	if (ret != -ENOTSUPP) {
		if (ret < 0)
			dev_err(card->dev, "ASoC: can't create compress %s\n",
					 dai_link->stream_name);
		return ret;
	}

	/* create the pcm */
	ret = soc_new_pcm(rtd, num);
	if (ret < 0) {
		dev_err(card->dev, "ASoC: can't create pcm %s :%d\n",
			dai_link->stream_name, ret);
		return ret;
	}
	ret = soc_link_dai_pcm_new(&cpu_dai, 1, rtd);
	if (ret < 0)
		return ret;
	ret = soc_link_dai_pcm_new(rtd->codec_dais,
				   rtd->num_codecs, rtd);
	return ret;
}

static void soc_unbind_aux_dev(struct snd_soc_card *card)
{
	struct snd_soc_component *component, *_component;

	for_each_card_auxs_safe(card, component, _component) {
		component->init = NULL;
		list_del(&component->card_aux_list);
	}
}

static int soc_bind_aux_dev(struct snd_soc_card *card)
{
	struct snd_soc_component *component;
	struct snd_soc_aux_dev *aux;
	int i;

	for_each_card_pre_auxs(card, i, aux) {
		/* codecs, usually analog devices */
		component = soc_find_component(&aux->dlc);
		if (!component)
			return -EPROBE_DEFER;

		component->init = aux->init;
		/* see for_each_card_auxs */
		list_add(&component->card_aux_list, &card->aux_comp_list);
	}
	return 0;
}

static int soc_probe_aux_devices(struct snd_soc_card *card)
{
	struct snd_soc_component *component;
	int order;
	int ret;

	for_each_comp_order(order) {
		for_each_card_auxs(card, component) {
			if (component->driver->probe_order != order)
				continue;

			ret = soc_probe_component(card,	component);
			if (ret < 0)
				return ret;
		}
	}

	return 0;
}

static void soc_remove_aux_devices(struct snd_soc_card *card)
{
	struct snd_soc_component *comp, *_comp;
	int order;

	for_each_comp_order(order) {
		for_each_card_auxs_safe(card, comp, _comp) {
			if (comp->driver->remove_order == order)
				soc_remove_component(comp, 1);
		}
	}
}

/**
 * snd_soc_runtime_set_dai_fmt() - Change DAI link format for a ASoC runtime
 * @rtd: The runtime for which the DAI link format should be changed
 * @dai_fmt: The new DAI link format
 *
 * This function updates the DAI link format for all DAIs connected to the DAI
 * link for the specified runtime.
 *
 * Note: For setups with a static format set the dai_fmt field in the
 * corresponding snd_dai_link struct instead of using this function.
 *
 * Returns 0 on success, otherwise a negative error code.
 */
int snd_soc_runtime_set_dai_fmt(struct snd_soc_pcm_runtime *rtd,
	unsigned int dai_fmt)
{
	struct snd_soc_dai *cpu_dai = rtd->cpu_dai;
	struct snd_soc_dai *codec_dai;
	unsigned int i;
	int ret;

	for_each_rtd_codec_dai(rtd, i, codec_dai) {
		ret = snd_soc_dai_set_fmt(codec_dai, dai_fmt);
		if (ret != 0 && ret != -ENOTSUPP) {
			dev_warn(codec_dai->dev,
				 "ASoC: Failed to set DAI format: %d\n", ret);
			return ret;
		}
	}

	/*
	 * Flip the polarity for the "CPU" end of a CODEC<->CODEC link
	 * the component which has non_legacy_dai_naming is Codec
	 */
	if (cpu_dai->component->driver->non_legacy_dai_naming) {
		unsigned int inv_dai_fmt;

		inv_dai_fmt = dai_fmt & ~SND_SOC_DAIFMT_MASTER_MASK;
		switch (dai_fmt & SND_SOC_DAIFMT_MASTER_MASK) {
		case SND_SOC_DAIFMT_CBM_CFM:
			inv_dai_fmt |= SND_SOC_DAIFMT_CBS_CFS;
			break;
		case SND_SOC_DAIFMT_CBM_CFS:
			inv_dai_fmt |= SND_SOC_DAIFMT_CBS_CFM;
			break;
		case SND_SOC_DAIFMT_CBS_CFM:
			inv_dai_fmt |= SND_SOC_DAIFMT_CBM_CFS;
			break;
		case SND_SOC_DAIFMT_CBS_CFS:
			inv_dai_fmt |= SND_SOC_DAIFMT_CBM_CFM;
			break;
		}

		dai_fmt = inv_dai_fmt;
	}

	ret = snd_soc_dai_set_fmt(cpu_dai, dai_fmt);
	if (ret != 0 && ret != -ENOTSUPP) {
		dev_warn(cpu_dai->dev,
			 "ASoC: Failed to set DAI format: %d\n", ret);
		return ret;
	}

	return 0;
}
EXPORT_SYMBOL_GPL(snd_soc_runtime_set_dai_fmt);

#ifdef CONFIG_DMI
/*
 * Trim special characters, and replace '-' with '_' since '-' is used to
 * separate different DMI fields in the card long name. Only number and
 * alphabet characters and a few separator characters are kept.
 */
static void cleanup_dmi_name(char *name)
{
	int i, j = 0;

	for (i = 0; name[i]; i++) {
		if (isalnum(name[i]) || (name[i] == '.')
		    || (name[i] == '_'))
			name[j++] = name[i];
		else if (name[i] == '-')
			name[j++] = '_';
	}

	name[j] = '\0';
}

/*
 * Check if a DMI field is valid, i.e. not containing any string
 * in the black list.
 */
static int is_dmi_valid(const char *field)
{
	int i = 0;

	while (dmi_blacklist[i]) {
		if (strstr(field, dmi_blacklist[i]))
			return 0;
		i++;
	}

	return 1;
}

/**
 * snd_soc_set_dmi_name() - Register DMI names to card
 * @card: The card to register DMI names
 * @flavour: The flavour "differentiator" for the card amongst its peers.
 *
 * An Intel machine driver may be used by many different devices but are
 * difficult for userspace to differentiate, since machine drivers ususally
 * use their own name as the card short name and leave the card long name
 * blank. To differentiate such devices and fix bugs due to lack of
 * device-specific configurations, this function allows DMI info to be used
 * as the sound card long name, in the format of
 * "vendor-product-version-board"
 * (Character '-' is used to separate different DMI fields here).
 * This will help the user space to load the device-specific Use Case Manager
 * (UCM) configurations for the card.
 *
 * Possible card long names may be:
 * DellInc.-XPS139343-01-0310JH
 * ASUSTeKCOMPUTERINC.-T100TA-1.0-T100TA
 * Circuitco-MinnowboardMaxD0PLATFORM-D0-MinnowBoardMAX
 *
 * This function also supports flavoring the card longname to provide
 * the extra differentiation, like "vendor-product-version-board-flavor".
 *
 * We only keep number and alphabet characters and a few separator characters
 * in the card long name since UCM in the user space uses the card long names
 * as card configuration directory names and AudoConf cannot support special
 * charactors like SPACE.
 *
 * Returns 0 on success, otherwise a negative error code.
 */
int snd_soc_set_dmi_name(struct snd_soc_card *card, const char *flavour)
{
	const char *vendor, *product, *product_version, *board;
	size_t longname_buf_size = sizeof(card->snd_card->longname);
	size_t len;

	if (card->long_name)
		return 0; /* long name already set by driver or from DMI */

	/* make up dmi long name as: vendor.product.version.board */
	vendor = dmi_get_system_info(DMI_BOARD_VENDOR);
	if (!vendor || !is_dmi_valid(vendor)) {
		dev_warn(card->dev, "ASoC: no DMI vendor name!\n");
		return 0;
	}

	snprintf(card->dmi_longname, sizeof(card->snd_card->longname),
			 "%s", vendor);
	cleanup_dmi_name(card->dmi_longname);

	product = dmi_get_system_info(DMI_PRODUCT_NAME);
	if (product && is_dmi_valid(product)) {
		len = strlen(card->dmi_longname);
		snprintf(card->dmi_longname + len,
			 longname_buf_size - len,
			 "-%s", product);

		len++;	/* skip the separator "-" */
		if (len < longname_buf_size)
			cleanup_dmi_name(card->dmi_longname + len);

		/*
		 * some vendors like Lenovo may only put a self-explanatory
		 * name in the product version field
		 */
		product_version = dmi_get_system_info(DMI_PRODUCT_VERSION);
		if (product_version && is_dmi_valid(product_version)) {
			len = strlen(card->dmi_longname);
			snprintf(card->dmi_longname + len,
				 longname_buf_size - len,
				 "-%s", product_version);

			len++;
			if (len < longname_buf_size)
				cleanup_dmi_name(card->dmi_longname + len);
		}
	}

	board = dmi_get_system_info(DMI_BOARD_NAME);
	if (board && is_dmi_valid(board)) {
		len = strlen(card->dmi_longname);
		snprintf(card->dmi_longname + len,
			 longname_buf_size - len,
			 "-%s", board);

		len++;
		if (len < longname_buf_size)
			cleanup_dmi_name(card->dmi_longname + len);
	} else if (!product) {
		/* fall back to using legacy name */
		dev_warn(card->dev, "ASoC: no DMI board/product name!\n");
		return 0;
	}

	/* Add flavour to dmi long name */
	if (flavour) {
		len = strlen(card->dmi_longname);
		snprintf(card->dmi_longname + len,
			 longname_buf_size - len,
			 "-%s", flavour);

		len++;
		if (len < longname_buf_size)
			cleanup_dmi_name(card->dmi_longname + len);
	}

	/* set the card long name */
	card->long_name = card->dmi_longname;

	return 0;
}
EXPORT_SYMBOL_GPL(snd_soc_set_dmi_name);
#endif /* CONFIG_DMI */

static void soc_check_tplg_fes(struct snd_soc_card *card)
{
	struct snd_soc_component *component;
	const struct snd_soc_component_driver *comp_drv;
	struct snd_soc_dai_link *dai_link;
	int i;

	for_each_component(component) {

		/* does this component override BEs ? */
		if (!component->driver->ignore_machine)
			continue;

		/* for this machine ? */
		if (!strcmp(component->driver->ignore_machine,
			    card->dev->driver->name))
			goto match;
		if (strcmp(component->driver->ignore_machine,
			   dev_name(card->dev)))
			continue;
match:
		/* machine matches, so override the rtd data */
		for_each_card_prelinks(card, i, dai_link) {

			/* ignore this FE */
			if (dai_link->dynamic) {
				dai_link->ignore = true;
				continue;
			}

			dev_info(card->dev, "info: override BE DAI link %s\n",
				 card->dai_link[i].name);

			/* override platform component */
			if (!dai_link->platforms) {
				dev_err(card->dev, "init platform error");
				continue;
			}
			dai_link->platforms->name = component->name;

			/* convert non BE into BE */
			dai_link->no_pcm = 1;

			/* override any BE fixups */
			dai_link->be_hw_params_fixup =
				component->driver->be_hw_params_fixup;

			/*
			 * most BE links don't set stream name, so set it to
			 * dai link name if it's NULL to help bind widgets.
			 */
			if (!dai_link->stream_name)
				dai_link->stream_name = dai_link->name;
		}

		/* Inform userspace we are using alternate topology */
		if (component->driver->topology_name_prefix) {

			/* topology shortname created? */
			if (!card->topology_shortname_created) {
				comp_drv = component->driver;

				snprintf(card->topology_shortname, 32, "%s-%s",
					 comp_drv->topology_name_prefix,
					 card->name);
				card->topology_shortname_created = true;
			}

			/* use topology shortname */
			card->name = card->topology_shortname;
		}
	}
}

#define soc_setup_card_name(name, name1, name2, norm)		\
	__soc_setup_card_name(name, sizeof(name), name1, name2, norm)
static void __soc_setup_card_name(char *name, int len,
				  const char *name1, const char *name2,
				  int normalization)
{
	int i;

	snprintf(name, len, "%s", name1 ? name1 : name2);

	if (!normalization)
		return;

	/*
	 * Name normalization
	 *
	 * The driver name is somewhat special, as it's used as a key for
	 * searches in the user-space.
	 *
	 * ex)
	 *	"abcd??efg" -> "abcd__efg"
	 */
	for (i = 0; i < len; i++) {
		switch (name[i]) {
		case '_':
		case '-':
		case '\0':
			break;
		default:
			if (!isalnum(name[i]))
				name[i] = '_';
			break;
		}
	}
}

<<<<<<< HEAD
static void soc_cleanup_card_resources(struct snd_soc_card *card)
=======
static void soc_cleanup_card_resources(struct snd_soc_card *card,
				       int card_probed)
>>>>>>> c3c22f62
{
	struct snd_soc_dai_link *link, *_link;

	/* This should be called before snd_card_free() */
	soc_remove_link_components(card);

	/* free the ALSA card at first; this syncs with pending operations */
	if (card->snd_card) {
		snd_card_free(card->snd_card);
		card->snd_card = NULL;
	}

	snd_soc_dapm_shutdown(card);

	/* remove and free each DAI */
	soc_remove_link_dais(card);

	for_each_card_links_safe(card, link, _link)
		snd_soc_remove_dai_link(card, link);

	/* remove auxiliary devices */
	soc_remove_aux_devices(card);
	soc_unbind_aux_dev(card);

	snd_soc_dapm_free(&card->dapm);
	soc_cleanup_card_debugfs(card);

	/* remove the card */
	if (card_probed && card->remove)
		card->remove(card);
}

static void snd_soc_unbind_card(struct snd_soc_card *card, bool unregister)
{
	if (card->instantiated) {
		int card_probed = 1;

		card->instantiated = false;
		snd_soc_flush_all_delayed_work(card);

		soc_cleanup_card_resources(card, card_probed);
		if (!unregister)
			list_add(&card->list, &unbind_card_list);
	} else {
		if (unregister)
			list_del(&card->list);
	}
}

static int snd_soc_bind_card(struct snd_soc_card *card)
{
	struct snd_soc_pcm_runtime *rtd;
	struct snd_soc_dai_link *dai_link;
	int ret, i, card_probed = 0;

	mutex_lock(&client_mutex);
	mutex_lock_nested(&card->mutex, SND_SOC_CARD_CLASS_INIT);

	snd_soc_dapm_init(&card->dapm, card, NULL);

	/* check whether any platform is ignore machine FE and using topology */
	soc_check_tplg_fes(card);

	/* bind aux_devs too */
	ret = soc_bind_aux_dev(card);
	if (ret < 0)
		goto probe_end;

	/* add predefined DAI links to the list */
	card->num_rtd = 0;
	for_each_card_prelinks(card, i, dai_link) {
		ret = snd_soc_add_dai_link(card, dai_link);
		if (ret < 0)
			goto probe_end;
	}

	/* card bind complete so register a sound card */
	ret = snd_card_new(card->dev, SNDRV_DEFAULT_IDX1, SNDRV_DEFAULT_STR1,
			card->owner, 0, &card->snd_card);
	if (ret < 0) {
		dev_err(card->dev,
			"ASoC: can't create sound card for card %s: %d\n",
			card->name, ret);
		goto probe_end;
	}

	soc_init_card_debugfs(card);

	soc_resume_init(card);

	ret = snd_soc_dapm_new_controls(&card->dapm, card->dapm_widgets,
					card->num_dapm_widgets);
	if (ret < 0)
		goto probe_end;

	ret = snd_soc_dapm_new_controls(&card->dapm, card->of_dapm_widgets,
					card->num_of_dapm_widgets);
	if (ret < 0)
		goto probe_end;

	/* initialise the sound card only once */
	if (card->probe) {
		ret = card->probe(card);
		if (ret < 0)
			goto probe_end;
		card_probed = 1;
	}

	/* probe all components used by DAI links on this card */
	ret = soc_probe_link_components(card);
	if (ret < 0) {
		dev_err(card->dev,
			"ASoC: failed to instantiate card %d\n", ret);
		goto probe_end;
	}

	/* probe auxiliary components */
	ret = soc_probe_aux_devices(card);
	if (ret < 0) {
		dev_err(card->dev,
			"ASoC: failed to probe aux component %d\n", ret);
		goto probe_end;
<<<<<<< HEAD
=======
	}
>>>>>>> c3c22f62

	/* probe all DAI links on this card */
	ret = soc_probe_link_dais(card);
	if (ret < 0) {
		dev_err(card->dev,
			"ASoC: failed to instantiate card %d\n", ret);
		goto probe_end;
	}

	for_each_card_rtds(card, rtd)
		soc_link_init(card, rtd);

	snd_soc_dapm_link_dai_widgets(card);
	snd_soc_dapm_connect_dai_link_widgets(card);

	ret = snd_soc_add_card_controls(card, card->controls,
					card->num_controls);
	if (ret < 0)
		goto probe_end;

	ret = snd_soc_dapm_add_routes(&card->dapm, card->dapm_routes,
				      card->num_dapm_routes);
	if (ret < 0)
		goto probe_end;

	ret = snd_soc_dapm_add_routes(&card->dapm, card->of_dapm_routes,
				      card->num_of_dapm_routes);
	if (ret < 0)
		goto probe_end;

	/* try to set some sane longname if DMI is available */
	snd_soc_set_dmi_name(card, NULL);

	soc_setup_card_name(card->snd_card->shortname,
			    card->name, NULL, 0);
	soc_setup_card_name(card->snd_card->longname,
			    card->long_name, card->name, 0);
	soc_setup_card_name(card->snd_card->driver,
			    card->driver_name, card->name, 1);

	if (card->late_probe) {
		ret = card->late_probe(card);
		if (ret < 0) {
			dev_err(card->dev, "ASoC: %s late_probe() failed: %d\n",
				card->name, ret);
			goto probe_end;
		}
	}
	card_probed = 1;

	snd_soc_dapm_new_widgets(card);

	ret = snd_card_register(card->snd_card);
	if (ret < 0) {
		dev_err(card->dev, "ASoC: failed to register soundcard %d\n",
				ret);
		goto probe_end;
	}

	card->instantiated = 1;
	dapm_mark_endpoints_dirty(card);
	snd_soc_dapm_sync(&card->dapm);

	/* deactivate pins to sleep state */
	for_each_card_rtds(card, rtd) {
		struct snd_soc_dai *dai;

		for_each_rtd_codec_dai(rtd, i, dai) {
			if (!dai->active)
				pinctrl_pm_select_sleep_state(dai->dev);
		}

		if (!rtd->cpu_dai->active)
			pinctrl_pm_select_sleep_state(rtd->cpu_dai->dev);
	}

probe_end:
	if (ret < 0)
		soc_cleanup_card_resources(card, card_probed);

	mutex_unlock(&card->mutex);
	mutex_unlock(&client_mutex);

	return ret;
}

/* probes a new socdev */
static int soc_probe(struct platform_device *pdev)
{
	struct snd_soc_card *card = platform_get_drvdata(pdev);

	/*
	 * no card, so machine driver should be registering card
	 * we should not be here in that case so ret error
	 */
	if (!card)
		return -EINVAL;

	dev_warn(&pdev->dev,
		 "ASoC: machine %s should use snd_soc_register_card()\n",
		 card->name);

	/* Bodge while we unpick instantiation */
	card->dev = &pdev->dev;

	return snd_soc_register_card(card);
}

/* removes a socdev */
static int soc_remove(struct platform_device *pdev)
{
	struct snd_soc_card *card = platform_get_drvdata(pdev);

	snd_soc_unregister_card(card);
	return 0;
}

int snd_soc_poweroff(struct device *dev)
{
	struct snd_soc_card *card = dev_get_drvdata(dev);
	struct snd_soc_pcm_runtime *rtd;

	if (!card->instantiated)
		return 0;

	/*
	 * Flush out pmdown_time work - we actually do want to run it
	 * now, we're shutting down so no imminent restart.
	 */
	snd_soc_flush_all_delayed_work(card);

	snd_soc_dapm_shutdown(card);

	/* deactivate pins to sleep state */
	for_each_card_rtds(card, rtd) {
		struct snd_soc_dai *cpu_dai = rtd->cpu_dai;
		struct snd_soc_dai *codec_dai;
		int i;

		pinctrl_pm_select_sleep_state(cpu_dai->dev);
		for_each_rtd_codec_dai(rtd, i, codec_dai) {
			pinctrl_pm_select_sleep_state(codec_dai->dev);
		}
	}

	return 0;
}
EXPORT_SYMBOL_GPL(snd_soc_poweroff);

const struct dev_pm_ops snd_soc_pm_ops = {
	.suspend = snd_soc_suspend,
	.resume = snd_soc_resume,
	.freeze = snd_soc_suspend,
	.thaw = snd_soc_resume,
	.poweroff = snd_soc_poweroff,
	.restore = snd_soc_resume,
};
EXPORT_SYMBOL_GPL(snd_soc_pm_ops);

/* ASoC platform driver */
static struct platform_driver soc_driver = {
	.driver		= {
		.name		= "soc-audio",
		.pm		= &snd_soc_pm_ops,
	},
	.probe		= soc_probe,
	.remove		= soc_remove,
};

/**
 * snd_soc_cnew - create new control
 * @_template: control template
 * @data: control private data
 * @long_name: control long name
 * @prefix: control name prefix
 *
 * Create a new mixer control from a template control.
 *
 * Returns 0 for success, else error.
 */
struct snd_kcontrol *snd_soc_cnew(const struct snd_kcontrol_new *_template,
				  void *data, const char *long_name,
				  const char *prefix)
{
	struct snd_kcontrol_new template;
	struct snd_kcontrol *kcontrol;
	char *name = NULL;

	memcpy(&template, _template, sizeof(template));
	template.index = 0;

	if (!long_name)
		long_name = template.name;

	if (prefix) {
		name = kasprintf(GFP_KERNEL, "%s %s", prefix, long_name);
		if (!name)
			return NULL;

		template.name = name;
	} else {
		template.name = long_name;
	}

	kcontrol = snd_ctl_new1(&template, data);

	kfree(name);

	return kcontrol;
}
EXPORT_SYMBOL_GPL(snd_soc_cnew);

static int snd_soc_add_controls(struct snd_card *card, struct device *dev,
	const struct snd_kcontrol_new *controls, int num_controls,
	const char *prefix, void *data)
{
	int err, i;

	for (i = 0; i < num_controls; i++) {
		const struct snd_kcontrol_new *control = &controls[i];

		err = snd_ctl_add(card, snd_soc_cnew(control, data,
						     control->name, prefix));
		if (err < 0) {
			dev_err(dev, "ASoC: Failed to add %s: %d\n",
				control->name, err);
			return err;
		}
	}

	return 0;
}

struct snd_kcontrol *snd_soc_card_get_kcontrol(struct snd_soc_card *soc_card,
					       const char *name)
{
	struct snd_card *card = soc_card->snd_card;
	struct snd_kcontrol *kctl;

	if (unlikely(!name))
		return NULL;

	list_for_each_entry(kctl, &card->controls, list)
		if (!strncmp(kctl->id.name, name, sizeof(kctl->id.name)))
			return kctl;
	return NULL;
}
EXPORT_SYMBOL_GPL(snd_soc_card_get_kcontrol);

/**
 * snd_soc_add_component_controls - Add an array of controls to a component.
 *
 * @component: Component to add controls to
 * @controls: Array of controls to add
 * @num_controls: Number of elements in the array
 *
 * Return: 0 for success, else error.
 */
int snd_soc_add_component_controls(struct snd_soc_component *component,
	const struct snd_kcontrol_new *controls, unsigned int num_controls)
{
	struct snd_card *card = component->card->snd_card;

	return snd_soc_add_controls(card, component->dev, controls,
			num_controls, component->name_prefix, component);
}
EXPORT_SYMBOL_GPL(snd_soc_add_component_controls);

/**
 * snd_soc_add_card_controls - add an array of controls to a SoC card.
 * Convenience function to add a list of controls.
 *
 * @soc_card: SoC card to add controls to
 * @controls: array of controls to add
 * @num_controls: number of elements in the array
 *
 * Return 0 for success, else error.
 */
int snd_soc_add_card_controls(struct snd_soc_card *soc_card,
	const struct snd_kcontrol_new *controls, int num_controls)
{
	struct snd_card *card = soc_card->snd_card;

	return snd_soc_add_controls(card, soc_card->dev, controls, num_controls,
			NULL, soc_card);
}
EXPORT_SYMBOL_GPL(snd_soc_add_card_controls);

/**
 * snd_soc_add_dai_controls - add an array of controls to a DAI.
 * Convienience function to add a list of controls.
 *
 * @dai: DAI to add controls to
 * @controls: array of controls to add
 * @num_controls: number of elements in the array
 *
 * Return 0 for success, else error.
 */
int snd_soc_add_dai_controls(struct snd_soc_dai *dai,
	const struct snd_kcontrol_new *controls, int num_controls)
{
	struct snd_card *card = dai->component->card->snd_card;

	return snd_soc_add_controls(card, dai->dev, controls, num_controls,
			NULL, dai);
}
EXPORT_SYMBOL_GPL(snd_soc_add_dai_controls);

/**
 * snd_soc_register_card - Register a card with the ASoC core
 *
 * @card: Card to register
 *
 */
int snd_soc_register_card(struct snd_soc_card *card)
{
	if (!card->name || !card->dev)
		return -EINVAL;

	dev_set_drvdata(card->dev, card);

	INIT_LIST_HEAD(&card->widgets);
	INIT_LIST_HEAD(&card->paths);
	INIT_LIST_HEAD(&card->dapm_list);
	INIT_LIST_HEAD(&card->aux_comp_list);
	INIT_LIST_HEAD(&card->component_dev_list);
	INIT_LIST_HEAD(&card->list);
	INIT_LIST_HEAD(&card->dai_link_list);
	INIT_LIST_HEAD(&card->rtd_list);
	INIT_LIST_HEAD(&card->dapm_dirty);
	INIT_LIST_HEAD(&card->dobj_list);

	card->instantiated = 0;
	mutex_init(&card->mutex);
	mutex_init(&card->dapm_mutex);
	mutex_init(&card->pcm_mutex);
	spin_lock_init(&card->dpcm_lock);

	return snd_soc_bind_card(card);
}
EXPORT_SYMBOL_GPL(snd_soc_register_card);

<<<<<<< HEAD
static void snd_soc_unbind_card(struct snd_soc_card *card, bool unregister)
{
	if (card->instantiated) {
		card->instantiated = false;
		snd_soc_dapm_shutdown(card);
		snd_soc_flush_all_delayed_work(card);

		soc_cleanup_card_resources(card);
		if (!unregister)
			list_add(&card->list, &unbind_card_list);
	} else {
		if (unregister)
			list_del(&card->list);
	}
}

=======
>>>>>>> c3c22f62
/**
 * snd_soc_unregister_card - Unregister a card with the ASoC core
 *
 * @card: Card to unregister
 *
 */
int snd_soc_unregister_card(struct snd_soc_card *card)
{
	mutex_lock(&client_mutex);
	snd_soc_unbind_card(card, true);
	mutex_unlock(&client_mutex);
	dev_dbg(card->dev, "ASoC: Unregistered card '%s'\n", card->name);

	return 0;
}
EXPORT_SYMBOL_GPL(snd_soc_unregister_card);

/*
 * Simplify DAI link configuration by removing ".-1" from device names
 * and sanitizing names.
 */
static char *fmt_single_name(struct device *dev, int *id)
{
	char *found, name[NAME_SIZE];
	int id1, id2;

	if (dev_name(dev) == NULL)
		return NULL;

	strlcpy(name, dev_name(dev), NAME_SIZE);

	/* are we a "%s.%d" name (platform and SPI components) */
	found = strstr(name, dev->driver->name);
	if (found) {
		/* get ID */
		if (sscanf(&found[strlen(dev->driver->name)], ".%d", id) == 1) {

			/* discard ID from name if ID == -1 */
			if (*id == -1)
				found[strlen(dev->driver->name)] = '\0';
		}

	} else {
		/* I2C component devices are named "bus-addr" */
		if (sscanf(name, "%x-%x", &id1, &id2) == 2) {
			char tmp[NAME_SIZE];

			/* create unique ID number from I2C addr and bus */
			*id = ((id1 & 0xffff) << 16) + id2;

			/* sanitize component name for DAI link creation */
			snprintf(tmp, NAME_SIZE, "%s.%s", dev->driver->name,
				 name);
			strlcpy(name, tmp, NAME_SIZE);
		} else
			*id = 0;
	}

	return devm_kstrdup(dev, name, GFP_KERNEL);
}

/*
 * Simplify DAI link naming for single devices with multiple DAIs by removing
 * any ".-1" and using the DAI name (instead of device name).
 */
static inline char *fmt_multiple_name(struct device *dev,
		struct snd_soc_dai_driver *dai_drv)
{
	if (dai_drv->name == NULL) {
		dev_err(dev,
			"ASoC: error - multiple DAI %s registered with no name\n",
			dev_name(dev));
		return NULL;
	}

	return devm_kstrdup(dev, dai_drv->name, GFP_KERNEL);
}

<<<<<<< HEAD
static void soc_del_dai(struct snd_soc_dai *dai)
=======
void snd_soc_unregister_dai(struct snd_soc_dai *dai)
>>>>>>> c3c22f62
{
	dev_dbg(dai->dev, "ASoC: Unregistered DAI '%s'\n", dai->name);
	list_del(&dai->list);
}
EXPORT_SYMBOL_GPL(snd_soc_unregister_dai);

/**
 * snd_soc_register_dai - Register a DAI dynamically & create its widgets
 *
 * @component: The component the DAIs are registered for
 * @dai_drv: DAI driver to use for the DAI
 *
 * Topology can use this API to register DAIs when probing a component.
 * These DAIs's widgets will be freed in the card cleanup and the DAIs
 * will be freed in the component cleanup.
 */
struct snd_soc_dai *snd_soc_register_dai(struct snd_soc_component *component,
					 struct snd_soc_dai_driver *dai_drv,
					 bool legacy_dai_naming)
{
	struct device *dev = component->dev;
	struct snd_soc_dai *dai;

	dev_dbg(dev, "ASoC: dynamically register DAI %s\n", dev_name(dev));

<<<<<<< HEAD
=======
	lockdep_assert_held(&client_mutex);

>>>>>>> c3c22f62
	dai = devm_kzalloc(dev, sizeof(*dai), GFP_KERNEL);
	if (dai == NULL)
		return NULL;

	/*
	 * Back in the old days when we still had component-less DAIs,
	 * instead of having a static name, component-less DAIs would
	 * inherit the name of the parent device so it is possible to
	 * register multiple instances of the DAI. We still need to keep
	 * the same naming style even though those DAIs are not
	 * component-less anymore.
	 */
	if (legacy_dai_naming &&
	    (dai_drv->id == 0 || dai_drv->name == NULL)) {
		dai->name = fmt_single_name(dev, &dai->id);
	} else {
		dai->name = fmt_multiple_name(dev, dai_drv);
		if (dai_drv->id)
			dai->id = dai_drv->id;
		else
			dai->id = component->num_dai;
	}
	if (!dai->name)
		return NULL;

	dai->component = component;
	dai->dev = dev;
	dai->driver = dai_drv;
	if (!dai->driver->ops)
		dai->driver->ops = &null_dai_ops;

	/* see for_each_component_dais */
	list_add_tail(&dai->list, &component->dai_list);
	component->num_dai++;

	dev_dbg(dev, "ASoC: Registered DAI '%s'\n", dai->name);
	return dai;
}

void snd_soc_unregister_dai(struct snd_soc_dai *dai)
{
	soc_del_dai(dai);
}
EXPORT_SYMBOL_GPL(snd_soc_unregister_dai);

/**
 * snd_soc_register_dai - Register a DAI dynamically & create its widgets
 *
 * @component: The component the DAIs are registered for
 * @dai_drv: DAI driver to use for the DAI
 *
 * Topology can use this API to register DAIs when probing a component.
 * These DAIs's widgets will be freed in the card cleanup and the DAIs
 * will be freed in the component cleanup.
 */
struct snd_soc_dai *snd_soc_register_dai(struct snd_soc_component *component,
					 struct snd_soc_dai_driver *dai_drv,
					 bool legacy_dai_naming)
{
	struct device *dev = component->dev;

	dev_dbg(dev, "ASoC: dai register %s\n", dai_drv->name);

	lockdep_assert_held(&client_mutex);
	return soc_add_dai(component, dai_drv, legacy_dai_naming);
}
EXPORT_SYMBOL_GPL(snd_soc_register_dai);

/**
 * snd_soc_unregister_dai - Unregister DAIs from the ASoC core
 *
 * @component: The component for which the DAIs should be unregistered
 */
static void snd_soc_unregister_dais(struct snd_soc_component *component)
{
	struct snd_soc_dai *dai, *_dai;

	for_each_component_dais_safe(component, dai, _dai)
		snd_soc_unregister_dai(dai);
}

/**
 * snd_soc_unregister_dai - Unregister DAIs from the ASoC core
 *
 * @component: The component for which the DAIs should be unregistered
 */
static void snd_soc_unregister_dais(struct snd_soc_component *component)
{
	struct snd_soc_dai *dai, *_dai;

	for_each_component_dais_safe(component, dai, _dai)
		snd_soc_unregister_dai(dai);
}

/**
 * snd_soc_register_dais - Register a DAI with the ASoC core
 *
 * @component: The component the DAIs are registered for
 * @dai_drv: DAI driver to use for the DAIs
 * @count: Number of DAIs
 */
static int snd_soc_register_dais(struct snd_soc_component *component,
				 struct snd_soc_dai_driver *dai_drv,
				 size_t count)
{
	struct snd_soc_dai *dai;
	unsigned int i;
	int ret;

	for (i = 0; i < count; i++) {
		dai = snd_soc_register_dai(component, dai_drv + i, count == 1 &&
				  !component->driver->non_legacy_dai_naming);
		if (dai == NULL) {
			ret = -ENOMEM;
			goto err;
		}
	}

	return 0;

err:
	snd_soc_unregister_dais(component);

	return ret;
}

static int snd_soc_component_initialize(struct snd_soc_component *component,
	const struct snd_soc_component_driver *driver, struct device *dev)
{
	INIT_LIST_HEAD(&component->dai_list);
	INIT_LIST_HEAD(&component->dobj_list);
	INIT_LIST_HEAD(&component->card_list);
	mutex_init(&component->io_mutex);

	component->name = fmt_single_name(dev, &component->id);
	if (!component->name) {
		dev_err(dev, "ASoC: Failed to allocate name\n");
		return -ENOMEM;
	}

	component->dev = dev;
	component->driver = driver;

	return 0;
}

static void snd_soc_component_setup_regmap(struct snd_soc_component *component)
{
	int val_bytes = regmap_get_val_bytes(component->regmap);

	/* Errors are legitimate for non-integer byte multiples */
	if (val_bytes > 0)
		component->val_bytes = val_bytes;
}

#ifdef CONFIG_REGMAP

/**
 * snd_soc_component_init_regmap() - Initialize regmap instance for the
 *                                   component
 * @component: The component for which to initialize the regmap instance
 * @regmap: The regmap instance that should be used by the component
 *
 * This function allows deferred assignment of the regmap instance that is
 * associated with the component. Only use this if the regmap instance is not
 * yet ready when the component is registered. The function must also be called
 * before the first IO attempt of the component.
 */
void snd_soc_component_init_regmap(struct snd_soc_component *component,
	struct regmap *regmap)
{
	component->regmap = regmap;
	snd_soc_component_setup_regmap(component);
}
EXPORT_SYMBOL_GPL(snd_soc_component_init_regmap);

/**
 * snd_soc_component_exit_regmap() - De-initialize regmap instance for the
 *                                   component
 * @component: The component for which to de-initialize the regmap instance
 *
 * Calls regmap_exit() on the regmap instance associated to the component and
 * removes the regmap instance from the component.
 *
 * This function should only be used if snd_soc_component_init_regmap() was used
 * to initialize the regmap instance.
 */
void snd_soc_component_exit_regmap(struct snd_soc_component *component)
{
	regmap_exit(component->regmap);
	component->regmap = NULL;
}
EXPORT_SYMBOL_GPL(snd_soc_component_exit_regmap);

#endif

#define ENDIANNESS_MAP(name) \
	(SNDRV_PCM_FMTBIT_##name##LE | SNDRV_PCM_FMTBIT_##name##BE)
static u64 endianness_format_map[] = {
	ENDIANNESS_MAP(S16_),
	ENDIANNESS_MAP(U16_),
	ENDIANNESS_MAP(S24_),
	ENDIANNESS_MAP(U24_),
	ENDIANNESS_MAP(S32_),
	ENDIANNESS_MAP(U32_),
	ENDIANNESS_MAP(S24_3),
	ENDIANNESS_MAP(U24_3),
	ENDIANNESS_MAP(S20_3),
	ENDIANNESS_MAP(U20_3),
	ENDIANNESS_MAP(S18_3),
	ENDIANNESS_MAP(U18_3),
	ENDIANNESS_MAP(FLOAT_),
	ENDIANNESS_MAP(FLOAT64_),
	ENDIANNESS_MAP(IEC958_SUBFRAME_),
};

/*
 * Fix up the DAI formats for endianness: codecs don't actually see
 * the endianness of the data but we're using the CPU format
 * definitions which do need to include endianness so we ensure that
 * codec DAIs always have both big and little endian variants set.
 */
static void convert_endianness_formats(struct snd_soc_pcm_stream *stream)
{
	int i;

	for (i = 0; i < ARRAY_SIZE(endianness_format_map); i++)
		if (stream->formats & endianness_format_map[i])
			stream->formats |= endianness_format_map[i];
}

static void snd_soc_try_rebind_card(void)
{
	struct snd_soc_card *card, *c;

	list_for_each_entry_safe(card, c, &unbind_card_list, list)
		if (!snd_soc_bind_card(card))
			list_del(&card->list);
}

static void snd_soc_del_component_unlocked(struct snd_soc_component *component)
{
	struct snd_soc_card *card = component->card;

	snd_soc_unregister_dais(component);

	if (card)
		snd_soc_unbind_card(card, false);

	list_del(&component->list);
}

int snd_soc_add_component(struct device *dev,
			struct snd_soc_component *component,
			const struct snd_soc_component_driver *component_driver,
			struct snd_soc_dai_driver *dai_drv,
			int num_dai)
{
	int ret;
	int i;

	mutex_lock(&client_mutex);

	ret = snd_soc_component_initialize(component, component_driver, dev);
	if (ret)
		goto err_free;

	if (component_driver->endianness) {
		for (i = 0; i < num_dai; i++) {
			convert_endianness_formats(&dai_drv[i].playback);
			convert_endianness_formats(&dai_drv[i].capture);
		}
	}

	ret = snd_soc_register_dais(component, dai_drv, num_dai);
	if (ret < 0) {
		dev_err(dev, "ASoC: Failed to register DAIs: %d\n", ret);
		goto err_cleanup;
	}

	if (!component->driver->write && !component->driver->read) {
		if (!component->regmap)
			component->regmap = dev_get_regmap(component->dev,
							   NULL);
		if (component->regmap)
			snd_soc_component_setup_regmap(component);
	}

	/* see for_each_component */
	list_add(&component->list, &component_list);

err_cleanup:
	if (ret < 0)
		snd_soc_del_component_unlocked(component);
err_free:
	mutex_unlock(&client_mutex);

	if (ret == 0)
		snd_soc_try_rebind_card();

	return ret;
}
EXPORT_SYMBOL_GPL(snd_soc_add_component);

int snd_soc_register_component(struct device *dev,
			const struct snd_soc_component_driver *component_driver,
			struct snd_soc_dai_driver *dai_drv,
			int num_dai)
{
	struct snd_soc_component *component;

	component = devm_kzalloc(dev, sizeof(*component), GFP_KERNEL);
	if (!component)
		return -ENOMEM;

	return snd_soc_add_component(dev, component, component_driver,
				     dai_drv, num_dai);
}
EXPORT_SYMBOL_GPL(snd_soc_register_component);

/**
 * snd_soc_unregister_component - Unregister all related component
 * from the ASoC core
 *
 * @dev: The device to unregister
 */
void snd_soc_unregister_component(struct device *dev)
{
	struct snd_soc_component *component;

	mutex_lock(&client_mutex);
	while (1) {
		component = snd_soc_lookup_component_nolocked(dev, NULL);
		if (!component)
			break;

		snd_soc_del_component_unlocked(component);
	}
	mutex_unlock(&client_mutex);
}
EXPORT_SYMBOL_GPL(snd_soc_unregister_component);

/* Retrieve a card's name from device tree */
int snd_soc_of_parse_card_name(struct snd_soc_card *card,
			       const char *propname)
{
	struct device_node *np;
	int ret;

	if (!card->dev) {
		pr_err("card->dev is not set before calling %s\n", __func__);
		return -EINVAL;
	}

	np = card->dev->of_node;

	ret = of_property_read_string_index(np, propname, 0, &card->name);
	/*
	 * EINVAL means the property does not exist. This is fine providing
	 * card->name was previously set, which is checked later in
	 * snd_soc_register_card.
	 */
	if (ret < 0 && ret != -EINVAL) {
		dev_err(card->dev,
			"ASoC: Property '%s' could not be read: %d\n",
			propname, ret);
		return ret;
	}

	return 0;
}
EXPORT_SYMBOL_GPL(snd_soc_of_parse_card_name);

static const struct snd_soc_dapm_widget simple_widgets[] = {
	SND_SOC_DAPM_MIC("Microphone", NULL),
	SND_SOC_DAPM_LINE("Line", NULL),
	SND_SOC_DAPM_HP("Headphone", NULL),
	SND_SOC_DAPM_SPK("Speaker", NULL),
};

int snd_soc_of_parse_audio_simple_widgets(struct snd_soc_card *card,
					  const char *propname)
{
	struct device_node *np = card->dev->of_node;
	struct snd_soc_dapm_widget *widgets;
	const char *template, *wname;
	int i, j, num_widgets, ret;

	num_widgets = of_property_count_strings(np, propname);
	if (num_widgets < 0) {
		dev_err(card->dev,
			"ASoC: Property '%s' does not exist\n",	propname);
		return -EINVAL;
	}
	if (num_widgets & 1) {
		dev_err(card->dev,
			"ASoC: Property '%s' length is not even\n", propname);
		return -EINVAL;
	}

	num_widgets /= 2;
	if (!num_widgets) {
		dev_err(card->dev, "ASoC: Property '%s's length is zero\n",
			propname);
		return -EINVAL;
	}

	widgets = devm_kcalloc(card->dev, num_widgets, sizeof(*widgets),
			       GFP_KERNEL);
	if (!widgets) {
		dev_err(card->dev,
			"ASoC: Could not allocate memory for widgets\n");
		return -ENOMEM;
	}

	for (i = 0; i < num_widgets; i++) {
		ret = of_property_read_string_index(np, propname,
			2 * i, &template);
		if (ret) {
			dev_err(card->dev,
				"ASoC: Property '%s' index %d read error:%d\n",
				propname, 2 * i, ret);
			return -EINVAL;
		}

		for (j = 0; j < ARRAY_SIZE(simple_widgets); j++) {
			if (!strncmp(template, simple_widgets[j].name,
				     strlen(simple_widgets[j].name))) {
				widgets[i] = simple_widgets[j];
				break;
			}
		}

		if (j >= ARRAY_SIZE(simple_widgets)) {
			dev_err(card->dev,
				"ASoC: DAPM widget '%s' is not supported\n",
				template);
			return -EINVAL;
		}

		ret = of_property_read_string_index(np, propname,
						    (2 * i) + 1,
						    &wname);
		if (ret) {
			dev_err(card->dev,
				"ASoC: Property '%s' index %d read error:%d\n",
				propname, (2 * i) + 1, ret);
			return -EINVAL;
		}

		widgets[i].name = wname;
	}

	card->of_dapm_widgets = widgets;
	card->num_of_dapm_widgets = num_widgets;

	return 0;
}
EXPORT_SYMBOL_GPL(snd_soc_of_parse_audio_simple_widgets);

int snd_soc_of_get_slot_mask(struct device_node *np,
			     const char *prop_name,
			     unsigned int *mask)
{
	u32 val;
	const __be32 *of_slot_mask = of_get_property(np, prop_name, &val);
	int i;

	if (!of_slot_mask)
		return 0;
	val /= sizeof(u32);
	for (i = 0; i < val; i++)
		if (be32_to_cpup(&of_slot_mask[i]))
			*mask |= (1 << i);

	return val;
}
EXPORT_SYMBOL_GPL(snd_soc_of_get_slot_mask);

int snd_soc_of_parse_tdm_slot(struct device_node *np,
			      unsigned int *tx_mask,
			      unsigned int *rx_mask,
			      unsigned int *slots,
			      unsigned int *slot_width)
{
	u32 val;
	int ret;

	if (tx_mask)
		snd_soc_of_get_slot_mask(np, "dai-tdm-slot-tx-mask", tx_mask);
	if (rx_mask)
		snd_soc_of_get_slot_mask(np, "dai-tdm-slot-rx-mask", rx_mask);

	if (of_property_read_bool(np, "dai-tdm-slot-num")) {
		ret = of_property_read_u32(np, "dai-tdm-slot-num", &val);
		if (ret)
			return ret;

		if (slots)
			*slots = val;
	}

	if (of_property_read_bool(np, "dai-tdm-slot-width")) {
		ret = of_property_read_u32(np, "dai-tdm-slot-width", &val);
		if (ret)
			return ret;

		if (slot_width)
			*slot_width = val;
	}

	return 0;
}
EXPORT_SYMBOL_GPL(snd_soc_of_parse_tdm_slot);

void snd_soc_of_parse_node_prefix(struct device_node *np,
				  struct snd_soc_codec_conf *codec_conf,
				  struct device_node *of_node,
				  const char *propname)
{
	const char *str;
	int ret;

	ret = of_property_read_string(np, propname, &str);
	if (ret < 0) {
		/* no prefix is not error */
		return;
	}

	codec_conf->of_node	= of_node;
	codec_conf->name_prefix	= str;
}
EXPORT_SYMBOL_GPL(snd_soc_of_parse_node_prefix);

int snd_soc_of_parse_audio_routing(struct snd_soc_card *card,
				   const char *propname)
{
	struct device_node *np = card->dev->of_node;
	int num_routes;
	struct snd_soc_dapm_route *routes;
	int i, ret;

	num_routes = of_property_count_strings(np, propname);
	if (num_routes < 0 || num_routes & 1) {
		dev_err(card->dev,
			"ASoC: Property '%s' does not exist or its length is not even\n",
			propname);
		return -EINVAL;
	}
	num_routes /= 2;
	if (!num_routes) {
		dev_err(card->dev, "ASoC: Property '%s's length is zero\n",
			propname);
		return -EINVAL;
	}

	routes = devm_kcalloc(card->dev, num_routes, sizeof(*routes),
			      GFP_KERNEL);
	if (!routes) {
		dev_err(card->dev,
			"ASoC: Could not allocate DAPM route table\n");
		return -EINVAL;
	}

	for (i = 0; i < num_routes; i++) {
		ret = of_property_read_string_index(np, propname,
			2 * i, &routes[i].sink);
		if (ret) {
			dev_err(card->dev,
				"ASoC: Property '%s' index %d could not be read: %d\n",
				propname, 2 * i, ret);
			return -EINVAL;
		}
		ret = of_property_read_string_index(np, propname,
			(2 * i) + 1, &routes[i].source);
		if (ret) {
			dev_err(card->dev,
				"ASoC: Property '%s' index %d could not be read: %d\n",
				propname, (2 * i) + 1, ret);
			return -EINVAL;
		}
	}

	card->num_of_dapm_routes = num_routes;
	card->of_dapm_routes = routes;

	return 0;
}
EXPORT_SYMBOL_GPL(snd_soc_of_parse_audio_routing);

unsigned int snd_soc_of_parse_daifmt(struct device_node *np,
				     const char *prefix,
				     struct device_node **bitclkmaster,
				     struct device_node **framemaster)
{
	int ret, i;
	char prop[128];
	unsigned int format = 0;
	int bit, frame;
	const char *str;
	struct {
		char *name;
		unsigned int val;
	} of_fmt_table[] = {
		{ "i2s",	SND_SOC_DAIFMT_I2S },
		{ "right_j",	SND_SOC_DAIFMT_RIGHT_J },
		{ "left_j",	SND_SOC_DAIFMT_LEFT_J },
		{ "dsp_a",	SND_SOC_DAIFMT_DSP_A },
		{ "dsp_b",	SND_SOC_DAIFMT_DSP_B },
		{ "ac97",	SND_SOC_DAIFMT_AC97 },
		{ "pdm",	SND_SOC_DAIFMT_PDM},
		{ "msb",	SND_SOC_DAIFMT_MSB },
		{ "lsb",	SND_SOC_DAIFMT_LSB },
	};

	if (!prefix)
		prefix = "";

	/*
	 * check "dai-format = xxx"
	 * or    "[prefix]format = xxx"
	 * SND_SOC_DAIFMT_FORMAT_MASK area
	 */
	ret = of_property_read_string(np, "dai-format", &str);
	if (ret < 0) {
		snprintf(prop, sizeof(prop), "%sformat", prefix);
		ret = of_property_read_string(np, prop, &str);
	}
	if (ret == 0) {
		for (i = 0; i < ARRAY_SIZE(of_fmt_table); i++) {
			if (strcmp(str, of_fmt_table[i].name) == 0) {
				format |= of_fmt_table[i].val;
				break;
			}
		}
	}

	/*
	 * check "[prefix]continuous-clock"
	 * SND_SOC_DAIFMT_CLOCK_MASK area
	 */
	snprintf(prop, sizeof(prop), "%scontinuous-clock", prefix);
	if (of_property_read_bool(np, prop))
		format |= SND_SOC_DAIFMT_CONT;
	else
		format |= SND_SOC_DAIFMT_GATED;

	/*
	 * check "[prefix]bitclock-inversion"
	 * check "[prefix]frame-inversion"
	 * SND_SOC_DAIFMT_INV_MASK area
	 */
	snprintf(prop, sizeof(prop), "%sbitclock-inversion", prefix);
	bit = !!of_get_property(np, prop, NULL);

	snprintf(prop, sizeof(prop), "%sframe-inversion", prefix);
	frame = !!of_get_property(np, prop, NULL);

	switch ((bit << 4) + frame) {
	case 0x11:
		format |= SND_SOC_DAIFMT_IB_IF;
		break;
	case 0x10:
		format |= SND_SOC_DAIFMT_IB_NF;
		break;
	case 0x01:
		format |= SND_SOC_DAIFMT_NB_IF;
		break;
	default:
		/* SND_SOC_DAIFMT_NB_NF is default */
		break;
	}

	/*
	 * check "[prefix]bitclock-master"
	 * check "[prefix]frame-master"
	 * SND_SOC_DAIFMT_MASTER_MASK area
	 */
	snprintf(prop, sizeof(prop), "%sbitclock-master", prefix);
	bit = !!of_get_property(np, prop, NULL);
	if (bit && bitclkmaster)
		*bitclkmaster = of_parse_phandle(np, prop, 0);

	snprintf(prop, sizeof(prop), "%sframe-master", prefix);
	frame = !!of_get_property(np, prop, NULL);
	if (frame && framemaster)
		*framemaster = of_parse_phandle(np, prop, 0);

	switch ((bit << 4) + frame) {
	case 0x11:
		format |= SND_SOC_DAIFMT_CBM_CFM;
		break;
	case 0x10:
		format |= SND_SOC_DAIFMT_CBM_CFS;
		break;
	case 0x01:
		format |= SND_SOC_DAIFMT_CBS_CFM;
		break;
	default:
		format |= SND_SOC_DAIFMT_CBS_CFS;
		break;
	}

	return format;
}
EXPORT_SYMBOL_GPL(snd_soc_of_parse_daifmt);

int snd_soc_get_dai_id(struct device_node *ep)
{
	struct snd_soc_component *component;
	struct snd_soc_dai_link_component dlc;
	int ret;

	dlc.of_node	= of_graph_get_port_parent(ep);
	dlc.name	= NULL;
	/*
	 * For example HDMI case, HDMI has video/sound port,
	 * but ALSA SoC needs sound port number only.
	 * Thus counting HDMI DT port/endpoint doesn't work.
	 * Then, it should have .of_xlate_dai_id
	 */
	ret = -ENOTSUPP;
	mutex_lock(&client_mutex);
	component = soc_find_component(&dlc);
	if (component)
		ret = snd_soc_component_of_xlate_dai_id(component, ep);
	mutex_unlock(&client_mutex);

	of_node_put(dlc.of_node);

	return ret;
}
EXPORT_SYMBOL_GPL(snd_soc_get_dai_id);

int snd_soc_get_dai_name(struct of_phandle_args *args,
				const char **dai_name)
{
	struct snd_soc_component *pos;
	struct device_node *component_of_node;
	int ret = -EPROBE_DEFER;

	mutex_lock(&client_mutex);
	for_each_component(pos) {
		component_of_node = soc_component_to_node(pos);

		if (component_of_node != args->np)
			continue;

		ret = snd_soc_component_of_xlate_dai_name(pos, args, dai_name);
		if (ret == -ENOTSUPP) {
			struct snd_soc_dai *dai;
			int id = -1;

			switch (args->args_count) {
			case 0:
				id = 0; /* same as dai_drv[0] */
				break;
			case 1:
				id = args->args[0];
				break;
			default:
				/* not supported */
				break;
			}

			if (id < 0 || id >= pos->num_dai) {
				ret = -EINVAL;
				continue;
			}

			ret = 0;

			/* find target DAI */
			for_each_component_dais(pos, dai) {
				if (id == 0)
					break;
				id--;
			}

			*dai_name = dai->driver->name;
			if (!*dai_name)
				*dai_name = pos->name;
		}

		break;
	}
	mutex_unlock(&client_mutex);
	return ret;
}
EXPORT_SYMBOL_GPL(snd_soc_get_dai_name);

int snd_soc_of_get_dai_name(struct device_node *of_node,
			    const char **dai_name)
{
	struct of_phandle_args args;
	int ret;

	ret = of_parse_phandle_with_args(of_node, "sound-dai",
					 "#sound-dai-cells", 0, &args);
	if (ret)
		return ret;

	ret = snd_soc_get_dai_name(&args, dai_name);

	of_node_put(args.np);

	return ret;
}
EXPORT_SYMBOL_GPL(snd_soc_of_get_dai_name);

/*
 * snd_soc_of_put_dai_link_codecs - Dereference device nodes in the codecs array
 * @dai_link: DAI link
 *
 * Dereference device nodes acquired by snd_soc_of_get_dai_link_codecs().
 */
void snd_soc_of_put_dai_link_codecs(struct snd_soc_dai_link *dai_link)
{
	struct snd_soc_dai_link_component *component;
	int index;

	for_each_link_codecs(dai_link, index, component) {
		if (!component->of_node)
			break;
		of_node_put(component->of_node);
		component->of_node = NULL;
	}
}
EXPORT_SYMBOL_GPL(snd_soc_of_put_dai_link_codecs);

/*
 * snd_soc_of_get_dai_link_codecs - Parse a list of CODECs in the devicetree
 * @dev: Card device
 * @of_node: Device node
 * @dai_link: DAI link
 *
 * Builds an array of CODEC DAI components from the DAI link property
 * 'sound-dai'.
 * The array is set in the DAI link and the number of DAIs is set accordingly.
 * The device nodes in the array (of_node) must be dereferenced by calling
 * snd_soc_of_put_dai_link_codecs() on @dai_link.
 *
 * Returns 0 for success
 */
int snd_soc_of_get_dai_link_codecs(struct device *dev,
				   struct device_node *of_node,
				   struct snd_soc_dai_link *dai_link)
{
	struct of_phandle_args args;
	struct snd_soc_dai_link_component *component;
	char *name;
	int index, num_codecs, ret;

	/* Count the number of CODECs */
	name = "sound-dai";
	num_codecs = of_count_phandle_with_args(of_node, name,
						"#sound-dai-cells");
	if (num_codecs <= 0) {
		if (num_codecs == -ENOENT)
			dev_err(dev, "No 'sound-dai' property\n");
		else
			dev_err(dev, "Bad phandle in 'sound-dai'\n");
		return num_codecs;
	}
	component = devm_kcalloc(dev,
				 num_codecs, sizeof(*component),
				 GFP_KERNEL);
	if (!component)
		return -ENOMEM;
	dai_link->codecs = component;
	dai_link->num_codecs = num_codecs;

	/* Parse the list */
	for_each_link_codecs(dai_link, index, component) {
		ret = of_parse_phandle_with_args(of_node, name,
						 "#sound-dai-cells",
						 index, &args);
		if (ret)
			goto err;
		component->of_node = args.np;
		ret = snd_soc_get_dai_name(&args, &component->dai_name);
		if (ret < 0)
			goto err;
	}
	return 0;
err:
	snd_soc_of_put_dai_link_codecs(dai_link);
	dai_link->codecs = NULL;
	dai_link->num_codecs = 0;
	return ret;
}
EXPORT_SYMBOL_GPL(snd_soc_of_get_dai_link_codecs);

static int __init snd_soc_init(void)
{
	snd_soc_debugfs_init();
	snd_soc_util_init();

	return platform_driver_register(&soc_driver);
}
module_init(snd_soc_init);

static void __exit snd_soc_exit(void)
{
	snd_soc_util_exit();
	snd_soc_debugfs_exit();

	platform_driver_unregister(&soc_driver);
}
module_exit(snd_soc_exit);

/* Module information */
MODULE_AUTHOR("Liam Girdwood, lrg@slimlogic.co.uk");
MODULE_DESCRIPTION("ALSA SoC Core");
MODULE_LICENSE("GPL");
MODULE_ALIAS("platform:soc-audio");<|MERGE_RESOLUTION|>--- conflicted
+++ resolved
@@ -1080,116 +1080,6 @@
 }
 EXPORT_SYMBOL_GPL(snd_soc_remove_dai_link);
 
-<<<<<<< HEAD
-static int soc_dai_link_sanity_check(struct snd_soc_card *card,
-				     struct snd_soc_dai_link *link)
-{
-	int i;
-	struct snd_soc_dai_link_component *codec, *platform;
-
-	for_each_link_codecs(link, i, codec) {
-		/*
-		 * Codec must be specified by 1 of name or OF node,
-		 * not both or neither.
-		 */
-		if (!!codec->name == !!codec->of_node) {
-			dev_err(card->dev, "ASoC: Neither/both codec name/of_node are set for %s\n",
-				link->name);
-			return -EINVAL;
-		}
-
-		/* Codec DAI name must be specified */
-		if (!codec->dai_name) {
-			dev_err(card->dev, "ASoC: codec_dai_name not set for %s\n",
-				link->name);
-			return -EINVAL;
-		}
-
-		/*
-		 * Defer card registration if codec component is not added to
-		 * component list.
-		 */
-		if (!soc_find_component(codec))
-			return -EPROBE_DEFER;
-	}
-
-	for_each_link_platforms(link, i, platform) {
-		/*
-		 * Platform may be specified by either name or OF node, but it
-		 * can be left unspecified, then no components will be inserted
-		 * in the rtdcom list
-		 */
-		if (!!platform->name == !!platform->of_node) {
-			dev_err(card->dev,
-				"ASoC: Neither/both platform name/of_node are set for %s\n",
-				link->name);
-			return -EINVAL;
-		}
-
-		/*
-		 * Defer card registration if platform component is not added to
-		 * component list.
-		 */
-		if (!soc_find_component(platform))
-			return -EPROBE_DEFER;
-	}
-
-	/* FIXME */
-	if (link->num_cpus > 1) {
-		dev_err(card->dev,
-			"ASoC: multi cpu is not yet supported %s\n",
-			link->name);
-		return -EINVAL;
-	}
-
-	/*
-	 * CPU device may be specified by either name or OF node, but
-	 * can be left unspecified, and will be matched based on DAI
-	 * name alone..
-	 */
-	if (link->cpus->name && link->cpus->of_node) {
-		dev_err(card->dev,
-			"ASoC: Neither/both cpu name/of_node are set for %s\n",
-			link->name);
-		return -EINVAL;
-	}
-
-	/*
-	 * Defer card registration if cpu dai component is not added to
-	 * component list.
-	 */
-	if ((link->cpus->of_node || link->cpus->name) &&
-	    !soc_find_component(link->cpus))
-		return -EPROBE_DEFER;
-
-	/*
-	 * At least one of CPU DAI name or CPU device name/node must be
-	 * specified
-	 */
-	if (!link->cpus->dai_name &&
-	    !(link->cpus->name || link->cpus->of_node)) {
-		dev_err(card->dev,
-			"ASoC: Neither cpu_dai_name nor cpu_name/of_node are set for %s\n",
-			link->name);
-		return -EINVAL;
-	}
-
-	return 0;
-}
-
-static void soc_unbind_dai_link(struct snd_soc_card *card,
-				struct snd_soc_dai_link *dai_link)
-{
-	struct snd_soc_pcm_runtime *rtd;
-
-	rtd = snd_soc_get_pcm_runtime(card, dai_link->name);
-	if (rtd)
-		soc_free_pcm_runtime(rtd);
-}
-
-static int soc_bind_dai_link(struct snd_soc_card *card,
-	struct snd_soc_dai_link *dai_link)
-=======
 /**
  * snd_soc_add_dai_link - Add a DAI link dynamically
  * @card: The ASoC card to which the DAI link is added
@@ -1203,14 +1093,11 @@
  */
 int snd_soc_add_dai_link(struct snd_soc_card *card,
 			 struct snd_soc_dai_link *dai_link)
->>>>>>> c3c22f62
 {
 	struct snd_soc_pcm_runtime *rtd;
 	struct snd_soc_dai_link_component *codec, *platform;
 	struct snd_soc_component *component;
 	int i, ret;
-<<<<<<< HEAD
-=======
 
 	lockdep_assert_held(&client_mutex);
 
@@ -1219,16 +1106,11 @@
 	 */
 	if (card->add_dai_link)
 		card->add_dai_link(card, dai_link);
->>>>>>> c3c22f62
 
 	if (dai_link->ignore)
 		return 0;
 
 	dev_dbg(card->dev, "ASoC: binding %s\n", dai_link->name);
-
-	ret = soc_dai_link_sanity_check(card, dai_link);
-	if (ret < 0)
-		return ret;
 
 	ret = soc_dai_link_sanity_check(card, dai_link);
 	if (ret < 0)
@@ -1273,12 +1155,9 @@
 		}
 	}
 
-<<<<<<< HEAD
-=======
 	/* see for_each_card_links */
 	list_add_tail(&dai_link->list, &card->dai_link_list);
 
->>>>>>> c3c22f62
 	return 0;
 
 _err_defer:
@@ -1576,71 +1455,6 @@
 }
 EXPORT_SYMBOL_GPL(snd_soc_disconnect_sync);
 
-<<<<<<< HEAD
-/**
- * snd_soc_add_dai_link - Add a DAI link dynamically
- * @card: The ASoC card to which the DAI link is added
- * @dai_link: The new DAI link to add
- *
- * This function adds a DAI link to the ASoC card's link list.
- *
- * Note: Topology can use this API to add DAI links when probing the
- * topology component. And machine drivers can still define static
- * DAI links in dai_link array.
- */
-int snd_soc_add_dai_link(struct snd_soc_card *card,
-		struct snd_soc_dai_link *dai_link)
-{
-	int ret;
-
-	lockdep_assert_held(&client_mutex);
-
-	/*
-	 * Notify the machine driver for extra initialization
-	 */
-	if (card->add_dai_link)
-		card->add_dai_link(card, dai_link);
-
-	ret = soc_bind_dai_link(card, dai_link);
-	if (ret < 0)
-		return ret;
-
-	/* see for_each_card_links */
-	list_add_tail(&dai_link->list, &card->dai_link_list);
-
-	return 0;
-}
-EXPORT_SYMBOL_GPL(snd_soc_add_dai_link);
-
-/**
- * snd_soc_remove_dai_link - Remove a DAI link from the list
- * @card: The ASoC card that owns the link
- * @dai_link: The DAI link to remove
- *
- * This function removes a DAI link from the ASoC card's link list.
- *
- * For DAI links previously added by topology, topology should
- * remove them by using the dobj embedded in the link.
- */
-void snd_soc_remove_dai_link(struct snd_soc_card *card,
-			     struct snd_soc_dai_link *dai_link)
-{
-	lockdep_assert_held(&client_mutex);
-
-	/*
-	 * Notify the machine driver for extra destruction
-	 */
-	if (card->remove_dai_link)
-		card->remove_dai_link(card, dai_link);
-
-	list_del(&dai_link->list);
-
-	soc_unbind_dai_link(card, dai_link);
-}
-EXPORT_SYMBOL_GPL(snd_soc_remove_dai_link);
-
-=======
->>>>>>> c3c22f62
 static int soc_link_dai_pcm_new(struct snd_soc_dai **dais, int num_dais,
 				struct snd_soc_pcm_runtime *rtd)
 {
@@ -2126,12 +1940,8 @@
 	}
 }
 
-<<<<<<< HEAD
-static void soc_cleanup_card_resources(struct snd_soc_card *card)
-=======
 static void soc_cleanup_card_resources(struct snd_soc_card *card,
 				       int card_probed)
->>>>>>> c3c22f62
 {
 	struct snd_soc_dai_link *link, *_link;
 
@@ -2254,10 +2064,7 @@
 		dev_err(card->dev,
 			"ASoC: failed to probe aux component %d\n", ret);
 		goto probe_end;
-<<<<<<< HEAD
-=======
-	}
->>>>>>> c3c22f62
+	}
 
 	/* probe all DAI links on this card */
 	ret = soc_probe_link_dais(card);
@@ -2600,25 +2407,6 @@
 }
 EXPORT_SYMBOL_GPL(snd_soc_register_card);
 
-<<<<<<< HEAD
-static void snd_soc_unbind_card(struct snd_soc_card *card, bool unregister)
-{
-	if (card->instantiated) {
-		card->instantiated = false;
-		snd_soc_dapm_shutdown(card);
-		snd_soc_flush_all_delayed_work(card);
-
-		soc_cleanup_card_resources(card);
-		if (!unregister)
-			list_add(&card->list, &unbind_card_list);
-	} else {
-		if (unregister)
-			list_del(&card->list);
-	}
-}
-
-=======
->>>>>>> c3c22f62
 /**
  * snd_soc_unregister_card - Unregister a card with the ASoC core
  *
@@ -2697,11 +2485,7 @@
 	return devm_kstrdup(dev, dai_drv->name, GFP_KERNEL);
 }
 
-<<<<<<< HEAD
-static void soc_del_dai(struct snd_soc_dai *dai)
-=======
 void snd_soc_unregister_dai(struct snd_soc_dai *dai)
->>>>>>> c3c22f62
 {
 	dev_dbg(dai->dev, "ASoC: Unregistered DAI '%s'\n", dai->name);
 	list_del(&dai->list);
@@ -2727,11 +2511,8 @@
 
 	dev_dbg(dev, "ASoC: dynamically register DAI %s\n", dev_name(dev));
 
-<<<<<<< HEAD
-=======
 	lockdep_assert_held(&client_mutex);
 
->>>>>>> c3c22f62
 	dai = devm_kzalloc(dev, sizeof(*dai), GFP_KERNEL);
 	if (dai == NULL)
 		return NULL;
@@ -2769,48 +2550,6 @@
 
 	dev_dbg(dev, "ASoC: Registered DAI '%s'\n", dai->name);
 	return dai;
-}
-
-void snd_soc_unregister_dai(struct snd_soc_dai *dai)
-{
-	soc_del_dai(dai);
-}
-EXPORT_SYMBOL_GPL(snd_soc_unregister_dai);
-
-/**
- * snd_soc_register_dai - Register a DAI dynamically & create its widgets
- *
- * @component: The component the DAIs are registered for
- * @dai_drv: DAI driver to use for the DAI
- *
- * Topology can use this API to register DAIs when probing a component.
- * These DAIs's widgets will be freed in the card cleanup and the DAIs
- * will be freed in the component cleanup.
- */
-struct snd_soc_dai *snd_soc_register_dai(struct snd_soc_component *component,
-					 struct snd_soc_dai_driver *dai_drv,
-					 bool legacy_dai_naming)
-{
-	struct device *dev = component->dev;
-
-	dev_dbg(dev, "ASoC: dai register %s\n", dai_drv->name);
-
-	lockdep_assert_held(&client_mutex);
-	return soc_add_dai(component, dai_drv, legacy_dai_naming);
-}
-EXPORT_SYMBOL_GPL(snd_soc_register_dai);
-
-/**
- * snd_soc_unregister_dai - Unregister DAIs from the ASoC core
- *
- * @component: The component for which the DAIs should be unregistered
- */
-static void snd_soc_unregister_dais(struct snd_soc_component *component)
-{
-	struct snd_soc_dai *dai, *_dai;
-
-	for_each_component_dais_safe(component, dai, _dai)
-		snd_soc_unregister_dai(dai);
 }
 
 /**
