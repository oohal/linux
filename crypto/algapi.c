--- conflicted
+++ resolved
@@ -963,19 +963,11 @@
 	u32 c;
 
 	if (IS_ENABLED(CONFIG_HAVE_EFFICIENT_UNALIGNED_ACCESS) ||
-<<<<<<< HEAD
-	    !((unsigned long)b & (__alignof__(*b) - 1)))
-		for (; size >= 4; size -= 4) {
-			c = be32_to_cpu(*--b) + 1;
-			*b = cpu_to_be32(c);
-			if (c)
-=======
 	    IS_ALIGNED((unsigned long)b, __alignof__(*b)))
 		for (; size >= 4; size -= 4) {
 			c = be32_to_cpu(*--b) + 1;
 			*b = cpu_to_be32(c);
 			if (likely(c))
->>>>>>> 2ac97f0f
 				return;
 		}
 
