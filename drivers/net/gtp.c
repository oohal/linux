--- conflicted
+++ resolved
@@ -242,21 +242,9 @@
 	if (!pctx) {
 		netdev_dbg(gtp->dev, "No PDP ctx to decap skb=%p\n", skb);
 		return 1;
-<<<<<<< HEAD
-	}
-
-	if (!gtp_check_src_ms(skb, pctx, hdrlen)) {
-		netdev_dbg(gtp->dev, "No PDP ctx for this MS\n");
-		return 1;
-	}
-
-	/* Get rid of the GTP + UDP headers. */
-	return iptunnel_pull_header(skb, hdrlen, skb->protocol, xnet);
-=======
 	}
 
 	return gtp_rx(pctx, skb, hdrlen, gtp->role);
->>>>>>> 2ac97f0f
 }
 
 static int gtp1u_udp_encap_recv(struct gtp_dev *gtp, struct sk_buff *skb)
@@ -296,21 +284,9 @@
 	if (!pctx) {
 		netdev_dbg(gtp->dev, "No PDP ctx to decap skb=%p\n", skb);
 		return 1;
-<<<<<<< HEAD
-	}
-
-	if (!gtp_check_src_ms(skb, pctx, hdrlen)) {
-		netdev_dbg(gtp->dev, "No PDP ctx for this MS\n");
-		return 1;
-	}
-
-	/* Get rid of the GTP + UDP headers. */
-	return iptunnel_pull_header(skb, hdrlen, skb->protocol, xnet);
-=======
 	}
 
 	return gtp_rx(pctx, skb, hdrlen, gtp->role);
->>>>>>> 2ac97f0f
 }
 
 static void gtp_encap_destroy(struct sock *sk)
