/*
 * drivers/net/ethernet/mellanox/mlxsw/spectrum.c
 * Copyright (c) 2015-2017 Mellanox Technologies. All rights reserved.
 * Copyright (c) 2015-2017 Jiri Pirko <jiri@mellanox.com>
 * Copyright (c) 2015 Ido Schimmel <idosch@mellanox.com>
 * Copyright (c) 2015 Elad Raz <eladr@mellanox.com>
 *
 * Redistribution and use in source and binary forms, with or without
 * modification, are permitted provided that the following conditions are met:
 *
 * 1. Redistributions of source code must retain the above copyright
 *    notice, this list of conditions and the following disclaimer.
 * 2. Redistributions in binary form must reproduce the above copyright
 *    notice, this list of conditions and the following disclaimer in the
 *    documentation and/or other materials provided with the distribution.
 * 3. Neither the names of the copyright holders nor the names of its
 *    contributors may be used to endorse or promote products derived from
 *    this software without specific prior written permission.
 *
 * Alternatively, this software may be distributed under the terms of the
 * GNU General Public License ("GPL") version 2 as published by the Free
 * Software Foundation.
 *
 * THIS SOFTWARE IS PROVIDED BY THE COPYRIGHT HOLDERS AND CONTRIBUTORS "AS IS"
 * AND ANY EXPRESS OR IMPLIED WARRANTIES, INCLUDING, BUT NOT LIMITED TO, THE
 * IMPLIED WARRANTIES OF MERCHANTABILITY AND FITNESS FOR A PARTICULAR PURPOSE
 * ARE DISCLAIMED. IN NO EVENT SHALL THE COPYRIGHT OWNER OR CONTRIBUTORS BE
 * LIABLE FOR ANY DIRECT, INDIRECT, INCIDENTAL, SPECIAL, EXEMPLARY, OR
 * CONSEQUENTIAL DAMAGES (INCLUDING, BUT NOT LIMITED TO, PROCUREMENT OF
 * SUBSTITUTE GOODS OR SERVICES; LOSS OF USE, DATA, OR PROFITS; OR BUSINESS
 * INTERRUPTION) HOWEVER CAUSED AND ON ANY THEORY OF LIABILITY, WHETHER IN
 * CONTRACT, STRICT LIABILITY, OR TORT (INCLUDING NEGLIGENCE OR OTHERWISE)
 * ARISING IN ANY WAY OUT OF THE USE OF THIS SOFTWARE, EVEN IF ADVISED OF THE
 * POSSIBILITY OF SUCH DAMAGE.
 */

#include <linux/kernel.h>
#include <linux/module.h>
#include <linux/types.h>
#include <linux/pci.h>
#include <linux/netdevice.h>
#include <linux/etherdevice.h>
#include <linux/ethtool.h>
#include <linux/slab.h>
#include <linux/device.h>
#include <linux/skbuff.h>
#include <linux/if_vlan.h>
#include <linux/if_bridge.h>
#include <linux/workqueue.h>
#include <linux/jiffies.h>
#include <linux/bitops.h>
#include <linux/list.h>
#include <linux/notifier.h>
#include <linux/dcbnl.h>
#include <linux/inetdevice.h>
#include <net/switchdev.h>
#include <net/pkt_cls.h>
#include <net/tc_act/tc_mirred.h>
#include <net/netevent.h>
#include <net/tc_act/tc_sample.h>

#include "spectrum.h"
#include "pci.h"
#include "core.h"
#include "reg.h"
#include "port.h"
#include "trap.h"
#include "txheader.h"
#include "spectrum_cnt.h"
#include "spectrum_dpipe.h"

static const char mlxsw_sp_driver_name[] = "mlxsw_spectrum";
static const char mlxsw_sp_driver_version[] = "1.0";

/* tx_hdr_version
 * Tx header version.
 * Must be set to 1.
 */
MLXSW_ITEM32(tx, hdr, version, 0x00, 28, 4);

/* tx_hdr_ctl
 * Packet control type.
 * 0 - Ethernet control (e.g. EMADs, LACP)
 * 1 - Ethernet data
 */
MLXSW_ITEM32(tx, hdr, ctl, 0x00, 26, 2);

/* tx_hdr_proto
 * Packet protocol type. Must be set to 1 (Ethernet).
 */
MLXSW_ITEM32(tx, hdr, proto, 0x00, 21, 3);

/* tx_hdr_rx_is_router
 * Packet is sent from the router. Valid for data packets only.
 */
MLXSW_ITEM32(tx, hdr, rx_is_router, 0x00, 19, 1);

/* tx_hdr_fid_valid
 * Indicates if the 'fid' field is valid and should be used for
 * forwarding lookup. Valid for data packets only.
 */
MLXSW_ITEM32(tx, hdr, fid_valid, 0x00, 16, 1);

/* tx_hdr_swid
 * Switch partition ID. Must be set to 0.
 */
MLXSW_ITEM32(tx, hdr, swid, 0x00, 12, 3);

/* tx_hdr_control_tclass
 * Indicates if the packet should use the control TClass and not one
 * of the data TClasses.
 */
MLXSW_ITEM32(tx, hdr, control_tclass, 0x00, 6, 1);

/* tx_hdr_etclass
 * Egress TClass to be used on the egress device on the egress port.
 */
MLXSW_ITEM32(tx, hdr, etclass, 0x00, 0, 4);

/* tx_hdr_port_mid
 * Destination local port for unicast packets.
 * Destination multicast ID for multicast packets.
 *
 * Control packets are directed to a specific egress port, while data
 * packets are transmitted through the CPU port (0) into the switch partition,
 * where forwarding rules are applied.
 */
MLXSW_ITEM32(tx, hdr, port_mid, 0x04, 16, 16);

/* tx_hdr_fid
 * Forwarding ID used for L2 forwarding lookup. Valid only if 'fid_valid' is
 * set, otherwise calculated based on the packet's VID using VID to FID mapping.
 * Valid for data packets only.
 */
MLXSW_ITEM32(tx, hdr, fid, 0x08, 0, 16);

/* tx_hdr_type
 * 0 - Data packets
 * 6 - Control packets
 */
MLXSW_ITEM32(tx, hdr, type, 0x0C, 0, 4);

<<<<<<< HEAD
=======
int mlxsw_sp_flow_counter_get(struct mlxsw_sp *mlxsw_sp,
			      unsigned int counter_index, u64 *packets,
			      u64 *bytes)
{
	char mgpc_pl[MLXSW_REG_MGPC_LEN];
	int err;

	mlxsw_reg_mgpc_pack(mgpc_pl, counter_index, MLXSW_REG_MGPC_OPCODE_NOP,
			    MLXSW_REG_MGPC_COUNTER_SET_TYPE_PACKETS_BYTES);
	err = mlxsw_reg_query(mlxsw_sp->core, MLXSW_REG(mgpc), mgpc_pl);
	if (err)
		return err;
	*packets = mlxsw_reg_mgpc_packet_counter_get(mgpc_pl);
	*bytes = mlxsw_reg_mgpc_byte_counter_get(mgpc_pl);
	return 0;
}

static int mlxsw_sp_flow_counter_clear(struct mlxsw_sp *mlxsw_sp,
				       unsigned int counter_index)
{
	char mgpc_pl[MLXSW_REG_MGPC_LEN];

	mlxsw_reg_mgpc_pack(mgpc_pl, counter_index, MLXSW_REG_MGPC_OPCODE_CLEAR,
			    MLXSW_REG_MGPC_COUNTER_SET_TYPE_PACKETS_BYTES);
	return mlxsw_reg_write(mlxsw_sp->core, MLXSW_REG(mgpc), mgpc_pl);
}

int mlxsw_sp_flow_counter_alloc(struct mlxsw_sp *mlxsw_sp,
				unsigned int *p_counter_index)
{
	int err;

	err = mlxsw_sp_counter_alloc(mlxsw_sp, MLXSW_SP_COUNTER_SUB_POOL_FLOW,
				     p_counter_index);
	if (err)
		return err;
	err = mlxsw_sp_flow_counter_clear(mlxsw_sp, *p_counter_index);
	if (err)
		goto err_counter_clear;
	return 0;

err_counter_clear:
	mlxsw_sp_counter_free(mlxsw_sp, MLXSW_SP_COUNTER_SUB_POOL_FLOW,
			      *p_counter_index);
	return err;
}

void mlxsw_sp_flow_counter_free(struct mlxsw_sp *mlxsw_sp,
				unsigned int counter_index)
{
	 mlxsw_sp_counter_free(mlxsw_sp, MLXSW_SP_COUNTER_SUB_POOL_FLOW,
			       counter_index);
}

>>>>>>> 2ac97f0f
static void mlxsw_sp_txhdr_construct(struct sk_buff *skb,
				     const struct mlxsw_tx_info *tx_info)
{
	char *txhdr = skb_push(skb, MLXSW_TXHDR_LEN);

	memset(txhdr, 0, MLXSW_TXHDR_LEN);

	mlxsw_tx_hdr_version_set(txhdr, MLXSW_TXHDR_VERSION_1);
	mlxsw_tx_hdr_ctl_set(txhdr, MLXSW_TXHDR_ETH_CTL);
	mlxsw_tx_hdr_proto_set(txhdr, MLXSW_TXHDR_PROTO_ETH);
	mlxsw_tx_hdr_swid_set(txhdr, 0);
	mlxsw_tx_hdr_control_tclass_set(txhdr, 1);
	mlxsw_tx_hdr_port_mid_set(txhdr, tx_info->local_port);
	mlxsw_tx_hdr_type_set(txhdr, MLXSW_TXHDR_TYPE_CONTROL);
}

static int mlxsw_sp_base_mac_get(struct mlxsw_sp *mlxsw_sp)
{
	char spad_pl[MLXSW_REG_SPAD_LEN] = {0};
	int err;

	err = mlxsw_reg_query(mlxsw_sp->core, MLXSW_REG(spad), spad_pl);
	if (err)
		return err;
	mlxsw_reg_spad_base_mac_memcpy_from(spad_pl, mlxsw_sp->base_mac);
	return 0;
}

static int mlxsw_sp_span_init(struct mlxsw_sp *mlxsw_sp)
{
	int i;

	if (!MLXSW_CORE_RES_VALID(mlxsw_sp->core, MAX_SPAN))
		return -EIO;

	mlxsw_sp->span.entries_count = MLXSW_CORE_RES_GET(mlxsw_sp->core,
							  MAX_SPAN);
	mlxsw_sp->span.entries = kcalloc(mlxsw_sp->span.entries_count,
					 sizeof(struct mlxsw_sp_span_entry),
					 GFP_KERNEL);
	if (!mlxsw_sp->span.entries)
		return -ENOMEM;

	for (i = 0; i < mlxsw_sp->span.entries_count; i++)
		INIT_LIST_HEAD(&mlxsw_sp->span.entries[i].bound_ports_list);

	return 0;
}

static void mlxsw_sp_span_fini(struct mlxsw_sp *mlxsw_sp)
{
	int i;

	for (i = 0; i < mlxsw_sp->span.entries_count; i++) {
		struct mlxsw_sp_span_entry *curr = &mlxsw_sp->span.entries[i];

		WARN_ON_ONCE(!list_empty(&curr->bound_ports_list));
	}
	kfree(mlxsw_sp->span.entries);
}

static struct mlxsw_sp_span_entry *
mlxsw_sp_span_entry_create(struct mlxsw_sp_port *port)
{
	struct mlxsw_sp *mlxsw_sp = port->mlxsw_sp;
	struct mlxsw_sp_span_entry *span_entry;
	char mpat_pl[MLXSW_REG_MPAT_LEN];
	u8 local_port = port->local_port;
	int index;
	int i;
	int err;

	/* find a free entry to use */
	index = -1;
	for (i = 0; i < mlxsw_sp->span.entries_count; i++) {
		if (!mlxsw_sp->span.entries[i].used) {
			index = i;
			span_entry = &mlxsw_sp->span.entries[i];
			break;
		}
	}
	if (index < 0)
		return NULL;

	/* create a new port analayzer entry for local_port */
	mlxsw_reg_mpat_pack(mpat_pl, index, local_port, true);
	err = mlxsw_reg_write(mlxsw_sp->core, MLXSW_REG(mpat), mpat_pl);
	if (err)
		return NULL;

	span_entry->used = true;
	span_entry->id = index;
	span_entry->ref_count = 1;
	span_entry->local_port = local_port;
	return span_entry;
}

static void mlxsw_sp_span_entry_destroy(struct mlxsw_sp *mlxsw_sp,
					struct mlxsw_sp_span_entry *span_entry)
{
	u8 local_port = span_entry->local_port;
	char mpat_pl[MLXSW_REG_MPAT_LEN];
	int pa_id = span_entry->id;

	mlxsw_reg_mpat_pack(mpat_pl, pa_id, local_port, false);
	mlxsw_reg_write(mlxsw_sp->core, MLXSW_REG(mpat), mpat_pl);
	span_entry->used = false;
}

static struct mlxsw_sp_span_entry *
mlxsw_sp_span_entry_find(struct mlxsw_sp_port *port)
{
	struct mlxsw_sp *mlxsw_sp = port->mlxsw_sp;
	int i;

	for (i = 0; i < mlxsw_sp->span.entries_count; i++) {
		struct mlxsw_sp_span_entry *curr = &mlxsw_sp->span.entries[i];

		if (curr->used && curr->local_port == port->local_port)
			return curr;
	}
	return NULL;
}

static struct mlxsw_sp_span_entry
*mlxsw_sp_span_entry_get(struct mlxsw_sp_port *port)
{
	struct mlxsw_sp_span_entry *span_entry;

	span_entry = mlxsw_sp_span_entry_find(port);
	if (span_entry) {
		/* Already exists, just take a reference */
		span_entry->ref_count++;
		return span_entry;
	}

	return mlxsw_sp_span_entry_create(port);
}

static int mlxsw_sp_span_entry_put(struct mlxsw_sp *mlxsw_sp,
				   struct mlxsw_sp_span_entry *span_entry)
{
	WARN_ON(!span_entry->ref_count);
	if (--span_entry->ref_count == 0)
		mlxsw_sp_span_entry_destroy(mlxsw_sp, span_entry);
	return 0;
}

static bool mlxsw_sp_span_is_egress_mirror(struct mlxsw_sp_port *port)
{
	struct mlxsw_sp *mlxsw_sp = port->mlxsw_sp;
	struct mlxsw_sp_span_inspected_port *p;
	int i;

	for (i = 0; i < mlxsw_sp->span.entries_count; i++) {
		struct mlxsw_sp_span_entry *curr = &mlxsw_sp->span.entries[i];

		list_for_each_entry(p, &curr->bound_ports_list, list)
			if (p->local_port == port->local_port &&
			    p->type == MLXSW_SP_SPAN_EGRESS)
				return true;
	}

	return false;
}

static int mlxsw_sp_span_mtu_to_buffsize(const struct mlxsw_sp *mlxsw_sp,
					 int mtu)
{
	return mlxsw_sp_bytes_cells(mlxsw_sp, mtu * 5 / 2) + 1;
}

static int mlxsw_sp_span_port_mtu_update(struct mlxsw_sp_port *port, u16 mtu)
{
	struct mlxsw_sp *mlxsw_sp = port->mlxsw_sp;
	char sbib_pl[MLXSW_REG_SBIB_LEN];
	int err;

	/* If port is egress mirrored, the shared buffer size should be
	 * updated according to the mtu value
	 */
	if (mlxsw_sp_span_is_egress_mirror(port)) {
		u32 buffsize = mlxsw_sp_span_mtu_to_buffsize(mlxsw_sp, mtu);

		mlxsw_reg_sbib_pack(sbib_pl, port->local_port, buffsize);
		err = mlxsw_reg_write(mlxsw_sp->core, MLXSW_REG(sbib), sbib_pl);
		if (err) {
			netdev_err(port->dev, "Could not update shared buffer for mirroring\n");
			return err;
		}
	}

	return 0;
}

static struct mlxsw_sp_span_inspected_port *
mlxsw_sp_span_entry_bound_port_find(struct mlxsw_sp_port *port,
				    struct mlxsw_sp_span_entry *span_entry)
{
	struct mlxsw_sp_span_inspected_port *p;

	list_for_each_entry(p, &span_entry->bound_ports_list, list)
		if (port->local_port == p->local_port)
			return p;
	return NULL;
}

static int
mlxsw_sp_span_inspected_port_bind(struct mlxsw_sp_port *port,
				  struct mlxsw_sp_span_entry *span_entry,
				  enum mlxsw_sp_span_type type)
{
	struct mlxsw_sp_span_inspected_port *inspected_port;
	struct mlxsw_sp *mlxsw_sp = port->mlxsw_sp;
	char mpar_pl[MLXSW_REG_MPAR_LEN];
	char sbib_pl[MLXSW_REG_SBIB_LEN];
	int pa_id = span_entry->id;
	int err;

	/* if it is an egress SPAN, bind a shared buffer to it */
	if (type == MLXSW_SP_SPAN_EGRESS) {
		u32 buffsize = mlxsw_sp_span_mtu_to_buffsize(mlxsw_sp,
							     port->dev->mtu);

		mlxsw_reg_sbib_pack(sbib_pl, port->local_port, buffsize);
		err = mlxsw_reg_write(mlxsw_sp->core, MLXSW_REG(sbib), sbib_pl);
		if (err) {
			netdev_err(port->dev, "Could not create shared buffer for mirroring\n");
			return err;
		}
	}

	/* bind the port to the SPAN entry */
	mlxsw_reg_mpar_pack(mpar_pl, port->local_port,
			    (enum mlxsw_reg_mpar_i_e) type, true, pa_id);
	err = mlxsw_reg_write(mlxsw_sp->core, MLXSW_REG(mpar), mpar_pl);
	if (err)
		goto err_mpar_reg_write;

	inspected_port = kzalloc(sizeof(*inspected_port), GFP_KERNEL);
	if (!inspected_port) {
		err = -ENOMEM;
		goto err_inspected_port_alloc;
	}
	inspected_port->local_port = port->local_port;
	inspected_port->type = type;
	list_add_tail(&inspected_port->list, &span_entry->bound_ports_list);

	return 0;

err_mpar_reg_write:
err_inspected_port_alloc:
	if (type == MLXSW_SP_SPAN_EGRESS) {
		mlxsw_reg_sbib_pack(sbib_pl, port->local_port, 0);
		mlxsw_reg_write(mlxsw_sp->core, MLXSW_REG(sbib), sbib_pl);
	}
	return err;
}

static void
mlxsw_sp_span_inspected_port_unbind(struct mlxsw_sp_port *port,
				    struct mlxsw_sp_span_entry *span_entry,
				    enum mlxsw_sp_span_type type)
{
	struct mlxsw_sp_span_inspected_port *inspected_port;
	struct mlxsw_sp *mlxsw_sp = port->mlxsw_sp;
	char mpar_pl[MLXSW_REG_MPAR_LEN];
	char sbib_pl[MLXSW_REG_SBIB_LEN];
	int pa_id = span_entry->id;

	inspected_port = mlxsw_sp_span_entry_bound_port_find(port, span_entry);
	if (!inspected_port)
		return;

	/* remove the inspected port */
	mlxsw_reg_mpar_pack(mpar_pl, port->local_port,
			    (enum mlxsw_reg_mpar_i_e) type, false, pa_id);
	mlxsw_reg_write(mlxsw_sp->core, MLXSW_REG(mpar), mpar_pl);

	/* remove the SBIB buffer if it was egress SPAN */
	if (type == MLXSW_SP_SPAN_EGRESS) {
		mlxsw_reg_sbib_pack(sbib_pl, port->local_port, 0);
		mlxsw_reg_write(mlxsw_sp->core, MLXSW_REG(sbib), sbib_pl);
	}

	mlxsw_sp_span_entry_put(mlxsw_sp, span_entry);

	list_del(&inspected_port->list);
	kfree(inspected_port);
}

static int mlxsw_sp_span_mirror_add(struct mlxsw_sp_port *from,
				    struct mlxsw_sp_port *to,
				    enum mlxsw_sp_span_type type)
{
	struct mlxsw_sp *mlxsw_sp = from->mlxsw_sp;
	struct mlxsw_sp_span_entry *span_entry;
	int err;

	span_entry = mlxsw_sp_span_entry_get(to);
	if (!span_entry)
		return -ENOENT;

	netdev_dbg(from->dev, "Adding inspected port to SPAN entry %d\n",
		   span_entry->id);

	err = mlxsw_sp_span_inspected_port_bind(from, span_entry, type);
	if (err)
		goto err_port_bind;

	return 0;

err_port_bind:
	mlxsw_sp_span_entry_put(mlxsw_sp, span_entry);
	return err;
}

static void mlxsw_sp_span_mirror_remove(struct mlxsw_sp_port *from,
					struct mlxsw_sp_port *to,
					enum mlxsw_sp_span_type type)
{
	struct mlxsw_sp_span_entry *span_entry;

	span_entry = mlxsw_sp_span_entry_find(to);
	if (!span_entry) {
		netdev_err(from->dev, "no span entry found\n");
		return;
	}

	netdev_dbg(from->dev, "removing inspected port from SPAN entry %d\n",
		   span_entry->id);
	mlxsw_sp_span_inspected_port_unbind(from, span_entry, type);
}

static int mlxsw_sp_port_sample_set(struct mlxsw_sp_port *mlxsw_sp_port,
				    bool enable, u32 rate)
{
	struct mlxsw_sp *mlxsw_sp = mlxsw_sp_port->mlxsw_sp;
	char mpsc_pl[MLXSW_REG_MPSC_LEN];

	mlxsw_reg_mpsc_pack(mpsc_pl, mlxsw_sp_port->local_port, enable, rate);
	return mlxsw_reg_write(mlxsw_sp->core, MLXSW_REG(mpsc), mpsc_pl);
}

static int mlxsw_sp_port_admin_status_set(struct mlxsw_sp_port *mlxsw_sp_port,
					  bool is_up)
{
	struct mlxsw_sp *mlxsw_sp = mlxsw_sp_port->mlxsw_sp;
	char paos_pl[MLXSW_REG_PAOS_LEN];

	mlxsw_reg_paos_pack(paos_pl, mlxsw_sp_port->local_port,
			    is_up ? MLXSW_PORT_ADMIN_STATUS_UP :
			    MLXSW_PORT_ADMIN_STATUS_DOWN);
	return mlxsw_reg_write(mlxsw_sp->core, MLXSW_REG(paos), paos_pl);
}

static int mlxsw_sp_port_dev_addr_set(struct mlxsw_sp_port *mlxsw_sp_port,
				      unsigned char *addr)
{
	struct mlxsw_sp *mlxsw_sp = mlxsw_sp_port->mlxsw_sp;
	char ppad_pl[MLXSW_REG_PPAD_LEN];

	mlxsw_reg_ppad_pack(ppad_pl, true, mlxsw_sp_port->local_port);
	mlxsw_reg_ppad_mac_memcpy_to(ppad_pl, addr);
	return mlxsw_reg_write(mlxsw_sp->core, MLXSW_REG(ppad), ppad_pl);
}

static int mlxsw_sp_port_dev_addr_init(struct mlxsw_sp_port *mlxsw_sp_port)
{
	struct mlxsw_sp *mlxsw_sp = mlxsw_sp_port->mlxsw_sp;
	unsigned char *addr = mlxsw_sp_port->dev->dev_addr;

	ether_addr_copy(addr, mlxsw_sp->base_mac);
	addr[ETH_ALEN - 1] += mlxsw_sp_port->local_port;
	return mlxsw_sp_port_dev_addr_set(mlxsw_sp_port, addr);
}

static int mlxsw_sp_port_mtu_set(struct mlxsw_sp_port *mlxsw_sp_port, u16 mtu)
{
	struct mlxsw_sp *mlxsw_sp = mlxsw_sp_port->mlxsw_sp;
	char pmtu_pl[MLXSW_REG_PMTU_LEN];
	int max_mtu;
	int err;

	mtu += MLXSW_TXHDR_LEN + ETH_HLEN;
	mlxsw_reg_pmtu_pack(pmtu_pl, mlxsw_sp_port->local_port, 0);
	err = mlxsw_reg_query(mlxsw_sp->core, MLXSW_REG(pmtu), pmtu_pl);
	if (err)
		return err;
	max_mtu = mlxsw_reg_pmtu_max_mtu_get(pmtu_pl);

	if (mtu > max_mtu)
		return -EINVAL;

	mlxsw_reg_pmtu_pack(pmtu_pl, mlxsw_sp_port->local_port, mtu);
	return mlxsw_reg_write(mlxsw_sp->core, MLXSW_REG(pmtu), pmtu_pl);
}

static int __mlxsw_sp_port_swid_set(struct mlxsw_sp *mlxsw_sp, u8 local_port,
				    u8 swid)
{
	char pspa_pl[MLXSW_REG_PSPA_LEN];

	mlxsw_reg_pspa_pack(pspa_pl, swid, local_port);
	return mlxsw_reg_write(mlxsw_sp->core, MLXSW_REG(pspa), pspa_pl);
}

static int mlxsw_sp_port_swid_set(struct mlxsw_sp_port *mlxsw_sp_port, u8 swid)
{
	struct mlxsw_sp *mlxsw_sp = mlxsw_sp_port->mlxsw_sp;

	return __mlxsw_sp_port_swid_set(mlxsw_sp, mlxsw_sp_port->local_port,
					swid);
}

static int mlxsw_sp_port_vp_mode_set(struct mlxsw_sp_port *mlxsw_sp_port,
				     bool enable)
{
	struct mlxsw_sp *mlxsw_sp = mlxsw_sp_port->mlxsw_sp;
	char svpe_pl[MLXSW_REG_SVPE_LEN];

	mlxsw_reg_svpe_pack(svpe_pl, mlxsw_sp_port->local_port, enable);
	return mlxsw_reg_write(mlxsw_sp->core, MLXSW_REG(svpe), svpe_pl);
}

int mlxsw_sp_port_vid_to_fid_set(struct mlxsw_sp_port *mlxsw_sp_port,
				 enum mlxsw_reg_svfa_mt mt, bool valid, u16 fid,
				 u16 vid)
{
	struct mlxsw_sp *mlxsw_sp = mlxsw_sp_port->mlxsw_sp;
	char svfa_pl[MLXSW_REG_SVFA_LEN];

	mlxsw_reg_svfa_pack(svfa_pl, mlxsw_sp_port->local_port, mt, valid,
			    fid, vid);
	return mlxsw_reg_write(mlxsw_sp->core, MLXSW_REG(svfa), svfa_pl);
}

int __mlxsw_sp_port_vid_learning_set(struct mlxsw_sp_port *mlxsw_sp_port,
				     u16 vid_begin, u16 vid_end,
				     bool learn_enable)
{
	struct mlxsw_sp *mlxsw_sp = mlxsw_sp_port->mlxsw_sp;
	char *spvmlr_pl;
	int err;

	spvmlr_pl = kmalloc(MLXSW_REG_SPVMLR_LEN, GFP_KERNEL);
	if (!spvmlr_pl)
		return -ENOMEM;
	mlxsw_reg_spvmlr_pack(spvmlr_pl, mlxsw_sp_port->local_port, vid_begin,
			      vid_end, learn_enable);
	err = mlxsw_reg_write(mlxsw_sp->core, MLXSW_REG(spvmlr), spvmlr_pl);
	kfree(spvmlr_pl);
	return err;
}

static int mlxsw_sp_port_vid_learning_set(struct mlxsw_sp_port *mlxsw_sp_port,
					  u16 vid, bool learn_enable)
{
	return __mlxsw_sp_port_vid_learning_set(mlxsw_sp_port, vid, vid,
						learn_enable);
}

static int
mlxsw_sp_port_system_port_mapping_set(struct mlxsw_sp_port *mlxsw_sp_port)
{
	struct mlxsw_sp *mlxsw_sp = mlxsw_sp_port->mlxsw_sp;
	char sspr_pl[MLXSW_REG_SSPR_LEN];

	mlxsw_reg_sspr_pack(sspr_pl, mlxsw_sp_port->local_port);
	return mlxsw_reg_write(mlxsw_sp->core, MLXSW_REG(sspr), sspr_pl);
}

static int mlxsw_sp_port_module_info_get(struct mlxsw_sp *mlxsw_sp,
					 u8 local_port, u8 *p_module,
					 u8 *p_width, u8 *p_lane)
{
	char pmlp_pl[MLXSW_REG_PMLP_LEN];
	int err;

	mlxsw_reg_pmlp_pack(pmlp_pl, local_port);
	err = mlxsw_reg_query(mlxsw_sp->core, MLXSW_REG(pmlp), pmlp_pl);
	if (err)
		return err;
	*p_module = mlxsw_reg_pmlp_module_get(pmlp_pl, 0);
	*p_width = mlxsw_reg_pmlp_width_get(pmlp_pl);
	*p_lane = mlxsw_reg_pmlp_tx_lane_get(pmlp_pl, 0);
	return 0;
}

static int mlxsw_sp_port_module_map(struct mlxsw_sp *mlxsw_sp, u8 local_port,
				    u8 module, u8 width, u8 lane)
{
	char pmlp_pl[MLXSW_REG_PMLP_LEN];
	int i;

	mlxsw_reg_pmlp_pack(pmlp_pl, local_port);
	mlxsw_reg_pmlp_width_set(pmlp_pl, width);
	for (i = 0; i < width; i++) {
		mlxsw_reg_pmlp_module_set(pmlp_pl, i, module);
		mlxsw_reg_pmlp_tx_lane_set(pmlp_pl, i, lane + i);  /* Rx & Tx */
	}

	return mlxsw_reg_write(mlxsw_sp->core, MLXSW_REG(pmlp), pmlp_pl);
}

static int mlxsw_sp_port_module_unmap(struct mlxsw_sp *mlxsw_sp, u8 local_port)
{
	char pmlp_pl[MLXSW_REG_PMLP_LEN];

	mlxsw_reg_pmlp_pack(pmlp_pl, local_port);
	mlxsw_reg_pmlp_width_set(pmlp_pl, 0);
	return mlxsw_reg_write(mlxsw_sp->core, MLXSW_REG(pmlp), pmlp_pl);
}

static int mlxsw_sp_port_open(struct net_device *dev)
{
	struct mlxsw_sp_port *mlxsw_sp_port = netdev_priv(dev);
	int err;

	err = mlxsw_sp_port_admin_status_set(mlxsw_sp_port, true);
	if (err)
		return err;
	netif_start_queue(dev);
	return 0;
}

static int mlxsw_sp_port_stop(struct net_device *dev)
{
	struct mlxsw_sp_port *mlxsw_sp_port = netdev_priv(dev);

	netif_stop_queue(dev);
	return mlxsw_sp_port_admin_status_set(mlxsw_sp_port, false);
}

static netdev_tx_t mlxsw_sp_port_xmit(struct sk_buff *skb,
				      struct net_device *dev)
{
	struct mlxsw_sp_port *mlxsw_sp_port = netdev_priv(dev);
	struct mlxsw_sp *mlxsw_sp = mlxsw_sp_port->mlxsw_sp;
	struct mlxsw_sp_port_pcpu_stats *pcpu_stats;
	const struct mlxsw_tx_info tx_info = {
		.local_port = mlxsw_sp_port->local_port,
		.is_emad = false,
	};
	u64 len;
	int err;

	if (mlxsw_core_skb_transmit_busy(mlxsw_sp->core, &tx_info))
		return NETDEV_TX_BUSY;

	if (unlikely(skb_headroom(skb) < MLXSW_TXHDR_LEN)) {
		struct sk_buff *skb_orig = skb;

		skb = skb_realloc_headroom(skb, MLXSW_TXHDR_LEN);
		if (!skb) {
			this_cpu_inc(mlxsw_sp_port->pcpu_stats->tx_dropped);
			dev_kfree_skb_any(skb_orig);
			return NETDEV_TX_OK;
		}
		dev_consume_skb_any(skb_orig);
	}

	if (eth_skb_pad(skb)) {
		this_cpu_inc(mlxsw_sp_port->pcpu_stats->tx_dropped);
		return NETDEV_TX_OK;
	}

	mlxsw_sp_txhdr_construct(skb, &tx_info);
	/* TX header is consumed by HW on the way so we shouldn't count its
	 * bytes as being sent.
	 */
	len = skb->len - MLXSW_TXHDR_LEN;

	/* Due to a race we might fail here because of a full queue. In that
	 * unlikely case we simply drop the packet.
	 */
	err = mlxsw_core_skb_transmit(mlxsw_sp->core, skb, &tx_info);

	if (!err) {
		pcpu_stats = this_cpu_ptr(mlxsw_sp_port->pcpu_stats);
		u64_stats_update_begin(&pcpu_stats->syncp);
		pcpu_stats->tx_packets++;
		pcpu_stats->tx_bytes += len;
		u64_stats_update_end(&pcpu_stats->syncp);
	} else {
		this_cpu_inc(mlxsw_sp_port->pcpu_stats->tx_dropped);
		dev_kfree_skb_any(skb);
	}
	return NETDEV_TX_OK;
}

static void mlxsw_sp_set_rx_mode(struct net_device *dev)
{
}

static int mlxsw_sp_port_set_mac_address(struct net_device *dev, void *p)
{
	struct mlxsw_sp_port *mlxsw_sp_port = netdev_priv(dev);
	struct sockaddr *addr = p;
	int err;

	if (!is_valid_ether_addr(addr->sa_data))
		return -EADDRNOTAVAIL;

	err = mlxsw_sp_port_dev_addr_set(mlxsw_sp_port, addr->sa_data);
	if (err)
		return err;
	memcpy(dev->dev_addr, addr->sa_data, dev->addr_len);
	return 0;
}

static u16 mlxsw_sp_pg_buf_threshold_get(const struct mlxsw_sp *mlxsw_sp,
					 int mtu)
{
	return 2 * mlxsw_sp_bytes_cells(mlxsw_sp, mtu);
}

#define MLXSW_SP_CELL_FACTOR 2	/* 2 * cell_size / (IPG + cell_size + 1) */

static u16 mlxsw_sp_pfc_delay_get(const struct mlxsw_sp *mlxsw_sp, int mtu,
				  u16 delay)
{
	delay = mlxsw_sp_bytes_cells(mlxsw_sp, DIV_ROUND_UP(delay,
							    BITS_PER_BYTE));
	return MLXSW_SP_CELL_FACTOR * delay + mlxsw_sp_bytes_cells(mlxsw_sp,
								   mtu);
}

/* Maximum delay buffer needed in case of PAUSE frames, in bytes.
 * Assumes 100m cable and maximum MTU.
 */
#define MLXSW_SP_PAUSE_DELAY 58752

static u16 mlxsw_sp_pg_buf_delay_get(const struct mlxsw_sp *mlxsw_sp, int mtu,
				     u16 delay, bool pfc, bool pause)
{
	if (pfc)
		return mlxsw_sp_pfc_delay_get(mlxsw_sp, mtu, delay);
	else if (pause)
		return mlxsw_sp_bytes_cells(mlxsw_sp, MLXSW_SP_PAUSE_DELAY);
	else
		return 0;
}

static void mlxsw_sp_pg_buf_pack(char *pbmc_pl, int index, u16 size, u16 thres,
				 bool lossy)
{
	if (lossy)
		mlxsw_reg_pbmc_lossy_buffer_pack(pbmc_pl, index, size);
	else
		mlxsw_reg_pbmc_lossless_buffer_pack(pbmc_pl, index, size,
						    thres);
}

int __mlxsw_sp_port_headroom_set(struct mlxsw_sp_port *mlxsw_sp_port, int mtu,
				 u8 *prio_tc, bool pause_en,
				 struct ieee_pfc *my_pfc)
{
	struct mlxsw_sp *mlxsw_sp = mlxsw_sp_port->mlxsw_sp;
	u8 pfc_en = !!my_pfc ? my_pfc->pfc_en : 0;
	u16 delay = !!my_pfc ? my_pfc->delay : 0;
	char pbmc_pl[MLXSW_REG_PBMC_LEN];
	int i, j, err;

	mlxsw_reg_pbmc_pack(pbmc_pl, mlxsw_sp_port->local_port, 0, 0);
	err = mlxsw_reg_query(mlxsw_sp->core, MLXSW_REG(pbmc), pbmc_pl);
	if (err)
		return err;

	for (i = 0; i < IEEE_8021QAZ_MAX_TCS; i++) {
		bool configure = false;
		bool pfc = false;
		bool lossy;
		u16 thres;

		for (j = 0; j < IEEE_8021QAZ_MAX_TCS; j++) {
			if (prio_tc[j] == i) {
				pfc = pfc_en & BIT(j);
				configure = true;
				break;
			}
		}

		if (!configure)
			continue;

		lossy = !(pfc || pause_en);
		thres = mlxsw_sp_pg_buf_threshold_get(mlxsw_sp, mtu);
		delay = mlxsw_sp_pg_buf_delay_get(mlxsw_sp, mtu, delay, pfc,
						  pause_en);
		mlxsw_sp_pg_buf_pack(pbmc_pl, i, thres + delay, thres, lossy);
	}

	return mlxsw_reg_write(mlxsw_sp->core, MLXSW_REG(pbmc), pbmc_pl);
}

static int mlxsw_sp_port_headroom_set(struct mlxsw_sp_port *mlxsw_sp_port,
				      int mtu, bool pause_en)
{
	u8 def_prio_tc[IEEE_8021QAZ_MAX_TCS] = {0};
	bool dcb_en = !!mlxsw_sp_port->dcb.ets;
	struct ieee_pfc *my_pfc;
	u8 *prio_tc;

	prio_tc = dcb_en ? mlxsw_sp_port->dcb.ets->prio_tc : def_prio_tc;
	my_pfc = dcb_en ? mlxsw_sp_port->dcb.pfc : NULL;

	return __mlxsw_sp_port_headroom_set(mlxsw_sp_port, mtu, prio_tc,
					    pause_en, my_pfc);
}

static int mlxsw_sp_port_change_mtu(struct net_device *dev, int mtu)
{
	struct mlxsw_sp_port *mlxsw_sp_port = netdev_priv(dev);
	bool pause_en = mlxsw_sp_port_is_pause_en(mlxsw_sp_port);
	int err;

	err = mlxsw_sp_port_headroom_set(mlxsw_sp_port, mtu, pause_en);
	if (err)
		return err;
	err = mlxsw_sp_span_port_mtu_update(mlxsw_sp_port, mtu);
	if (err)
		goto err_span_port_mtu_update;
	err = mlxsw_sp_port_mtu_set(mlxsw_sp_port, mtu);
	if (err)
		goto err_port_mtu_set;
	dev->mtu = mtu;
	return 0;

err_port_mtu_set:
	mlxsw_sp_span_port_mtu_update(mlxsw_sp_port, dev->mtu);
err_span_port_mtu_update:
	mlxsw_sp_port_headroom_set(mlxsw_sp_port, dev->mtu, pause_en);
	return err;
}

static int
mlxsw_sp_port_get_sw_stats64(const struct net_device *dev,
			     struct rtnl_link_stats64 *stats)
{
	struct mlxsw_sp_port *mlxsw_sp_port = netdev_priv(dev);
	struct mlxsw_sp_port_pcpu_stats *p;
	u64 rx_packets, rx_bytes, tx_packets, tx_bytes;
	u32 tx_dropped = 0;
	unsigned int start;
	int i;

	for_each_possible_cpu(i) {
		p = per_cpu_ptr(mlxsw_sp_port->pcpu_stats, i);
		do {
			start = u64_stats_fetch_begin_irq(&p->syncp);
			rx_packets	= p->rx_packets;
			rx_bytes	= p->rx_bytes;
			tx_packets	= p->tx_packets;
			tx_bytes	= p->tx_bytes;
		} while (u64_stats_fetch_retry_irq(&p->syncp, start));

		stats->rx_packets	+= rx_packets;
		stats->rx_bytes		+= rx_bytes;
		stats->tx_packets	+= tx_packets;
		stats->tx_bytes		+= tx_bytes;
		/* tx_dropped is u32, updated without syncp protection. */
		tx_dropped	+= p->tx_dropped;
	}
	stats->tx_dropped	= tx_dropped;
	return 0;
}

static bool mlxsw_sp_port_has_offload_stats(const struct net_device *dev, int attr_id)
{
	switch (attr_id) {
	case IFLA_OFFLOAD_XSTATS_CPU_HIT:
		return true;
	}

	return false;
}

static int mlxsw_sp_port_get_offload_stats(int attr_id, const struct net_device *dev,
					   void *sp)
{
	switch (attr_id) {
	case IFLA_OFFLOAD_XSTATS_CPU_HIT:
		return mlxsw_sp_port_get_sw_stats64(dev, sp);
	}

	return -EINVAL;
}

static int mlxsw_sp_port_get_stats_raw(struct net_device *dev, int grp,
				       int prio, char *ppcnt_pl)
{
	struct mlxsw_sp_port *mlxsw_sp_port = netdev_priv(dev);
	struct mlxsw_sp *mlxsw_sp = mlxsw_sp_port->mlxsw_sp;

	mlxsw_reg_ppcnt_pack(ppcnt_pl, mlxsw_sp_port->local_port, grp, prio);
	return mlxsw_reg_query(mlxsw_sp->core, MLXSW_REG(ppcnt), ppcnt_pl);
}

static int mlxsw_sp_port_get_hw_stats(struct net_device *dev,
				      struct rtnl_link_stats64 *stats)
{
	char ppcnt_pl[MLXSW_REG_PPCNT_LEN];
	int err;

	err = mlxsw_sp_port_get_stats_raw(dev, MLXSW_REG_PPCNT_IEEE_8023_CNT,
					  0, ppcnt_pl);
	if (err)
		goto out;

	stats->tx_packets =
		mlxsw_reg_ppcnt_a_frames_transmitted_ok_get(ppcnt_pl);
	stats->rx_packets =
		mlxsw_reg_ppcnt_a_frames_received_ok_get(ppcnt_pl);
	stats->tx_bytes =
		mlxsw_reg_ppcnt_a_octets_transmitted_ok_get(ppcnt_pl);
	stats->rx_bytes =
		mlxsw_reg_ppcnt_a_octets_received_ok_get(ppcnt_pl);
	stats->multicast =
		mlxsw_reg_ppcnt_a_multicast_frames_received_ok_get(ppcnt_pl);

	stats->rx_crc_errors =
		mlxsw_reg_ppcnt_a_frame_check_sequence_errors_get(ppcnt_pl);
	stats->rx_frame_errors =
		mlxsw_reg_ppcnt_a_alignment_errors_get(ppcnt_pl);

	stats->rx_length_errors = (
		mlxsw_reg_ppcnt_a_in_range_length_errors_get(ppcnt_pl) +
		mlxsw_reg_ppcnt_a_out_of_range_length_field_get(ppcnt_pl) +
		mlxsw_reg_ppcnt_a_frame_too_long_errors_get(ppcnt_pl));

	stats->rx_errors = (stats->rx_crc_errors +
		stats->rx_frame_errors + stats->rx_length_errors);

out:
	return err;
}

static void update_stats_cache(struct work_struct *work)
{
	struct mlxsw_sp_port *mlxsw_sp_port =
		container_of(work, struct mlxsw_sp_port,
			     hw_stats.update_dw.work);

	if (!netif_carrier_ok(mlxsw_sp_port->dev))
		goto out;

	mlxsw_sp_port_get_hw_stats(mlxsw_sp_port->dev,
				   mlxsw_sp_port->hw_stats.cache);

out:
	mlxsw_core_schedule_dw(&mlxsw_sp_port->hw_stats.update_dw,
			       MLXSW_HW_STATS_UPDATE_TIME);
}

/* Return the stats from a cache that is updated periodically,
 * as this function might get called in an atomic context.
 */
static void
mlxsw_sp_port_get_stats64(struct net_device *dev,
			  struct rtnl_link_stats64 *stats)
{
	struct mlxsw_sp_port *mlxsw_sp_port = netdev_priv(dev);

	memcpy(stats, mlxsw_sp_port->hw_stats.cache, sizeof(*stats));
}

static int __mlxsw_sp_port_vlan_set(struct mlxsw_sp_port *mlxsw_sp_port,
				    u16 vid_begin, u16 vid_end,
				    bool is_member, bool untagged)
{
	struct mlxsw_sp *mlxsw_sp = mlxsw_sp_port->mlxsw_sp;
	char *spvm_pl;
	int err;

	spvm_pl = kmalloc(MLXSW_REG_SPVM_LEN, GFP_KERNEL);
	if (!spvm_pl)
		return -ENOMEM;

	mlxsw_reg_spvm_pack(spvm_pl, mlxsw_sp_port->local_port,	vid_begin,
			    vid_end, is_member, untagged);
	err = mlxsw_reg_write(mlxsw_sp->core, MLXSW_REG(spvm), spvm_pl);
	kfree(spvm_pl);
	return err;
}

int mlxsw_sp_port_vlan_set(struct mlxsw_sp_port *mlxsw_sp_port, u16 vid_begin,
			   u16 vid_end, bool is_member, bool untagged)
{
	u16 vid, vid_e;
	int err;

	for (vid = vid_begin; vid <= vid_end;
	     vid += MLXSW_REG_SPVM_REC_MAX_COUNT) {
		vid_e = min((u16) (vid + MLXSW_REG_SPVM_REC_MAX_COUNT - 1),
			    vid_end);

		err = __mlxsw_sp_port_vlan_set(mlxsw_sp_port, vid, vid_e,
					       is_member, untagged);
		if (err)
			return err;
	}

	return 0;
}

static int mlxsw_sp_port_vp_mode_trans(struct mlxsw_sp_port *mlxsw_sp_port)
{
	enum mlxsw_reg_svfa_mt mt = MLXSW_REG_SVFA_MT_PORT_VID_TO_FID;
	u16 vid, last_visited_vid;
	int err;

	for_each_set_bit(vid, mlxsw_sp_port->active_vlans, VLAN_N_VID) {
		err = mlxsw_sp_port_vid_to_fid_set(mlxsw_sp_port, mt, true, vid,
						   vid);
		if (err) {
			last_visited_vid = vid;
			goto err_port_vid_to_fid_set;
		}
	}

	err = mlxsw_sp_port_vp_mode_set(mlxsw_sp_port, true);
	if (err) {
		last_visited_vid = VLAN_N_VID;
		goto err_port_vid_to_fid_set;
	}

	return 0;

err_port_vid_to_fid_set:
	for_each_set_bit(vid, mlxsw_sp_port->active_vlans, last_visited_vid)
		mlxsw_sp_port_vid_to_fid_set(mlxsw_sp_port, mt, false, vid,
					     vid);
	return err;
}

static int mlxsw_sp_port_vlan_mode_trans(struct mlxsw_sp_port *mlxsw_sp_port)
{
	enum mlxsw_reg_svfa_mt mt = MLXSW_REG_SVFA_MT_PORT_VID_TO_FID;
	u16 vid;
	int err;

	err = mlxsw_sp_port_vp_mode_set(mlxsw_sp_port, false);
	if (err)
		return err;

	for_each_set_bit(vid, mlxsw_sp_port->active_vlans, VLAN_N_VID) {
		err = mlxsw_sp_port_vid_to_fid_set(mlxsw_sp_port, mt, false,
						   vid, vid);
		if (err)
			return err;
	}

	return 0;
}

static struct mlxsw_sp_port *
mlxsw_sp_port_vport_create(struct mlxsw_sp_port *mlxsw_sp_port, u16 vid)
{
	struct mlxsw_sp_port *mlxsw_sp_vport;

	mlxsw_sp_vport = kzalloc(sizeof(*mlxsw_sp_vport), GFP_KERNEL);
	if (!mlxsw_sp_vport)
		return NULL;

	/* dev will be set correctly after the VLAN device is linked
	 * with the real device. In case of bridge SELF invocation, dev
	 * will remain as is.
	 */
	mlxsw_sp_vport->dev = mlxsw_sp_port->dev;
	mlxsw_sp_vport->mlxsw_sp = mlxsw_sp_port->mlxsw_sp;
	mlxsw_sp_vport->local_port = mlxsw_sp_port->local_port;
	mlxsw_sp_vport->stp_state = BR_STATE_FORWARDING;
	mlxsw_sp_vport->lagged = mlxsw_sp_port->lagged;
	mlxsw_sp_vport->lag_id = mlxsw_sp_port->lag_id;
	mlxsw_sp_vport->vport.vid = vid;

	list_add(&mlxsw_sp_vport->vport.list, &mlxsw_sp_port->vports_list);

	return mlxsw_sp_vport;
}

static void mlxsw_sp_port_vport_destroy(struct mlxsw_sp_port *mlxsw_sp_vport)
{
	list_del(&mlxsw_sp_vport->vport.list);
	kfree(mlxsw_sp_vport);
}

static int mlxsw_sp_port_add_vid(struct net_device *dev,
				 __be16 __always_unused proto, u16 vid)
{
	struct mlxsw_sp_port *mlxsw_sp_port = netdev_priv(dev);
	struct mlxsw_sp_port *mlxsw_sp_vport;
	bool untagged = vid == 1;
	int err;

	/* VLAN 0 is added to HW filter when device goes up, but it is
	 * reserved in our case, so simply return.
	 */
	if (!vid)
		return 0;

	if (mlxsw_sp_port_vport_find(mlxsw_sp_port, vid))
		return 0;

	mlxsw_sp_vport = mlxsw_sp_port_vport_create(mlxsw_sp_port, vid);
	if (!mlxsw_sp_vport)
		return -ENOMEM;

	/* When adding the first VLAN interface on a bridged port we need to
	 * transition all the active 802.1Q bridge VLANs to use explicit
	 * {Port, VID} to FID mappings and set the port's mode to Virtual mode.
	 */
	if (list_is_singular(&mlxsw_sp_port->vports_list)) {
		err = mlxsw_sp_port_vp_mode_trans(mlxsw_sp_port);
		if (err)
			goto err_port_vp_mode_trans;
	}

	err = mlxsw_sp_port_vlan_set(mlxsw_sp_vport, vid, vid, true, untagged);
	if (err)
		goto err_port_add_vid;

	return 0;

err_port_add_vid:
	if (list_is_singular(&mlxsw_sp_port->vports_list))
		mlxsw_sp_port_vlan_mode_trans(mlxsw_sp_port);
err_port_vp_mode_trans:
	mlxsw_sp_port_vport_destroy(mlxsw_sp_vport);
	return err;
}

static int mlxsw_sp_port_kill_vid(struct net_device *dev,
				  __be16 __always_unused proto, u16 vid)
{
	struct mlxsw_sp_port *mlxsw_sp_port = netdev_priv(dev);
	struct mlxsw_sp_port *mlxsw_sp_vport;
	struct mlxsw_sp_fid *f;

	/* VLAN 0 is removed from HW filter when device goes down, but
	 * it is reserved in our case, so simply return.
	 */
	if (!vid)
		return 0;

	mlxsw_sp_vport = mlxsw_sp_port_vport_find(mlxsw_sp_port, vid);
	if (WARN_ON(!mlxsw_sp_vport))
		return 0;

	mlxsw_sp_port_vlan_set(mlxsw_sp_vport, vid, vid, false, false);

	/* Drop FID reference. If this was the last reference the
	 * resources will be freed.
	 */
	f = mlxsw_sp_vport_fid_get(mlxsw_sp_vport);
	if (f && !WARN_ON(!f->leave))
		f->leave(mlxsw_sp_vport);

	/* When removing the last VLAN interface on a bridged port we need to
	 * transition all active 802.1Q bridge VLANs to use VID to FID
	 * mappings and set port's mode to VLAN mode.
	 */
	if (list_is_singular(&mlxsw_sp_port->vports_list))
		mlxsw_sp_port_vlan_mode_trans(mlxsw_sp_port);

	mlxsw_sp_port_vport_destroy(mlxsw_sp_vport);

	return 0;
}

static int mlxsw_sp_port_get_phys_port_name(struct net_device *dev, char *name,
					    size_t len)
{
	struct mlxsw_sp_port *mlxsw_sp_port = netdev_priv(dev);
	u8 module = mlxsw_sp_port->mapping.module;
	u8 width = mlxsw_sp_port->mapping.width;
	u8 lane = mlxsw_sp_port->mapping.lane;
	int err;

	if (!mlxsw_sp_port->split)
		err = snprintf(name, len, "p%d", module + 1);
	else
		err = snprintf(name, len, "p%ds%d", module + 1,
			       lane / width);

	if (err >= len)
		return -EINVAL;

	return 0;
}

static struct mlxsw_sp_port_mall_tc_entry *
mlxsw_sp_port_mall_tc_entry_find(struct mlxsw_sp_port *port,
				 unsigned long cookie) {
	struct mlxsw_sp_port_mall_tc_entry *mall_tc_entry;

	list_for_each_entry(mall_tc_entry, &port->mall_tc_list, list)
		if (mall_tc_entry->cookie == cookie)
			return mall_tc_entry;

	return NULL;
}

static int
mlxsw_sp_port_add_cls_matchall_mirror(struct mlxsw_sp_port *mlxsw_sp_port,
				      struct mlxsw_sp_port_mall_mirror_tc_entry *mirror,
				      const struct tc_action *a,
				      bool ingress)
{
	struct net *net = dev_net(mlxsw_sp_port->dev);
	enum mlxsw_sp_span_type span_type;
	struct mlxsw_sp_port *to_port;
	struct net_device *to_dev;
	int ifindex;

	ifindex = tcf_mirred_ifindex(a);
	to_dev = __dev_get_by_index(net, ifindex);
	if (!to_dev) {
		netdev_err(mlxsw_sp_port->dev, "Could not find requested device\n");
		return -EINVAL;
	}

	if (!mlxsw_sp_port_dev_check(to_dev)) {
		netdev_err(mlxsw_sp_port->dev, "Cannot mirror to a non-spectrum port");
		return -EOPNOTSUPP;
	}
	to_port = netdev_priv(to_dev);

	mirror->to_local_port = to_port->local_port;
	mirror->ingress = ingress;
	span_type = ingress ? MLXSW_SP_SPAN_INGRESS : MLXSW_SP_SPAN_EGRESS;
	return mlxsw_sp_span_mirror_add(mlxsw_sp_port, to_port, span_type);
}

static void
mlxsw_sp_port_del_cls_matchall_mirror(struct mlxsw_sp_port *mlxsw_sp_port,
				      struct mlxsw_sp_port_mall_mirror_tc_entry *mirror)
{
	struct mlxsw_sp *mlxsw_sp = mlxsw_sp_port->mlxsw_sp;
	enum mlxsw_sp_span_type span_type;
	struct mlxsw_sp_port *to_port;

	to_port = mlxsw_sp->ports[mirror->to_local_port];
	span_type = mirror->ingress ?
			MLXSW_SP_SPAN_INGRESS : MLXSW_SP_SPAN_EGRESS;
	mlxsw_sp_span_mirror_remove(mlxsw_sp_port, to_port, span_type);
}

static int
mlxsw_sp_port_add_cls_matchall_sample(struct mlxsw_sp_port *mlxsw_sp_port,
				      struct tc_cls_matchall_offload *cls,
				      const struct tc_action *a,
				      bool ingress)
{
	int err;

	if (!mlxsw_sp_port->sample)
		return -EOPNOTSUPP;
	if (rtnl_dereference(mlxsw_sp_port->sample->psample_group)) {
		netdev_err(mlxsw_sp_port->dev, "sample already active\n");
		return -EEXIST;
	}
	if (tcf_sample_rate(a) > MLXSW_REG_MPSC_RATE_MAX) {
		netdev_err(mlxsw_sp_port->dev, "sample rate not supported\n");
		return -EOPNOTSUPP;
	}

	rcu_assign_pointer(mlxsw_sp_port->sample->psample_group,
			   tcf_sample_psample_group(a));
	mlxsw_sp_port->sample->truncate = tcf_sample_truncate(a);
	mlxsw_sp_port->sample->trunc_size = tcf_sample_trunc_size(a);
	mlxsw_sp_port->sample->rate = tcf_sample_rate(a);

	err = mlxsw_sp_port_sample_set(mlxsw_sp_port, true, tcf_sample_rate(a));
	if (err)
		goto err_port_sample_set;
	return 0;

err_port_sample_set:
	RCU_INIT_POINTER(mlxsw_sp_port->sample->psample_group, NULL);
	return err;
}

static void
mlxsw_sp_port_del_cls_matchall_sample(struct mlxsw_sp_port *mlxsw_sp_port)
{
	if (!mlxsw_sp_port->sample)
		return;

	mlxsw_sp_port_sample_set(mlxsw_sp_port, false, 1);
	RCU_INIT_POINTER(mlxsw_sp_port->sample->psample_group, NULL);
}

static int mlxsw_sp_port_add_cls_matchall(struct mlxsw_sp_port *mlxsw_sp_port,
					  __be16 protocol,
					  struct tc_cls_matchall_offload *cls,
					  bool ingress)
{
	struct mlxsw_sp_port_mall_tc_entry *mall_tc_entry;
	const struct tc_action *a;
	LIST_HEAD(actions);
	int err;

	if (!tc_single_action(cls->exts)) {
		netdev_err(mlxsw_sp_port->dev, "only singular actions are supported\n");
		return -EOPNOTSUPP;
	}

	mall_tc_entry = kzalloc(sizeof(*mall_tc_entry), GFP_KERNEL);
	if (!mall_tc_entry)
		return -ENOMEM;
	mall_tc_entry->cookie = cls->cookie;

	tcf_exts_to_list(cls->exts, &actions);
	a = list_first_entry(&actions, struct tc_action, list);

	if (is_tcf_mirred_egress_mirror(a) && protocol == htons(ETH_P_ALL)) {
		struct mlxsw_sp_port_mall_mirror_tc_entry *mirror;

		mall_tc_entry->type = MLXSW_SP_PORT_MALL_MIRROR;
		mirror = &mall_tc_entry->mirror;
		err = mlxsw_sp_port_add_cls_matchall_mirror(mlxsw_sp_port,
							    mirror, a, ingress);
	} else if (is_tcf_sample(a) && protocol == htons(ETH_P_ALL)) {
		mall_tc_entry->type = MLXSW_SP_PORT_MALL_SAMPLE;
		err = mlxsw_sp_port_add_cls_matchall_sample(mlxsw_sp_port, cls,
							    a, ingress);
	} else {
		err = -EOPNOTSUPP;
	}

	if (err)
		goto err_add_action;

	list_add_tail(&mall_tc_entry->list, &mlxsw_sp_port->mall_tc_list);
	return 0;

err_add_action:
	kfree(mall_tc_entry);
	return err;
}

static void mlxsw_sp_port_del_cls_matchall(struct mlxsw_sp_port *mlxsw_sp_port,
					   struct tc_cls_matchall_offload *cls)
{
	struct mlxsw_sp_port_mall_tc_entry *mall_tc_entry;

	mall_tc_entry = mlxsw_sp_port_mall_tc_entry_find(mlxsw_sp_port,
							 cls->cookie);
	if (!mall_tc_entry) {
		netdev_dbg(mlxsw_sp_port->dev, "tc entry not found on port\n");
		return;
	}
	list_del(&mall_tc_entry->list);

	switch (mall_tc_entry->type) {
	case MLXSW_SP_PORT_MALL_MIRROR:
		mlxsw_sp_port_del_cls_matchall_mirror(mlxsw_sp_port,
						      &mall_tc_entry->mirror);
		break;
	case MLXSW_SP_PORT_MALL_SAMPLE:
		mlxsw_sp_port_del_cls_matchall_sample(mlxsw_sp_port);
		break;
	default:
		WARN_ON(1);
	}

	kfree(mall_tc_entry);
}

static int mlxsw_sp_setup_tc(struct net_device *dev, u32 handle,
			     __be16 proto, struct tc_to_netdev *tc)
{
	struct mlxsw_sp_port *mlxsw_sp_port = netdev_priv(dev);
	bool ingress = TC_H_MAJ(handle) == TC_H_MAJ(TC_H_INGRESS);

	switch (tc->type) {
	case TC_SETUP_MATCHALL:
		switch (tc->cls_mall->command) {
		case TC_CLSMATCHALL_REPLACE:
			return mlxsw_sp_port_add_cls_matchall(mlxsw_sp_port,
							      proto,
							      tc->cls_mall,
							      ingress);
		case TC_CLSMATCHALL_DESTROY:
			mlxsw_sp_port_del_cls_matchall(mlxsw_sp_port,
						       tc->cls_mall);
			return 0;
		default:
			return -EOPNOTSUPP;
		}
	case TC_SETUP_CLSFLOWER:
		switch (tc->cls_flower->command) {
		case TC_CLSFLOWER_REPLACE:
			return mlxsw_sp_flower_replace(mlxsw_sp_port, ingress,
						       proto, tc->cls_flower);
		case TC_CLSFLOWER_DESTROY:
			mlxsw_sp_flower_destroy(mlxsw_sp_port, ingress,
						tc->cls_flower);
			return 0;
		case TC_CLSFLOWER_STATS:
			return mlxsw_sp_flower_stats(mlxsw_sp_port, ingress,
						     tc->cls_flower);
		default:
			return -EOPNOTSUPP;
		}
	case TC_SETUP_CLSFLOWER:
		switch (tc->cls_flower->command) {
		case TC_CLSFLOWER_REPLACE:
			return mlxsw_sp_flower_replace(mlxsw_sp_port, ingress,
						       proto, tc->cls_flower);
		case TC_CLSFLOWER_DESTROY:
			mlxsw_sp_flower_destroy(mlxsw_sp_port, ingress,
						tc->cls_flower);
			return 0;
		default:
			return -EOPNOTSUPP;
		}
	}

	return -EOPNOTSUPP;
}

static const struct net_device_ops mlxsw_sp_port_netdev_ops = {
	.ndo_open		= mlxsw_sp_port_open,
	.ndo_stop		= mlxsw_sp_port_stop,
	.ndo_start_xmit		= mlxsw_sp_port_xmit,
	.ndo_setup_tc           = mlxsw_sp_setup_tc,
	.ndo_set_rx_mode	= mlxsw_sp_set_rx_mode,
	.ndo_set_mac_address	= mlxsw_sp_port_set_mac_address,
	.ndo_change_mtu		= mlxsw_sp_port_change_mtu,
	.ndo_get_stats64	= mlxsw_sp_port_get_stats64,
	.ndo_has_offload_stats	= mlxsw_sp_port_has_offload_stats,
	.ndo_get_offload_stats	= mlxsw_sp_port_get_offload_stats,
	.ndo_vlan_rx_add_vid	= mlxsw_sp_port_add_vid,
	.ndo_vlan_rx_kill_vid	= mlxsw_sp_port_kill_vid,
	.ndo_fdb_add		= switchdev_port_fdb_add,
	.ndo_fdb_del		= switchdev_port_fdb_del,
	.ndo_fdb_dump		= switchdev_port_fdb_dump,
	.ndo_bridge_setlink	= switchdev_port_bridge_setlink,
	.ndo_bridge_getlink	= switchdev_port_bridge_getlink,
	.ndo_bridge_dellink	= switchdev_port_bridge_dellink,
	.ndo_get_phys_port_name	= mlxsw_sp_port_get_phys_port_name,
};

static void mlxsw_sp_port_get_drvinfo(struct net_device *dev,
				      struct ethtool_drvinfo *drvinfo)
{
	struct mlxsw_sp_port *mlxsw_sp_port = netdev_priv(dev);
	struct mlxsw_sp *mlxsw_sp = mlxsw_sp_port->mlxsw_sp;

	strlcpy(drvinfo->driver, mlxsw_sp_driver_name, sizeof(drvinfo->driver));
	strlcpy(drvinfo->version, mlxsw_sp_driver_version,
		sizeof(drvinfo->version));
	snprintf(drvinfo->fw_version, sizeof(drvinfo->fw_version),
		 "%d.%d.%d",
		 mlxsw_sp->bus_info->fw_rev.major,
		 mlxsw_sp->bus_info->fw_rev.minor,
		 mlxsw_sp->bus_info->fw_rev.subminor);
	strlcpy(drvinfo->bus_info, mlxsw_sp->bus_info->device_name,
		sizeof(drvinfo->bus_info));
}

static void mlxsw_sp_port_get_pauseparam(struct net_device *dev,
					 struct ethtool_pauseparam *pause)
{
	struct mlxsw_sp_port *mlxsw_sp_port = netdev_priv(dev);

	pause->rx_pause = mlxsw_sp_port->link.rx_pause;
	pause->tx_pause = mlxsw_sp_port->link.tx_pause;
}

static int mlxsw_sp_port_pause_set(struct mlxsw_sp_port *mlxsw_sp_port,
				   struct ethtool_pauseparam *pause)
{
	char pfcc_pl[MLXSW_REG_PFCC_LEN];

	mlxsw_reg_pfcc_pack(pfcc_pl, mlxsw_sp_port->local_port);
	mlxsw_reg_pfcc_pprx_set(pfcc_pl, pause->rx_pause);
	mlxsw_reg_pfcc_pptx_set(pfcc_pl, pause->tx_pause);

	return mlxsw_reg_write(mlxsw_sp_port->mlxsw_sp->core, MLXSW_REG(pfcc),
			       pfcc_pl);
}

static int mlxsw_sp_port_set_pauseparam(struct net_device *dev,
					struct ethtool_pauseparam *pause)
{
	struct mlxsw_sp_port *mlxsw_sp_port = netdev_priv(dev);
	bool pause_en = pause->tx_pause || pause->rx_pause;
	int err;

	if (mlxsw_sp_port->dcb.pfc && mlxsw_sp_port->dcb.pfc->pfc_en) {
		netdev_err(dev, "PFC already enabled on port\n");
		return -EINVAL;
	}

	if (pause->autoneg) {
		netdev_err(dev, "PAUSE frames autonegotiation isn't supported\n");
		return -EINVAL;
	}

	err = mlxsw_sp_port_headroom_set(mlxsw_sp_port, dev->mtu, pause_en);
	if (err) {
		netdev_err(dev, "Failed to configure port's headroom\n");
		return err;
	}

	err = mlxsw_sp_port_pause_set(mlxsw_sp_port, pause);
	if (err) {
		netdev_err(dev, "Failed to set PAUSE parameters\n");
		goto err_port_pause_configure;
	}

	mlxsw_sp_port->link.rx_pause = pause->rx_pause;
	mlxsw_sp_port->link.tx_pause = pause->tx_pause;

	return 0;

err_port_pause_configure:
	pause_en = mlxsw_sp_port_is_pause_en(mlxsw_sp_port);
	mlxsw_sp_port_headroom_set(mlxsw_sp_port, dev->mtu, pause_en);
	return err;
}

struct mlxsw_sp_port_hw_stats {
	char str[ETH_GSTRING_LEN];
	u64 (*getter)(const char *payload);
	bool cells_bytes;
};

static struct mlxsw_sp_port_hw_stats mlxsw_sp_port_hw_stats[] = {
	{
		.str = "a_frames_transmitted_ok",
		.getter = mlxsw_reg_ppcnt_a_frames_transmitted_ok_get,
	},
	{
		.str = "a_frames_received_ok",
		.getter = mlxsw_reg_ppcnt_a_frames_received_ok_get,
	},
	{
		.str = "a_frame_check_sequence_errors",
		.getter = mlxsw_reg_ppcnt_a_frame_check_sequence_errors_get,
	},
	{
		.str = "a_alignment_errors",
		.getter = mlxsw_reg_ppcnt_a_alignment_errors_get,
	},
	{
		.str = "a_octets_transmitted_ok",
		.getter = mlxsw_reg_ppcnt_a_octets_transmitted_ok_get,
	},
	{
		.str = "a_octets_received_ok",
		.getter = mlxsw_reg_ppcnt_a_octets_received_ok_get,
	},
	{
		.str = "a_multicast_frames_xmitted_ok",
		.getter = mlxsw_reg_ppcnt_a_multicast_frames_xmitted_ok_get,
	},
	{
		.str = "a_broadcast_frames_xmitted_ok",
		.getter = mlxsw_reg_ppcnt_a_broadcast_frames_xmitted_ok_get,
	},
	{
		.str = "a_multicast_frames_received_ok",
		.getter = mlxsw_reg_ppcnt_a_multicast_frames_received_ok_get,
	},
	{
		.str = "a_broadcast_frames_received_ok",
		.getter = mlxsw_reg_ppcnt_a_broadcast_frames_received_ok_get,
	},
	{
		.str = "a_in_range_length_errors",
		.getter = mlxsw_reg_ppcnt_a_in_range_length_errors_get,
	},
	{
		.str = "a_out_of_range_length_field",
		.getter = mlxsw_reg_ppcnt_a_out_of_range_length_field_get,
	},
	{
		.str = "a_frame_too_long_errors",
		.getter = mlxsw_reg_ppcnt_a_frame_too_long_errors_get,
	},
	{
		.str = "a_symbol_error_during_carrier",
		.getter = mlxsw_reg_ppcnt_a_symbol_error_during_carrier_get,
	},
	{
		.str = "a_mac_control_frames_transmitted",
		.getter = mlxsw_reg_ppcnt_a_mac_control_frames_transmitted_get,
	},
	{
		.str = "a_mac_control_frames_received",
		.getter = mlxsw_reg_ppcnt_a_mac_control_frames_received_get,
	},
	{
		.str = "a_unsupported_opcodes_received",
		.getter = mlxsw_reg_ppcnt_a_unsupported_opcodes_received_get,
	},
	{
		.str = "a_pause_mac_ctrl_frames_received",
		.getter = mlxsw_reg_ppcnt_a_pause_mac_ctrl_frames_received_get,
	},
	{
		.str = "a_pause_mac_ctrl_frames_xmitted",
		.getter = mlxsw_reg_ppcnt_a_pause_mac_ctrl_frames_transmitted_get,
	},
};

#define MLXSW_SP_PORT_HW_STATS_LEN ARRAY_SIZE(mlxsw_sp_port_hw_stats)

static struct mlxsw_sp_port_hw_stats mlxsw_sp_port_hw_prio_stats[] = {
	{
		.str = "rx_octets_prio",
		.getter = mlxsw_reg_ppcnt_rx_octets_get,
	},
	{
		.str = "rx_frames_prio",
		.getter = mlxsw_reg_ppcnt_rx_frames_get,
	},
	{
		.str = "tx_octets_prio",
		.getter = mlxsw_reg_ppcnt_tx_octets_get,
	},
	{
		.str = "tx_frames_prio",
		.getter = mlxsw_reg_ppcnt_tx_frames_get,
	},
	{
		.str = "rx_pause_prio",
		.getter = mlxsw_reg_ppcnt_rx_pause_get,
	},
	{
		.str = "rx_pause_duration_prio",
		.getter = mlxsw_reg_ppcnt_rx_pause_duration_get,
	},
	{
		.str = "tx_pause_prio",
		.getter = mlxsw_reg_ppcnt_tx_pause_get,
	},
	{
		.str = "tx_pause_duration_prio",
		.getter = mlxsw_reg_ppcnt_tx_pause_duration_get,
	},
};

#define MLXSW_SP_PORT_HW_PRIO_STATS_LEN ARRAY_SIZE(mlxsw_sp_port_hw_prio_stats)

static struct mlxsw_sp_port_hw_stats mlxsw_sp_port_hw_tc_stats[] = {
	{
		.str = "tc_transmit_queue_tc",
		.getter = mlxsw_reg_ppcnt_tc_transmit_queue_get,
		.cells_bytes = true,
	},
	{
		.str = "tc_no_buffer_discard_uc_tc",
		.getter = mlxsw_reg_ppcnt_tc_no_buffer_discard_uc_get,
	},
};

#define MLXSW_SP_PORT_HW_TC_STATS_LEN ARRAY_SIZE(mlxsw_sp_port_hw_tc_stats)

#define MLXSW_SP_PORT_ETHTOOL_STATS_LEN (MLXSW_SP_PORT_HW_STATS_LEN + \
					 (MLXSW_SP_PORT_HW_PRIO_STATS_LEN + \
					  MLXSW_SP_PORT_HW_TC_STATS_LEN) * \
					 IEEE_8021QAZ_MAX_TCS)

static void mlxsw_sp_port_get_prio_strings(u8 **p, int prio)
{
	int i;

	for (i = 0; i < MLXSW_SP_PORT_HW_PRIO_STATS_LEN; i++) {
		snprintf(*p, ETH_GSTRING_LEN, "%s_%d",
			 mlxsw_sp_port_hw_prio_stats[i].str, prio);
		*p += ETH_GSTRING_LEN;
	}
}

static void mlxsw_sp_port_get_tc_strings(u8 **p, int tc)
{
	int i;

	for (i = 0; i < MLXSW_SP_PORT_HW_TC_STATS_LEN; i++) {
		snprintf(*p, ETH_GSTRING_LEN, "%s_%d",
			 mlxsw_sp_port_hw_tc_stats[i].str, tc);
		*p += ETH_GSTRING_LEN;
	}
}

static void mlxsw_sp_port_get_strings(struct net_device *dev,
				      u32 stringset, u8 *data)
{
	u8 *p = data;
	int i;

	switch (stringset) {
	case ETH_SS_STATS:
		for (i = 0; i < MLXSW_SP_PORT_HW_STATS_LEN; i++) {
			memcpy(p, mlxsw_sp_port_hw_stats[i].str,
			       ETH_GSTRING_LEN);
			p += ETH_GSTRING_LEN;
		}

		for (i = 0; i < IEEE_8021QAZ_MAX_TCS; i++)
			mlxsw_sp_port_get_prio_strings(&p, i);

		for (i = 0; i < IEEE_8021QAZ_MAX_TCS; i++)
			mlxsw_sp_port_get_tc_strings(&p, i);

		break;
	}
}

static int mlxsw_sp_port_set_phys_id(struct net_device *dev,
				     enum ethtool_phys_id_state state)
{
	struct mlxsw_sp_port *mlxsw_sp_port = netdev_priv(dev);
	struct mlxsw_sp *mlxsw_sp = mlxsw_sp_port->mlxsw_sp;
	char mlcr_pl[MLXSW_REG_MLCR_LEN];
	bool active;

	switch (state) {
	case ETHTOOL_ID_ACTIVE:
		active = true;
		break;
	case ETHTOOL_ID_INACTIVE:
		active = false;
		break;
	default:
		return -EOPNOTSUPP;
	}

	mlxsw_reg_mlcr_pack(mlcr_pl, mlxsw_sp_port->local_port, active);
	return mlxsw_reg_write(mlxsw_sp->core, MLXSW_REG(mlcr), mlcr_pl);
}

static int
mlxsw_sp_get_hw_stats_by_group(struct mlxsw_sp_port_hw_stats **p_hw_stats,
			       int *p_len, enum mlxsw_reg_ppcnt_grp grp)
{
	switch (grp) {
	case  MLXSW_REG_PPCNT_IEEE_8023_CNT:
		*p_hw_stats = mlxsw_sp_port_hw_stats;
		*p_len = MLXSW_SP_PORT_HW_STATS_LEN;
		break;
	case MLXSW_REG_PPCNT_PRIO_CNT:
		*p_hw_stats = mlxsw_sp_port_hw_prio_stats;
		*p_len = MLXSW_SP_PORT_HW_PRIO_STATS_LEN;
		break;
	case MLXSW_REG_PPCNT_TC_CNT:
		*p_hw_stats = mlxsw_sp_port_hw_tc_stats;
		*p_len = MLXSW_SP_PORT_HW_TC_STATS_LEN;
		break;
	default:
		WARN_ON(1);
		return -EOPNOTSUPP;
	}
	return 0;
}

static void __mlxsw_sp_port_get_stats(struct net_device *dev,
				      enum mlxsw_reg_ppcnt_grp grp, int prio,
				      u64 *data, int data_index)
{
	struct mlxsw_sp_port *mlxsw_sp_port = netdev_priv(dev);
	struct mlxsw_sp *mlxsw_sp = mlxsw_sp_port->mlxsw_sp;
	struct mlxsw_sp_port_hw_stats *hw_stats;
	char ppcnt_pl[MLXSW_REG_PPCNT_LEN];
	int i, len;
	int err;

	err = mlxsw_sp_get_hw_stats_by_group(&hw_stats, &len, grp);
	if (err)
		return;
	mlxsw_sp_port_get_stats_raw(dev, grp, prio, ppcnt_pl);
	for (i = 0; i < len; i++) {
		data[data_index + i] = hw_stats[i].getter(ppcnt_pl);
		if (!hw_stats[i].cells_bytes)
			continue;
		data[data_index + i] = mlxsw_sp_cells_bytes(mlxsw_sp,
							    data[data_index + i]);
	}
}

static void mlxsw_sp_port_get_stats(struct net_device *dev,
				    struct ethtool_stats *stats, u64 *data)
{
	int i, data_index = 0;

	/* IEEE 802.3 Counters */
	__mlxsw_sp_port_get_stats(dev, MLXSW_REG_PPCNT_IEEE_8023_CNT, 0,
				  data, data_index);
	data_index = MLXSW_SP_PORT_HW_STATS_LEN;

	/* Per-Priority Counters */
	for (i = 0; i < IEEE_8021QAZ_MAX_TCS; i++) {
		__mlxsw_sp_port_get_stats(dev, MLXSW_REG_PPCNT_PRIO_CNT, i,
					  data, data_index);
		data_index += MLXSW_SP_PORT_HW_PRIO_STATS_LEN;
	}

	/* Per-TC Counters */
	for (i = 0; i < IEEE_8021QAZ_MAX_TCS; i++) {
		__mlxsw_sp_port_get_stats(dev, MLXSW_REG_PPCNT_TC_CNT, i,
					  data, data_index);
		data_index += MLXSW_SP_PORT_HW_TC_STATS_LEN;
	}
}

static int mlxsw_sp_port_get_sset_count(struct net_device *dev, int sset)
{
	switch (sset) {
	case ETH_SS_STATS:
		return MLXSW_SP_PORT_ETHTOOL_STATS_LEN;
	default:
		return -EOPNOTSUPP;
	}
}

struct mlxsw_sp_port_link_mode {
	enum ethtool_link_mode_bit_indices mask_ethtool;
	u32 mask;
	u32 speed;
};

static const struct mlxsw_sp_port_link_mode mlxsw_sp_port_link_mode[] = {
	{
		.mask		= MLXSW_REG_PTYS_ETH_SPEED_100BASE_T,
		.mask_ethtool	= ETHTOOL_LINK_MODE_100baseT_Full_BIT,
		.speed		= SPEED_100,
	},
	{
		.mask		= MLXSW_REG_PTYS_ETH_SPEED_SGMII |
				  MLXSW_REG_PTYS_ETH_SPEED_1000BASE_KX,
		.mask_ethtool	= ETHTOOL_LINK_MODE_1000baseKX_Full_BIT,
		.speed		= SPEED_1000,
	},
	{
		.mask		= MLXSW_REG_PTYS_ETH_SPEED_10GBASE_T,
		.mask_ethtool	= ETHTOOL_LINK_MODE_10000baseT_Full_BIT,
		.speed		= SPEED_10000,
	},
	{
		.mask		= MLXSW_REG_PTYS_ETH_SPEED_10GBASE_CX4 |
				  MLXSW_REG_PTYS_ETH_SPEED_10GBASE_KX4,
		.mask_ethtool	= ETHTOOL_LINK_MODE_10000baseKX4_Full_BIT,
		.speed		= SPEED_10000,
	},
	{
		.mask		= MLXSW_REG_PTYS_ETH_SPEED_10GBASE_KR |
				  MLXSW_REG_PTYS_ETH_SPEED_10GBASE_CR |
				  MLXSW_REG_PTYS_ETH_SPEED_10GBASE_SR |
				  MLXSW_REG_PTYS_ETH_SPEED_10GBASE_ER_LR,
		.mask_ethtool	= ETHTOOL_LINK_MODE_10000baseKR_Full_BIT,
		.speed		= SPEED_10000,
	},
	{
		.mask		= MLXSW_REG_PTYS_ETH_SPEED_20GBASE_KR2,
		.mask_ethtool	= ETHTOOL_LINK_MODE_20000baseKR2_Full_BIT,
		.speed		= SPEED_20000,
	},
	{
		.mask		= MLXSW_REG_PTYS_ETH_SPEED_40GBASE_CR4,
		.mask_ethtool	= ETHTOOL_LINK_MODE_40000baseCR4_Full_BIT,
		.speed		= SPEED_40000,
	},
	{
		.mask		= MLXSW_REG_PTYS_ETH_SPEED_40GBASE_KR4,
		.mask_ethtool	= ETHTOOL_LINK_MODE_40000baseKR4_Full_BIT,
		.speed		= SPEED_40000,
	},
	{
		.mask		= MLXSW_REG_PTYS_ETH_SPEED_40GBASE_SR4,
		.mask_ethtool	= ETHTOOL_LINK_MODE_40000baseSR4_Full_BIT,
		.speed		= SPEED_40000,
	},
	{
		.mask		= MLXSW_REG_PTYS_ETH_SPEED_40GBASE_LR4_ER4,
		.mask_ethtool	= ETHTOOL_LINK_MODE_40000baseLR4_Full_BIT,
		.speed		= SPEED_40000,
	},
	{
		.mask		= MLXSW_REG_PTYS_ETH_SPEED_25GBASE_CR,
		.mask_ethtool	= ETHTOOL_LINK_MODE_25000baseCR_Full_BIT,
		.speed		= SPEED_25000,
	},
	{
		.mask		= MLXSW_REG_PTYS_ETH_SPEED_25GBASE_KR,
		.mask_ethtool	= ETHTOOL_LINK_MODE_25000baseKR_Full_BIT,
		.speed		= SPEED_25000,
	},
	{
		.mask		= MLXSW_REG_PTYS_ETH_SPEED_25GBASE_SR,
		.mask_ethtool	= ETHTOOL_LINK_MODE_25000baseSR_Full_BIT,
		.speed		= SPEED_25000,
	},
	{
		.mask		= MLXSW_REG_PTYS_ETH_SPEED_25GBASE_SR,
		.mask_ethtool	= ETHTOOL_LINK_MODE_25000baseSR_Full_BIT,
		.speed		= SPEED_25000,
	},
	{
		.mask		= MLXSW_REG_PTYS_ETH_SPEED_50GBASE_CR2,
		.mask_ethtool	= ETHTOOL_LINK_MODE_50000baseCR2_Full_BIT,
		.speed		= SPEED_50000,
	},
	{
		.mask		= MLXSW_REG_PTYS_ETH_SPEED_50GBASE_KR2,
		.mask_ethtool	= ETHTOOL_LINK_MODE_50000baseKR2_Full_BIT,
		.speed		= SPEED_50000,
	},
	{
		.mask		= MLXSW_REG_PTYS_ETH_SPEED_50GBASE_SR2,
		.mask_ethtool	= ETHTOOL_LINK_MODE_50000baseSR2_Full_BIT,
		.speed		= SPEED_50000,
	},
	{
		.mask		= MLXSW_REG_PTYS_ETH_SPEED_56GBASE_R4,
		.mask_ethtool	= ETHTOOL_LINK_MODE_56000baseKR4_Full_BIT,
		.speed		= SPEED_56000,
	},
	{
		.mask		= MLXSW_REG_PTYS_ETH_SPEED_56GBASE_R4,
		.mask_ethtool	= ETHTOOL_LINK_MODE_56000baseCR4_Full_BIT,
		.speed		= SPEED_56000,
	},
	{
		.mask		= MLXSW_REG_PTYS_ETH_SPEED_56GBASE_R4,
		.mask_ethtool	= ETHTOOL_LINK_MODE_56000baseSR4_Full_BIT,
		.speed		= SPEED_56000,
	},
	{
		.mask		= MLXSW_REG_PTYS_ETH_SPEED_56GBASE_R4,
		.mask_ethtool	= ETHTOOL_LINK_MODE_56000baseLR4_Full_BIT,
		.speed		= SPEED_56000,
	},
	{
		.mask		= MLXSW_REG_PTYS_ETH_SPEED_100GBASE_CR4,
		.mask_ethtool	= ETHTOOL_LINK_MODE_100000baseCR4_Full_BIT,
		.speed		= SPEED_100000,
	},
	{
		.mask		= MLXSW_REG_PTYS_ETH_SPEED_100GBASE_SR4,
		.mask_ethtool	= ETHTOOL_LINK_MODE_100000baseSR4_Full_BIT,
		.speed		= SPEED_100000,
	},
	{
		.mask		= MLXSW_REG_PTYS_ETH_SPEED_100GBASE_KR4,
		.mask_ethtool	= ETHTOOL_LINK_MODE_100000baseKR4_Full_BIT,
		.speed		= SPEED_100000,
	},
	{
		.mask		= MLXSW_REG_PTYS_ETH_SPEED_100GBASE_LR4_ER4,
		.mask_ethtool	= ETHTOOL_LINK_MODE_100000baseLR4_ER4_Full_BIT,
		.speed		= SPEED_100000,
	},
};

#define MLXSW_SP_PORT_LINK_MODE_LEN ARRAY_SIZE(mlxsw_sp_port_link_mode)

static void
mlxsw_sp_from_ptys_supported_port(u32 ptys_eth_proto,
				  struct ethtool_link_ksettings *cmd)
{
	if (ptys_eth_proto & (MLXSW_REG_PTYS_ETH_SPEED_10GBASE_CR |
			      MLXSW_REG_PTYS_ETH_SPEED_10GBASE_SR |
			      MLXSW_REG_PTYS_ETH_SPEED_40GBASE_CR4 |
			      MLXSW_REG_PTYS_ETH_SPEED_40GBASE_SR4 |
			      MLXSW_REG_PTYS_ETH_SPEED_100GBASE_SR4 |
			      MLXSW_REG_PTYS_ETH_SPEED_SGMII))
		ethtool_link_ksettings_add_link_mode(cmd, supported, FIBRE);

	if (ptys_eth_proto & (MLXSW_REG_PTYS_ETH_SPEED_10GBASE_KR |
			      MLXSW_REG_PTYS_ETH_SPEED_10GBASE_KX4 |
			      MLXSW_REG_PTYS_ETH_SPEED_40GBASE_KR4 |
			      MLXSW_REG_PTYS_ETH_SPEED_100GBASE_KR4 |
			      MLXSW_REG_PTYS_ETH_SPEED_1000BASE_KX))
		ethtool_link_ksettings_add_link_mode(cmd, supported, Backplane);
}

static void mlxsw_sp_from_ptys_link(u32 ptys_eth_proto, unsigned long *mode)
{
	int i;

	for (i = 0; i < MLXSW_SP_PORT_LINK_MODE_LEN; i++) {
		if (ptys_eth_proto & mlxsw_sp_port_link_mode[i].mask)
			__set_bit(mlxsw_sp_port_link_mode[i].mask_ethtool,
				  mode);
	}
}

static void mlxsw_sp_from_ptys_speed_duplex(bool carrier_ok, u32 ptys_eth_proto,
					    struct ethtool_link_ksettings *cmd)
{
	u32 speed = SPEED_UNKNOWN;
	u8 duplex = DUPLEX_UNKNOWN;
	int i;

	if (!carrier_ok)
		goto out;

	for (i = 0; i < MLXSW_SP_PORT_LINK_MODE_LEN; i++) {
		if (ptys_eth_proto & mlxsw_sp_port_link_mode[i].mask) {
			speed = mlxsw_sp_port_link_mode[i].speed;
			duplex = DUPLEX_FULL;
			break;
		}
	}
out:
	cmd->base.speed = speed;
	cmd->base.duplex = duplex;
}

static u8 mlxsw_sp_port_connector_port(u32 ptys_eth_proto)
{
	if (ptys_eth_proto & (MLXSW_REG_PTYS_ETH_SPEED_10GBASE_SR |
			      MLXSW_REG_PTYS_ETH_SPEED_40GBASE_SR4 |
			      MLXSW_REG_PTYS_ETH_SPEED_100GBASE_SR4 |
			      MLXSW_REG_PTYS_ETH_SPEED_SGMII))
		return PORT_FIBRE;

	if (ptys_eth_proto & (MLXSW_REG_PTYS_ETH_SPEED_10GBASE_CR |
			      MLXSW_REG_PTYS_ETH_SPEED_40GBASE_CR4 |
			      MLXSW_REG_PTYS_ETH_SPEED_100GBASE_CR4))
		return PORT_DA;

	if (ptys_eth_proto & (MLXSW_REG_PTYS_ETH_SPEED_10GBASE_KR |
			      MLXSW_REG_PTYS_ETH_SPEED_10GBASE_KX4 |
			      MLXSW_REG_PTYS_ETH_SPEED_40GBASE_KR4 |
			      MLXSW_REG_PTYS_ETH_SPEED_100GBASE_KR4))
		return PORT_NONE;

	return PORT_OTHER;
}

static u32
mlxsw_sp_to_ptys_advert_link(const struct ethtool_link_ksettings *cmd)
{
	u32 ptys_proto = 0;
	int i;

	for (i = 0; i < MLXSW_SP_PORT_LINK_MODE_LEN; i++) {
		if (test_bit(mlxsw_sp_port_link_mode[i].mask_ethtool,
			     cmd->link_modes.advertising))
			ptys_proto |= mlxsw_sp_port_link_mode[i].mask;
	}
	return ptys_proto;
}

static u32 mlxsw_sp_to_ptys_speed(u32 speed)
{
	u32 ptys_proto = 0;
	int i;

	for (i = 0; i < MLXSW_SP_PORT_LINK_MODE_LEN; i++) {
		if (speed == mlxsw_sp_port_link_mode[i].speed)
			ptys_proto |= mlxsw_sp_port_link_mode[i].mask;
	}
	return ptys_proto;
}

static u32 mlxsw_sp_to_ptys_upper_speed(u32 upper_speed)
{
	u32 ptys_proto = 0;
	int i;

	for (i = 0; i < MLXSW_SP_PORT_LINK_MODE_LEN; i++) {
		if (mlxsw_sp_port_link_mode[i].speed <= upper_speed)
			ptys_proto |= mlxsw_sp_port_link_mode[i].mask;
	}
	return ptys_proto;
}

static void mlxsw_sp_port_get_link_supported(u32 eth_proto_cap,
					     struct ethtool_link_ksettings *cmd)
{
	ethtool_link_ksettings_add_link_mode(cmd, supported, Asym_Pause);
	ethtool_link_ksettings_add_link_mode(cmd, supported, Autoneg);
	ethtool_link_ksettings_add_link_mode(cmd, supported, Pause);

	mlxsw_sp_from_ptys_supported_port(eth_proto_cap, cmd);
	mlxsw_sp_from_ptys_link(eth_proto_cap, cmd->link_modes.supported);
}

static void mlxsw_sp_port_get_link_advertise(u32 eth_proto_admin, bool autoneg,
					     struct ethtool_link_ksettings *cmd)
{
	if (!autoneg)
		return;

	ethtool_link_ksettings_add_link_mode(cmd, advertising, Autoneg);
	mlxsw_sp_from_ptys_link(eth_proto_admin, cmd->link_modes.advertising);
}

static void
mlxsw_sp_port_get_link_lp_advertise(u32 eth_proto_lp, u8 autoneg_status,
				    struct ethtool_link_ksettings *cmd)
{
	if (autoneg_status != MLXSW_REG_PTYS_AN_STATUS_OK || !eth_proto_lp)
		return;

	ethtool_link_ksettings_add_link_mode(cmd, lp_advertising, Autoneg);
	mlxsw_sp_from_ptys_link(eth_proto_lp, cmd->link_modes.lp_advertising);
}

static int mlxsw_sp_port_get_link_ksettings(struct net_device *dev,
					    struct ethtool_link_ksettings *cmd)
{
	u32 eth_proto_cap, eth_proto_admin, eth_proto_oper, eth_proto_lp;
	struct mlxsw_sp_port *mlxsw_sp_port = netdev_priv(dev);
	struct mlxsw_sp *mlxsw_sp = mlxsw_sp_port->mlxsw_sp;
	char ptys_pl[MLXSW_REG_PTYS_LEN];
	u8 autoneg_status;
	bool autoneg;
	int err;

	autoneg = mlxsw_sp_port->link.autoneg;
	mlxsw_reg_ptys_eth_pack(ptys_pl, mlxsw_sp_port->local_port, 0);
	err = mlxsw_reg_query(mlxsw_sp->core, MLXSW_REG(ptys), ptys_pl);
	if (err)
		return err;
	mlxsw_reg_ptys_eth_unpack(ptys_pl, &eth_proto_cap, &eth_proto_admin,
				  &eth_proto_oper);

	mlxsw_sp_port_get_link_supported(eth_proto_cap, cmd);

	mlxsw_sp_port_get_link_advertise(eth_proto_admin, autoneg, cmd);

	eth_proto_lp = mlxsw_reg_ptys_eth_proto_lp_advertise_get(ptys_pl);
	autoneg_status = mlxsw_reg_ptys_an_status_get(ptys_pl);
	mlxsw_sp_port_get_link_lp_advertise(eth_proto_lp, autoneg_status, cmd);

	cmd->base.autoneg = autoneg ? AUTONEG_ENABLE : AUTONEG_DISABLE;
	cmd->base.port = mlxsw_sp_port_connector_port(eth_proto_oper);
	mlxsw_sp_from_ptys_speed_duplex(netif_carrier_ok(dev), eth_proto_oper,
					cmd);

	return 0;
}

static int
mlxsw_sp_port_set_link_ksettings(struct net_device *dev,
				 const struct ethtool_link_ksettings *cmd)
{
	struct mlxsw_sp_port *mlxsw_sp_port = netdev_priv(dev);
	struct mlxsw_sp *mlxsw_sp = mlxsw_sp_port->mlxsw_sp;
	char ptys_pl[MLXSW_REG_PTYS_LEN];
	u32 eth_proto_cap, eth_proto_new;
	bool autoneg;
	int err;

	mlxsw_reg_ptys_eth_pack(ptys_pl, mlxsw_sp_port->local_port, 0);
	err = mlxsw_reg_query(mlxsw_sp->core, MLXSW_REG(ptys), ptys_pl);
	if (err)
		return err;
	mlxsw_reg_ptys_eth_unpack(ptys_pl, &eth_proto_cap, NULL, NULL);

	autoneg = cmd->base.autoneg == AUTONEG_ENABLE;
	eth_proto_new = autoneg ?
		mlxsw_sp_to_ptys_advert_link(cmd) :
		mlxsw_sp_to_ptys_speed(cmd->base.speed);

	eth_proto_new = eth_proto_new & eth_proto_cap;
	if (!eth_proto_new) {
		netdev_err(dev, "No supported speed requested\n");
		return -EINVAL;
	}

	mlxsw_reg_ptys_eth_pack(ptys_pl, mlxsw_sp_port->local_port,
				eth_proto_new);
	err = mlxsw_reg_write(mlxsw_sp->core, MLXSW_REG(ptys), ptys_pl);
	if (err)
		return err;

	if (!netif_running(dev))
		return 0;

	mlxsw_sp_port->link.autoneg = autoneg;

	mlxsw_sp_port_admin_status_set(mlxsw_sp_port, false);
	mlxsw_sp_port_admin_status_set(mlxsw_sp_port, true);

	return 0;
}

static const struct ethtool_ops mlxsw_sp_port_ethtool_ops = {
	.get_drvinfo		= mlxsw_sp_port_get_drvinfo,
	.get_link		= ethtool_op_get_link,
	.get_pauseparam		= mlxsw_sp_port_get_pauseparam,
	.set_pauseparam		= mlxsw_sp_port_set_pauseparam,
	.get_strings		= mlxsw_sp_port_get_strings,
	.set_phys_id		= mlxsw_sp_port_set_phys_id,
	.get_ethtool_stats	= mlxsw_sp_port_get_stats,
	.get_sset_count		= mlxsw_sp_port_get_sset_count,
	.get_link_ksettings	= mlxsw_sp_port_get_link_ksettings,
	.set_link_ksettings	= mlxsw_sp_port_set_link_ksettings,
};

static int
mlxsw_sp_port_speed_by_width_set(struct mlxsw_sp_port *mlxsw_sp_port, u8 width)
{
	struct mlxsw_sp *mlxsw_sp = mlxsw_sp_port->mlxsw_sp;
	u32 upper_speed = MLXSW_SP_PORT_BASE_SPEED * width;
	char ptys_pl[MLXSW_REG_PTYS_LEN];
	u32 eth_proto_admin;

	eth_proto_admin = mlxsw_sp_to_ptys_upper_speed(upper_speed);
	mlxsw_reg_ptys_eth_pack(ptys_pl, mlxsw_sp_port->local_port,
				eth_proto_admin);
	return mlxsw_reg_write(mlxsw_sp->core, MLXSW_REG(ptys), ptys_pl);
}

int mlxsw_sp_port_ets_set(struct mlxsw_sp_port *mlxsw_sp_port,
			  enum mlxsw_reg_qeec_hr hr, u8 index, u8 next_index,
			  bool dwrr, u8 dwrr_weight)
{
	struct mlxsw_sp *mlxsw_sp = mlxsw_sp_port->mlxsw_sp;
	char qeec_pl[MLXSW_REG_QEEC_LEN];

	mlxsw_reg_qeec_pack(qeec_pl, mlxsw_sp_port->local_port, hr, index,
			    next_index);
	mlxsw_reg_qeec_de_set(qeec_pl, true);
	mlxsw_reg_qeec_dwrr_set(qeec_pl, dwrr);
	mlxsw_reg_qeec_dwrr_weight_set(qeec_pl, dwrr_weight);
	return mlxsw_reg_write(mlxsw_sp->core, MLXSW_REG(qeec), qeec_pl);
}

int mlxsw_sp_port_ets_maxrate_set(struct mlxsw_sp_port *mlxsw_sp_port,
				  enum mlxsw_reg_qeec_hr hr, u8 index,
				  u8 next_index, u32 maxrate)
{
	struct mlxsw_sp *mlxsw_sp = mlxsw_sp_port->mlxsw_sp;
	char qeec_pl[MLXSW_REG_QEEC_LEN];

	mlxsw_reg_qeec_pack(qeec_pl, mlxsw_sp_port->local_port, hr, index,
			    next_index);
	mlxsw_reg_qeec_mase_set(qeec_pl, true);
	mlxsw_reg_qeec_max_shaper_rate_set(qeec_pl, maxrate);
	return mlxsw_reg_write(mlxsw_sp->core, MLXSW_REG(qeec), qeec_pl);
}

int mlxsw_sp_port_prio_tc_set(struct mlxsw_sp_port *mlxsw_sp_port,
			      u8 switch_prio, u8 tclass)
{
	struct mlxsw_sp *mlxsw_sp = mlxsw_sp_port->mlxsw_sp;
	char qtct_pl[MLXSW_REG_QTCT_LEN];

	mlxsw_reg_qtct_pack(qtct_pl, mlxsw_sp_port->local_port, switch_prio,
			    tclass);
	return mlxsw_reg_write(mlxsw_sp->core, MLXSW_REG(qtct), qtct_pl);
}

static int mlxsw_sp_port_ets_init(struct mlxsw_sp_port *mlxsw_sp_port)
{
	int err, i;

	/* Setup the elements hierarcy, so that each TC is linked to
	 * one subgroup, which are all member in the same group.
	 */
	err = mlxsw_sp_port_ets_set(mlxsw_sp_port,
				    MLXSW_REG_QEEC_HIERARCY_GROUP, 0, 0, false,
				    0);
	if (err)
		return err;
	for (i = 0; i < IEEE_8021QAZ_MAX_TCS; i++) {
		err = mlxsw_sp_port_ets_set(mlxsw_sp_port,
					    MLXSW_REG_QEEC_HIERARCY_SUBGROUP, i,
					    0, false, 0);
		if (err)
			return err;
	}
	for (i = 0; i < IEEE_8021QAZ_MAX_TCS; i++) {
		err = mlxsw_sp_port_ets_set(mlxsw_sp_port,
					    MLXSW_REG_QEEC_HIERARCY_TC, i, i,
					    false, 0);
		if (err)
			return err;
	}

	/* Make sure the max shaper is disabled in all hierarcies that
	 * support it.
	 */
	err = mlxsw_sp_port_ets_maxrate_set(mlxsw_sp_port,
					    MLXSW_REG_QEEC_HIERARCY_PORT, 0, 0,
					    MLXSW_REG_QEEC_MAS_DIS);
	if (err)
		return err;
	for (i = 0; i < IEEE_8021QAZ_MAX_TCS; i++) {
		err = mlxsw_sp_port_ets_maxrate_set(mlxsw_sp_port,
						    MLXSW_REG_QEEC_HIERARCY_SUBGROUP,
						    i, 0,
						    MLXSW_REG_QEEC_MAS_DIS);
		if (err)
			return err;
	}
	for (i = 0; i < IEEE_8021QAZ_MAX_TCS; i++) {
		err = mlxsw_sp_port_ets_maxrate_set(mlxsw_sp_port,
						    MLXSW_REG_QEEC_HIERARCY_TC,
						    i, i,
						    MLXSW_REG_QEEC_MAS_DIS);
		if (err)
			return err;
	}

	/* Map all priorities to traffic class 0. */
	for (i = 0; i < IEEE_8021QAZ_MAX_TCS; i++) {
		err = mlxsw_sp_port_prio_tc_set(mlxsw_sp_port, i, 0);
		if (err)
			return err;
	}

	return 0;
}

static int mlxsw_sp_port_pvid_vport_create(struct mlxsw_sp_port *mlxsw_sp_port)
{
	mlxsw_sp_port->pvid = 1;

	return mlxsw_sp_port_add_vid(mlxsw_sp_port->dev, 0, 1);
}

static int mlxsw_sp_port_pvid_vport_destroy(struct mlxsw_sp_port *mlxsw_sp_port)
{
	return mlxsw_sp_port_kill_vid(mlxsw_sp_port->dev, 0, 1);
}

static int __mlxsw_sp_port_create(struct mlxsw_sp *mlxsw_sp, u8 local_port,
				  bool split, u8 module, u8 width, u8 lane)
{
	struct mlxsw_sp_port *mlxsw_sp_port;
	struct net_device *dev;
	size_t bytes;
	int err;

	dev = alloc_etherdev(sizeof(struct mlxsw_sp_port));
	if (!dev)
		return -ENOMEM;
	SET_NETDEV_DEV(dev, mlxsw_sp->bus_info->dev);
	mlxsw_sp_port = netdev_priv(dev);
	mlxsw_sp_port->dev = dev;
	mlxsw_sp_port->mlxsw_sp = mlxsw_sp;
	mlxsw_sp_port->local_port = local_port;
	mlxsw_sp_port->split = split;
	mlxsw_sp_port->mapping.module = module;
	mlxsw_sp_port->mapping.width = width;
	mlxsw_sp_port->mapping.lane = lane;
	mlxsw_sp_port->link.autoneg = 1;
	bytes = DIV_ROUND_UP(VLAN_N_VID, BITS_PER_BYTE);
	mlxsw_sp_port->active_vlans = kzalloc(bytes, GFP_KERNEL);
	if (!mlxsw_sp_port->active_vlans) {
		err = -ENOMEM;
		goto err_port_active_vlans_alloc;
	}
	mlxsw_sp_port->untagged_vlans = kzalloc(bytes, GFP_KERNEL);
	if (!mlxsw_sp_port->untagged_vlans) {
		err = -ENOMEM;
		goto err_port_untagged_vlans_alloc;
	}
	INIT_LIST_HEAD(&mlxsw_sp_port->vports_list);
	INIT_LIST_HEAD(&mlxsw_sp_port->mall_tc_list);

	mlxsw_sp_port->pcpu_stats =
		netdev_alloc_pcpu_stats(struct mlxsw_sp_port_pcpu_stats);
	if (!mlxsw_sp_port->pcpu_stats) {
		err = -ENOMEM;
		goto err_alloc_stats;
	}

	mlxsw_sp_port->sample = kzalloc(sizeof(*mlxsw_sp_port->sample),
					GFP_KERNEL);
	if (!mlxsw_sp_port->sample) {
		err = -ENOMEM;
		goto err_alloc_sample;
	}

	mlxsw_sp_port->hw_stats.cache =
		kzalloc(sizeof(*mlxsw_sp_port->hw_stats.cache), GFP_KERNEL);

	if (!mlxsw_sp_port->hw_stats.cache) {
		err = -ENOMEM;
		goto err_alloc_hw_stats;
	}
	INIT_DELAYED_WORK(&mlxsw_sp_port->hw_stats.update_dw,
			  &update_stats_cache);

	dev->netdev_ops = &mlxsw_sp_port_netdev_ops;
	dev->ethtool_ops = &mlxsw_sp_port_ethtool_ops;

	err = mlxsw_sp_port_swid_set(mlxsw_sp_port, 0);
	if (err) {
		dev_err(mlxsw_sp->bus_info->dev, "Port %d: Failed to set SWID\n",
			mlxsw_sp_port->local_port);
		goto err_port_swid_set;
	}

	err = mlxsw_sp_port_dev_addr_init(mlxsw_sp_port);
	if (err) {
		dev_err(mlxsw_sp->bus_info->dev, "Port %d: Unable to init port mac address\n",
			mlxsw_sp_port->local_port);
		goto err_dev_addr_init;
	}

	netif_carrier_off(dev);

	dev->features |= NETIF_F_NETNS_LOCAL | NETIF_F_LLTX | NETIF_F_SG |
			 NETIF_F_HW_VLAN_CTAG_FILTER | NETIF_F_HW_TC;
	dev->hw_features |= NETIF_F_HW_TC;

	dev->min_mtu = 0;
	dev->max_mtu = ETH_MAX_MTU;

	/* Each packet needs to have a Tx header (metadata) on top all other
	 * headers.
	 */
	dev->needed_headroom = MLXSW_TXHDR_LEN;

	err = mlxsw_sp_port_system_port_mapping_set(mlxsw_sp_port);
	if (err) {
		dev_err(mlxsw_sp->bus_info->dev, "Port %d: Failed to set system port mapping\n",
			mlxsw_sp_port->local_port);
		goto err_port_system_port_mapping_set;
	}

	err = mlxsw_sp_port_speed_by_width_set(mlxsw_sp_port, width);
	if (err) {
		dev_err(mlxsw_sp->bus_info->dev, "Port %d: Failed to enable speeds\n",
			mlxsw_sp_port->local_port);
		goto err_port_speed_by_width_set;
	}

	err = mlxsw_sp_port_mtu_set(mlxsw_sp_port, ETH_DATA_LEN);
	if (err) {
		dev_err(mlxsw_sp->bus_info->dev, "Port %d: Failed to set MTU\n",
			mlxsw_sp_port->local_port);
		goto err_port_mtu_set;
	}

	err = mlxsw_sp_port_admin_status_set(mlxsw_sp_port, false);
	if (err)
		goto err_port_admin_status_set;

	err = mlxsw_sp_port_buffers_init(mlxsw_sp_port);
	if (err) {
		dev_err(mlxsw_sp->bus_info->dev, "Port %d: Failed to initialize buffers\n",
			mlxsw_sp_port->local_port);
		goto err_port_buffers_init;
	}

	err = mlxsw_sp_port_ets_init(mlxsw_sp_port);
	if (err) {
		dev_err(mlxsw_sp->bus_info->dev, "Port %d: Failed to initialize ETS\n",
			mlxsw_sp_port->local_port);
		goto err_port_ets_init;
	}

	/* ETS and buffers must be initialized before DCB. */
	err = mlxsw_sp_port_dcb_init(mlxsw_sp_port);
	if (err) {
		dev_err(mlxsw_sp->bus_info->dev, "Port %d: Failed to initialize DCB\n",
			mlxsw_sp_port->local_port);
		goto err_port_dcb_init;
	}

	err = mlxsw_sp_port_pvid_vport_create(mlxsw_sp_port);
	if (err) {
		dev_err(mlxsw_sp->bus_info->dev, "Port %d: Failed to create PVID vPort\n",
			mlxsw_sp_port->local_port);
		goto err_port_pvid_vport_create;
	}

	mlxsw_sp_port_switchdev_init(mlxsw_sp_port);
	mlxsw_sp->ports[local_port] = mlxsw_sp_port;
	err = register_netdev(dev);
	if (err) {
		dev_err(mlxsw_sp->bus_info->dev, "Port %d: Failed to register netdev\n",
			mlxsw_sp_port->local_port);
		goto err_register_netdev;
	}

	mlxsw_core_port_eth_set(mlxsw_sp->core, mlxsw_sp_port->local_port,
				mlxsw_sp_port, dev, mlxsw_sp_port->split,
				module);
	mlxsw_core_schedule_dw(&mlxsw_sp_port->hw_stats.update_dw, 0);
	return 0;

err_register_netdev:
	mlxsw_sp->ports[local_port] = NULL;
	mlxsw_sp_port_switchdev_fini(mlxsw_sp_port);
	mlxsw_sp_port_pvid_vport_destroy(mlxsw_sp_port);
err_port_pvid_vport_create:
	mlxsw_sp_port_dcb_fini(mlxsw_sp_port);
err_port_dcb_init:
err_port_ets_init:
err_port_buffers_init:
err_port_admin_status_set:
err_port_mtu_set:
err_port_speed_by_width_set:
err_port_system_port_mapping_set:
err_dev_addr_init:
	mlxsw_sp_port_swid_set(mlxsw_sp_port, MLXSW_PORT_SWID_DISABLED_PORT);
err_port_swid_set:
	kfree(mlxsw_sp_port->hw_stats.cache);
err_alloc_hw_stats:
	kfree(mlxsw_sp_port->sample);
err_alloc_sample:
	free_percpu(mlxsw_sp_port->pcpu_stats);
err_alloc_stats:
	kfree(mlxsw_sp_port->untagged_vlans);
err_port_untagged_vlans_alloc:
	kfree(mlxsw_sp_port->active_vlans);
err_port_active_vlans_alloc:
	free_netdev(dev);
	return err;
}

static int mlxsw_sp_port_create(struct mlxsw_sp *mlxsw_sp, u8 local_port,
				bool split, u8 module, u8 width, u8 lane)
{
	int err;

	err = mlxsw_core_port_init(mlxsw_sp->core, local_port);
	if (err) {
		dev_err(mlxsw_sp->bus_info->dev, "Port %d: Failed to init core port\n",
			local_port);
		return err;
	}
	err = __mlxsw_sp_port_create(mlxsw_sp, local_port, split,
				     module, width, lane);
	if (err)
		goto err_port_create;
	return 0;

err_port_create:
	mlxsw_core_port_fini(mlxsw_sp->core, local_port);
	return err;
}

static void __mlxsw_sp_port_remove(struct mlxsw_sp *mlxsw_sp, u8 local_port)
{
	struct mlxsw_sp_port *mlxsw_sp_port = mlxsw_sp->ports[local_port];

	cancel_delayed_work_sync(&mlxsw_sp_port->hw_stats.update_dw);
	mlxsw_core_port_clear(mlxsw_sp->core, local_port, mlxsw_sp);
	unregister_netdev(mlxsw_sp_port->dev); /* This calls ndo_stop */
	mlxsw_sp->ports[local_port] = NULL;
	mlxsw_sp_port_switchdev_fini(mlxsw_sp_port);
	mlxsw_sp_port_pvid_vport_destroy(mlxsw_sp_port);
	mlxsw_sp_port_dcb_fini(mlxsw_sp_port);
	mlxsw_sp_port_swid_set(mlxsw_sp_port, MLXSW_PORT_SWID_DISABLED_PORT);
	mlxsw_sp_port_module_unmap(mlxsw_sp, mlxsw_sp_port->local_port);
	kfree(mlxsw_sp_port->hw_stats.cache);
	kfree(mlxsw_sp_port->sample);
	free_percpu(mlxsw_sp_port->pcpu_stats);
	kfree(mlxsw_sp_port->untagged_vlans);
	kfree(mlxsw_sp_port->active_vlans);
	WARN_ON_ONCE(!list_empty(&mlxsw_sp_port->vports_list));
	free_netdev(mlxsw_sp_port->dev);
}

static void mlxsw_sp_port_remove(struct mlxsw_sp *mlxsw_sp, u8 local_port)
{
	__mlxsw_sp_port_remove(mlxsw_sp, local_port);
	mlxsw_core_port_fini(mlxsw_sp->core, local_port);
}

static bool mlxsw_sp_port_created(struct mlxsw_sp *mlxsw_sp, u8 local_port)
{
	return mlxsw_sp->ports[local_port] != NULL;
}

static void mlxsw_sp_ports_remove(struct mlxsw_sp *mlxsw_sp)
{
	int i;

	for (i = 1; i < mlxsw_core_max_ports(mlxsw_sp->core); i++)
		if (mlxsw_sp_port_created(mlxsw_sp, i))
			mlxsw_sp_port_remove(mlxsw_sp, i);
	kfree(mlxsw_sp->port_to_module);
	kfree(mlxsw_sp->ports);
}

static int mlxsw_sp_ports_create(struct mlxsw_sp *mlxsw_sp)
{
	unsigned int max_ports = mlxsw_core_max_ports(mlxsw_sp->core);
	u8 module, width, lane;
	size_t alloc_size;
	int i;
	int err;

	alloc_size = sizeof(struct mlxsw_sp_port *) * max_ports;
	mlxsw_sp->ports = kzalloc(alloc_size, GFP_KERNEL);
	if (!mlxsw_sp->ports)
		return -ENOMEM;

	mlxsw_sp->port_to_module = kcalloc(max_ports, sizeof(u8), GFP_KERNEL);
	if (!mlxsw_sp->port_to_module) {
		err = -ENOMEM;
		goto err_port_to_module_alloc;
	}

	for (i = 1; i < max_ports; i++) {
		err = mlxsw_sp_port_module_info_get(mlxsw_sp, i, &module,
						    &width, &lane);
		if (err)
			goto err_port_module_info_get;
		if (!width)
			continue;
		mlxsw_sp->port_to_module[i] = module;
		err = mlxsw_sp_port_create(mlxsw_sp, i, false,
					   module, width, lane);
		if (err)
			goto err_port_create;
	}
	return 0;

err_port_create:
err_port_module_info_get:
	for (i--; i >= 1; i--)
		if (mlxsw_sp_port_created(mlxsw_sp, i))
			mlxsw_sp_port_remove(mlxsw_sp, i);
	kfree(mlxsw_sp->port_to_module);
err_port_to_module_alloc:
	kfree(mlxsw_sp->ports);
	return err;
}

static u8 mlxsw_sp_cluster_base_port_get(u8 local_port)
{
	u8 offset = (local_port - 1) % MLXSW_SP_PORTS_PER_CLUSTER_MAX;

	return local_port - offset;
}

static int mlxsw_sp_port_split_create(struct mlxsw_sp *mlxsw_sp, u8 base_port,
				      u8 module, unsigned int count)
{
	u8 width = MLXSW_PORT_MODULE_MAX_WIDTH / count;
	int err, i;

	for (i = 0; i < count; i++) {
		err = mlxsw_sp_port_module_map(mlxsw_sp, base_port + i, module,
					       width, i * width);
		if (err)
			goto err_port_module_map;
	}

	for (i = 0; i < count; i++) {
		err = __mlxsw_sp_port_swid_set(mlxsw_sp, base_port + i, 0);
		if (err)
			goto err_port_swid_set;
	}

	for (i = 0; i < count; i++) {
		err = mlxsw_sp_port_create(mlxsw_sp, base_port + i, true,
					   module, width, i * width);
		if (err)
			goto err_port_create;
	}

	return 0;

err_port_create:
	for (i--; i >= 0; i--)
		if (mlxsw_sp_port_created(mlxsw_sp, base_port + i))
			mlxsw_sp_port_remove(mlxsw_sp, base_port + i);
	i = count;
err_port_swid_set:
	for (i--; i >= 0; i--)
		__mlxsw_sp_port_swid_set(mlxsw_sp, base_port + i,
					 MLXSW_PORT_SWID_DISABLED_PORT);
	i = count;
err_port_module_map:
	for (i--; i >= 0; i--)
		mlxsw_sp_port_module_unmap(mlxsw_sp, base_port + i);
	return err;
}

static void mlxsw_sp_port_unsplit_create(struct mlxsw_sp *mlxsw_sp,
					 u8 base_port, unsigned int count)
{
	u8 local_port, module, width = MLXSW_PORT_MODULE_MAX_WIDTH;
	int i;

	/* Split by four means we need to re-create two ports, otherwise
	 * only one.
	 */
	count = count / 2;

	for (i = 0; i < count; i++) {
		local_port = base_port + i * 2;
		module = mlxsw_sp->port_to_module[local_port];

		mlxsw_sp_port_module_map(mlxsw_sp, local_port, module, width,
					 0);
	}

	for (i = 0; i < count; i++)
		__mlxsw_sp_port_swid_set(mlxsw_sp, base_port + i * 2, 0);

	for (i = 0; i < count; i++) {
		local_port = base_port + i * 2;
		module = mlxsw_sp->port_to_module[local_port];

		mlxsw_sp_port_create(mlxsw_sp, local_port, false, module,
				     width, 0);
	}
}

static int mlxsw_sp_port_split(struct mlxsw_core *mlxsw_core, u8 local_port,
			       unsigned int count)
{
	struct mlxsw_sp *mlxsw_sp = mlxsw_core_driver_priv(mlxsw_core);
	struct mlxsw_sp_port *mlxsw_sp_port;
	u8 module, cur_width, base_port;
	int i;
	int err;

	mlxsw_sp_port = mlxsw_sp->ports[local_port];
	if (!mlxsw_sp_port) {
		dev_err(mlxsw_sp->bus_info->dev, "Port number \"%d\" does not exist\n",
			local_port);
		return -EINVAL;
	}

	module = mlxsw_sp_port->mapping.module;
	cur_width = mlxsw_sp_port->mapping.width;

	if (count != 2 && count != 4) {
		netdev_err(mlxsw_sp_port->dev, "Port can only be split into 2 or 4 ports\n");
		return -EINVAL;
	}

	if (cur_width != MLXSW_PORT_MODULE_MAX_WIDTH) {
		netdev_err(mlxsw_sp_port->dev, "Port cannot be split further\n");
		return -EINVAL;
	}

	/* Make sure we have enough slave (even) ports for the split. */
	if (count == 2) {
		base_port = local_port;
		if (mlxsw_sp->ports[base_port + 1]) {
			netdev_err(mlxsw_sp_port->dev, "Invalid split configuration\n");
			return -EINVAL;
		}
	} else {
		base_port = mlxsw_sp_cluster_base_port_get(local_port);
		if (mlxsw_sp->ports[base_port + 1] ||
		    mlxsw_sp->ports[base_port + 3]) {
			netdev_err(mlxsw_sp_port->dev, "Invalid split configuration\n");
			return -EINVAL;
		}
	}

	for (i = 0; i < count; i++)
		if (mlxsw_sp_port_created(mlxsw_sp, base_port + i))
			mlxsw_sp_port_remove(mlxsw_sp, base_port + i);

	err = mlxsw_sp_port_split_create(mlxsw_sp, base_port, module, count);
	if (err) {
		dev_err(mlxsw_sp->bus_info->dev, "Failed to create split ports\n");
		goto err_port_split_create;
	}

	return 0;

err_port_split_create:
	mlxsw_sp_port_unsplit_create(mlxsw_sp, base_port, count);
	return err;
}

static int mlxsw_sp_port_unsplit(struct mlxsw_core *mlxsw_core, u8 local_port)
{
	struct mlxsw_sp *mlxsw_sp = mlxsw_core_driver_priv(mlxsw_core);
	struct mlxsw_sp_port *mlxsw_sp_port;
	u8 cur_width, base_port;
	unsigned int count;
	int i;

	mlxsw_sp_port = mlxsw_sp->ports[local_port];
	if (!mlxsw_sp_port) {
		dev_err(mlxsw_sp->bus_info->dev, "Port number \"%d\" does not exist\n",
			local_port);
		return -EINVAL;
	}

	if (!mlxsw_sp_port->split) {
		netdev_err(mlxsw_sp_port->dev, "Port wasn't split\n");
		return -EINVAL;
	}

	cur_width = mlxsw_sp_port->mapping.width;
	count = cur_width == 1 ? 4 : 2;

	base_port = mlxsw_sp_cluster_base_port_get(local_port);

	/* Determine which ports to remove. */
	if (count == 2 && local_port >= base_port + 2)
		base_port = base_port + 2;

	for (i = 0; i < count; i++)
		if (mlxsw_sp_port_created(mlxsw_sp, base_port + i))
			mlxsw_sp_port_remove(mlxsw_sp, base_port + i);

	mlxsw_sp_port_unsplit_create(mlxsw_sp, base_port, count);

	return 0;
}

static void mlxsw_sp_pude_event_func(const struct mlxsw_reg_info *reg,
				     char *pude_pl, void *priv)
{
	struct mlxsw_sp *mlxsw_sp = priv;
	struct mlxsw_sp_port *mlxsw_sp_port;
	enum mlxsw_reg_pude_oper_status status;
	u8 local_port;

	local_port = mlxsw_reg_pude_local_port_get(pude_pl);
	mlxsw_sp_port = mlxsw_sp->ports[local_port];
	if (!mlxsw_sp_port)
		return;

	status = mlxsw_reg_pude_oper_status_get(pude_pl);
	if (status == MLXSW_PORT_OPER_STATUS_UP) {
		netdev_info(mlxsw_sp_port->dev, "link up\n");
		netif_carrier_on(mlxsw_sp_port->dev);
	} else {
		netdev_info(mlxsw_sp_port->dev, "link down\n");
		netif_carrier_off(mlxsw_sp_port->dev);
	}
}

static void mlxsw_sp_rx_listener_no_mark_func(struct sk_buff *skb,
					      u8 local_port, void *priv)
{
	struct mlxsw_sp *mlxsw_sp = priv;
	struct mlxsw_sp_port *mlxsw_sp_port = mlxsw_sp->ports[local_port];
	struct mlxsw_sp_port_pcpu_stats *pcpu_stats;

	if (unlikely(!mlxsw_sp_port)) {
		dev_warn_ratelimited(mlxsw_sp->bus_info->dev, "Port %d: skb received for non-existent port\n",
				     local_port);
		return;
	}

	skb->dev = mlxsw_sp_port->dev;

	pcpu_stats = this_cpu_ptr(mlxsw_sp_port->pcpu_stats);
	u64_stats_update_begin(&pcpu_stats->syncp);
	pcpu_stats->rx_packets++;
	pcpu_stats->rx_bytes += skb->len;
	u64_stats_update_end(&pcpu_stats->syncp);

	skb->protocol = eth_type_trans(skb, skb->dev);
	netif_receive_skb(skb);
}

static void mlxsw_sp_rx_listener_mark_func(struct sk_buff *skb, u8 local_port,
					   void *priv)
{
	skb->offload_fwd_mark = 1;
	return mlxsw_sp_rx_listener_no_mark_func(skb, local_port, priv);
}

static void mlxsw_sp_rx_listener_sample_func(struct sk_buff *skb, u8 local_port,
					     void *priv)
{
	struct mlxsw_sp *mlxsw_sp = priv;
	struct mlxsw_sp_port *mlxsw_sp_port = mlxsw_sp->ports[local_port];
	struct psample_group *psample_group;
	u32 size;

	if (unlikely(!mlxsw_sp_port)) {
		dev_warn_ratelimited(mlxsw_sp->bus_info->dev, "Port %d: sample skb received for non-existent port\n",
				     local_port);
		goto out;
	}
	if (unlikely(!mlxsw_sp_port->sample)) {
		dev_warn_ratelimited(mlxsw_sp->bus_info->dev, "Port %d: sample skb received on unsupported port\n",
				     local_port);
		goto out;
	}

	size = mlxsw_sp_port->sample->truncate ?
		  mlxsw_sp_port->sample->trunc_size : skb->len;

	rcu_read_lock();
	psample_group = rcu_dereference(mlxsw_sp_port->sample->psample_group);
	if (!psample_group)
		goto out_unlock;
	psample_sample_packet(psample_group, skb, size,
			      mlxsw_sp_port->dev->ifindex, 0,
			      mlxsw_sp_port->sample->rate);
out_unlock:
	rcu_read_unlock();
out:
	consume_skb(skb);
}

#define MLXSW_SP_RXL_NO_MARK(_trap_id, _action, _trap_group, _is_ctrl)	\
	MLXSW_RXL(mlxsw_sp_rx_listener_no_mark_func, _trap_id, _action,	\
		  _is_ctrl, SP_##_trap_group, DISCARD)

#define MLXSW_SP_RXL_MARK(_trap_id, _action, _trap_group, _is_ctrl)	\
	MLXSW_RXL(mlxsw_sp_rx_listener_mark_func, _trap_id, _action,	\
		_is_ctrl, SP_##_trap_group, DISCARD)

#define MLXSW_SP_EVENTL(_func, _trap_id)		\
	MLXSW_EVENTL(_func, _trap_id, SP_EVENT)

static const struct mlxsw_listener mlxsw_sp_listener[] = {
	/* Events */
	MLXSW_SP_EVENTL(mlxsw_sp_pude_event_func, PUDE),
	/* L2 traps */
	MLXSW_SP_RXL_NO_MARK(STP, TRAP_TO_CPU, STP, true),
	MLXSW_SP_RXL_NO_MARK(LACP, TRAP_TO_CPU, LACP, true),
	MLXSW_SP_RXL_NO_MARK(LLDP, TRAP_TO_CPU, LLDP, true),
	MLXSW_SP_RXL_MARK(DHCP, MIRROR_TO_CPU, DHCP, false),
	MLXSW_SP_RXL_MARK(IGMP_QUERY, MIRROR_TO_CPU, IGMP, false),
	MLXSW_SP_RXL_NO_MARK(IGMP_V1_REPORT, TRAP_TO_CPU, IGMP, false),
	MLXSW_SP_RXL_NO_MARK(IGMP_V2_REPORT, TRAP_TO_CPU, IGMP, false),
	MLXSW_SP_RXL_NO_MARK(IGMP_V2_LEAVE, TRAP_TO_CPU, IGMP, false),
	MLXSW_SP_RXL_NO_MARK(IGMP_V3_REPORT, TRAP_TO_CPU, IGMP, false),
	MLXSW_SP_RXL_MARK(ARPBC, MIRROR_TO_CPU, ARP, false),
	MLXSW_SP_RXL_MARK(ARPUC, MIRROR_TO_CPU, ARP, false),
	MLXSW_SP_RXL_NO_MARK(FID_MISS, TRAP_TO_CPU, IP2ME, false),
	/* L3 traps */
	MLXSW_SP_RXL_NO_MARK(MTUERROR, TRAP_TO_CPU, ROUTER_EXP, false),
	MLXSW_SP_RXL_NO_MARK(TTLERROR, TRAP_TO_CPU, ROUTER_EXP, false),
	MLXSW_SP_RXL_NO_MARK(LBERROR, TRAP_TO_CPU, ROUTER_EXP, false),
	MLXSW_SP_RXL_MARK(OSPF, TRAP_TO_CPU, OSPF, false),
	MLXSW_SP_RXL_NO_MARK(IP2ME, TRAP_TO_CPU, IP2ME, false),
	MLXSW_SP_RXL_NO_MARK(RTR_INGRESS0, TRAP_TO_CPU, REMOTE_ROUTE, false),
	MLXSW_SP_RXL_NO_MARK(HOST_MISS_IPV4, TRAP_TO_CPU, ARP_MISS, false),
	MLXSW_SP_RXL_NO_MARK(BGP_IPV4, TRAP_TO_CPU, BGP_IPV4, false),
	/* PKT Sample trap */
	MLXSW_RXL(mlxsw_sp_rx_listener_sample_func, PKT_SAMPLE, MIRROR_TO_CPU,
		  false, SP_IP2ME, DISCARD)
};

static int mlxsw_sp_cpu_policers_set(struct mlxsw_core *mlxsw_core)
{
	char qpcr_pl[MLXSW_REG_QPCR_LEN];
	enum mlxsw_reg_qpcr_ir_units ir_units;
	int max_cpu_policers;
	bool is_bytes;
	u8 burst_size;
	u32 rate;
	int i, err;

	if (!MLXSW_CORE_RES_VALID(mlxsw_core, MAX_CPU_POLICERS))
		return -EIO;

	max_cpu_policers = MLXSW_CORE_RES_GET(mlxsw_core, MAX_CPU_POLICERS);

	ir_units = MLXSW_REG_QPCR_IR_UNITS_M;
	for (i = 0; i < max_cpu_policers; i++) {
		is_bytes = false;
		switch (i) {
		case MLXSW_REG_HTGT_TRAP_GROUP_SP_STP:
		case MLXSW_REG_HTGT_TRAP_GROUP_SP_LACP:
		case MLXSW_REG_HTGT_TRAP_GROUP_SP_LLDP:
		case MLXSW_REG_HTGT_TRAP_GROUP_SP_OSPF:
			rate = 128;
			burst_size = 7;
			break;
		case MLXSW_REG_HTGT_TRAP_GROUP_SP_IGMP:
			rate = 16 * 1024;
			burst_size = 10;
			break;
		case MLXSW_REG_HTGT_TRAP_GROUP_SP_BGP_IPV4:
		case MLXSW_REG_HTGT_TRAP_GROUP_SP_ARP:
		case MLXSW_REG_HTGT_TRAP_GROUP_SP_DHCP:
		case MLXSW_REG_HTGT_TRAP_GROUP_SP_ARP_MISS:
		case MLXSW_REG_HTGT_TRAP_GROUP_SP_ROUTER_EXP:
		case MLXSW_REG_HTGT_TRAP_GROUP_SP_REMOTE_ROUTE:
			rate = 1024;
			burst_size = 7;
			break;
		case MLXSW_REG_HTGT_TRAP_GROUP_SP_IP2ME:
			is_bytes = true;
			rate = 4 * 1024;
			burst_size = 4;
			break;
		default:
			continue;
		}

		mlxsw_reg_qpcr_pack(qpcr_pl, i, ir_units, is_bytes, rate,
				    burst_size);
		err = mlxsw_reg_write(mlxsw_core, MLXSW_REG(qpcr), qpcr_pl);
		if (err)
			return err;
	}

	return 0;
}

static int mlxsw_sp_trap_groups_set(struct mlxsw_core *mlxsw_core)
{
	char htgt_pl[MLXSW_REG_HTGT_LEN];
	enum mlxsw_reg_htgt_trap_group i;
	int max_cpu_policers;
	int max_trap_groups;
	u8 priority, tc;
	u16 policer_id;
	int err;

	if (!MLXSW_CORE_RES_VALID(mlxsw_core, MAX_TRAP_GROUPS))
		return -EIO;

	max_trap_groups = MLXSW_CORE_RES_GET(mlxsw_core, MAX_TRAP_GROUPS);
	max_cpu_policers = MLXSW_CORE_RES_GET(mlxsw_core, MAX_CPU_POLICERS);

	for (i = 0; i < max_trap_groups; i++) {
		policer_id = i;
		switch (i) {
		case MLXSW_REG_HTGT_TRAP_GROUP_SP_STP:
		case MLXSW_REG_HTGT_TRAP_GROUP_SP_LACP:
		case MLXSW_REG_HTGT_TRAP_GROUP_SP_LLDP:
		case MLXSW_REG_HTGT_TRAP_GROUP_SP_OSPF:
			priority = 5;
			tc = 5;
			break;
		case MLXSW_REG_HTGT_TRAP_GROUP_SP_BGP_IPV4:
		case MLXSW_REG_HTGT_TRAP_GROUP_SP_DHCP:
			priority = 4;
			tc = 4;
			break;
		case MLXSW_REG_HTGT_TRAP_GROUP_SP_IGMP:
		case MLXSW_REG_HTGT_TRAP_GROUP_SP_IP2ME:
			priority = 3;
			tc = 3;
			break;
		case MLXSW_REG_HTGT_TRAP_GROUP_SP_ARP:
			priority = 2;
			tc = 2;
			break;
		case MLXSW_REG_HTGT_TRAP_GROUP_SP_ARP_MISS:
		case MLXSW_REG_HTGT_TRAP_GROUP_SP_ROUTER_EXP:
		case MLXSW_REG_HTGT_TRAP_GROUP_SP_REMOTE_ROUTE:
			priority = 1;
			tc = 1;
			break;
		case MLXSW_REG_HTGT_TRAP_GROUP_SP_EVENT:
			priority = MLXSW_REG_HTGT_DEFAULT_PRIORITY;
			tc = MLXSW_REG_HTGT_DEFAULT_TC;
			policer_id = MLXSW_REG_HTGT_INVALID_POLICER;
			break;
		default:
			continue;
		}

		if (max_cpu_policers <= policer_id &&
		    policer_id != MLXSW_REG_HTGT_INVALID_POLICER)
			return -EIO;

		mlxsw_reg_htgt_pack(htgt_pl, i, policer_id, priority, tc);
		err = mlxsw_reg_write(mlxsw_core, MLXSW_REG(htgt), htgt_pl);
		if (err)
			return err;
	}

	return 0;
}

static int mlxsw_sp_traps_init(struct mlxsw_sp *mlxsw_sp)
{
	int i;
	int err;

	err = mlxsw_sp_cpu_policers_set(mlxsw_sp->core);
	if (err)
		return err;

	err = mlxsw_sp_trap_groups_set(mlxsw_sp->core);
	if (err)
		return err;

	for (i = 0; i < ARRAY_SIZE(mlxsw_sp_listener); i++) {
		err = mlxsw_core_trap_register(mlxsw_sp->core,
					       &mlxsw_sp_listener[i],
					       mlxsw_sp);
		if (err)
			goto err_listener_register;

	}
	return 0;

err_listener_register:
	for (i--; i >= 0; i--) {
		mlxsw_core_trap_unregister(mlxsw_sp->core,
					   &mlxsw_sp_listener[i],
					   mlxsw_sp);
	}
	return err;
}

static void mlxsw_sp_traps_fini(struct mlxsw_sp *mlxsw_sp)
{
	int i;

	for (i = 0; i < ARRAY_SIZE(mlxsw_sp_listener); i++) {
		mlxsw_core_trap_unregister(mlxsw_sp->core,
					   &mlxsw_sp_listener[i],
					   mlxsw_sp);
	}
}

static int __mlxsw_sp_flood_init(struct mlxsw_core *mlxsw_core,
				 enum mlxsw_reg_sfgc_type type,
				 enum mlxsw_reg_sfgc_bridge_type bridge_type)
{
	enum mlxsw_flood_table_type table_type;
	enum mlxsw_sp_flood_table flood_table;
	char sfgc_pl[MLXSW_REG_SFGC_LEN];

	if (bridge_type == MLXSW_REG_SFGC_BRIDGE_TYPE_VFID)
		table_type = MLXSW_REG_SFGC_TABLE_TYPE_FID;
	else
		table_type = MLXSW_REG_SFGC_TABLE_TYPE_FID_OFFEST;

	switch (type) {
	case MLXSW_REG_SFGC_TYPE_UNKNOWN_UNICAST:
		flood_table = MLXSW_SP_FLOOD_TABLE_UC;
		break;
	case MLXSW_REG_SFGC_TYPE_UNREGISTERED_MULTICAST_IPV4:
		flood_table = MLXSW_SP_FLOOD_TABLE_MC;
		break;
	default:
		flood_table = MLXSW_SP_FLOOD_TABLE_BC;
	}

	mlxsw_reg_sfgc_pack(sfgc_pl, type, bridge_type, table_type,
			    flood_table);
	return mlxsw_reg_write(mlxsw_core, MLXSW_REG(sfgc), sfgc_pl);
}

static int mlxsw_sp_flood_init(struct mlxsw_sp *mlxsw_sp)
{
	int type, err;

	for (type = 0; type < MLXSW_REG_SFGC_TYPE_MAX; type++) {
		if (type == MLXSW_REG_SFGC_TYPE_RESERVED)
			continue;

		err = __mlxsw_sp_flood_init(mlxsw_sp->core, type,
					    MLXSW_REG_SFGC_BRIDGE_TYPE_VFID);
		if (err)
			return err;

		err = __mlxsw_sp_flood_init(mlxsw_sp->core, type,
					    MLXSW_REG_SFGC_BRIDGE_TYPE_1Q_FID);
		if (err)
			return err;
	}

	return 0;
}

static int mlxsw_sp_lag_init(struct mlxsw_sp *mlxsw_sp)
{
	char slcr_pl[MLXSW_REG_SLCR_LEN];
	int err;

	mlxsw_reg_slcr_pack(slcr_pl, MLXSW_REG_SLCR_LAG_HASH_SMAC |
				     MLXSW_REG_SLCR_LAG_HASH_DMAC |
				     MLXSW_REG_SLCR_LAG_HASH_ETHERTYPE |
				     MLXSW_REG_SLCR_LAG_HASH_VLANID |
				     MLXSW_REG_SLCR_LAG_HASH_SIP |
				     MLXSW_REG_SLCR_LAG_HASH_DIP |
				     MLXSW_REG_SLCR_LAG_HASH_SPORT |
				     MLXSW_REG_SLCR_LAG_HASH_DPORT |
				     MLXSW_REG_SLCR_LAG_HASH_IPPROTO);
	err = mlxsw_reg_write(mlxsw_sp->core, MLXSW_REG(slcr), slcr_pl);
	if (err)
		return err;

	if (!MLXSW_CORE_RES_VALID(mlxsw_sp->core, MAX_LAG) ||
	    !MLXSW_CORE_RES_VALID(mlxsw_sp->core, MAX_LAG_MEMBERS))
		return -EIO;

	mlxsw_sp->lags = kcalloc(MLXSW_CORE_RES_GET(mlxsw_sp->core, MAX_LAG),
				 sizeof(struct mlxsw_sp_upper),
				 GFP_KERNEL);
	if (!mlxsw_sp->lags)
		return -ENOMEM;

	return 0;
}

static void mlxsw_sp_lag_fini(struct mlxsw_sp *mlxsw_sp)
{
	kfree(mlxsw_sp->lags);
}

static int mlxsw_sp_basic_trap_groups_set(struct mlxsw_core *mlxsw_core)
{
	char htgt_pl[MLXSW_REG_HTGT_LEN];

	mlxsw_reg_htgt_pack(htgt_pl, MLXSW_REG_HTGT_TRAP_GROUP_EMAD,
			    MLXSW_REG_HTGT_INVALID_POLICER,
			    MLXSW_REG_HTGT_DEFAULT_PRIORITY,
			    MLXSW_REG_HTGT_DEFAULT_TC);
	return mlxsw_reg_write(mlxsw_core, MLXSW_REG(htgt), htgt_pl);
}

static int mlxsw_sp_vfid_op(struct mlxsw_sp *mlxsw_sp, u16 fid, bool create);

static int mlxsw_sp_dummy_fid_init(struct mlxsw_sp *mlxsw_sp)
{
	return mlxsw_sp_vfid_op(mlxsw_sp, MLXSW_SP_DUMMY_FID, true);
}

static void mlxsw_sp_dummy_fid_fini(struct mlxsw_sp *mlxsw_sp)
{
	mlxsw_sp_vfid_op(mlxsw_sp, MLXSW_SP_DUMMY_FID, false);
}

static int mlxsw_sp_init(struct mlxsw_core *mlxsw_core,
			 const struct mlxsw_bus_info *mlxsw_bus_info)
{
	struct mlxsw_sp *mlxsw_sp = mlxsw_core_driver_priv(mlxsw_core);
	int err;

	mlxsw_sp->core = mlxsw_core;
	mlxsw_sp->bus_info = mlxsw_bus_info;
	INIT_LIST_HEAD(&mlxsw_sp->fids);
	INIT_LIST_HEAD(&mlxsw_sp->vfids.list);
	INIT_LIST_HEAD(&mlxsw_sp->br_mids.list);

	err = mlxsw_sp_base_mac_get(mlxsw_sp);
	if (err) {
		dev_err(mlxsw_sp->bus_info->dev, "Failed to get base mac\n");
		return err;
	}

	err = mlxsw_sp_traps_init(mlxsw_sp);
	if (err) {
		dev_err(mlxsw_sp->bus_info->dev, "Failed to set traps\n");
		return err;
	}

	err = mlxsw_sp_flood_init(mlxsw_sp);
	if (err) {
		dev_err(mlxsw_sp->bus_info->dev, "Failed to initialize flood tables\n");
		goto err_flood_init;
	}

	err = mlxsw_sp_buffers_init(mlxsw_sp);
	if (err) {
		dev_err(mlxsw_sp->bus_info->dev, "Failed to initialize buffers\n");
		goto err_buffers_init;
	}

	err = mlxsw_sp_lag_init(mlxsw_sp);
	if (err) {
		dev_err(mlxsw_sp->bus_info->dev, "Failed to initialize LAG\n");
		goto err_lag_init;
	}

	err = mlxsw_sp_switchdev_init(mlxsw_sp);
	if (err) {
		dev_err(mlxsw_sp->bus_info->dev, "Failed to initialize switchdev\n");
		goto err_switchdev_init;
	}

	err = mlxsw_sp_router_init(mlxsw_sp);
	if (err) {
		dev_err(mlxsw_sp->bus_info->dev, "Failed to initialize router\n");
		goto err_router_init;
	}

	err = mlxsw_sp_span_init(mlxsw_sp);
	if (err) {
		dev_err(mlxsw_sp->bus_info->dev, "Failed to init span system\n");
		goto err_span_init;
	}

	err = mlxsw_sp_acl_init(mlxsw_sp);
	if (err) {
		dev_err(mlxsw_sp->bus_info->dev, "Failed to initialize ACL\n");
		goto err_acl_init;
	}

<<<<<<< HEAD
=======
	err = mlxsw_sp_counter_pool_init(mlxsw_sp);
	if (err) {
		dev_err(mlxsw_sp->bus_info->dev, "Failed to init counter pool\n");
		goto err_counter_pool_init;
	}

	err = mlxsw_sp_dpipe_init(mlxsw_sp);
	if (err) {
		dev_err(mlxsw_sp->bus_info->dev, "Failed to init pipeline debug\n");
		goto err_dpipe_init;
	}

	err = mlxsw_sp_dummy_fid_init(mlxsw_sp);
	if (err) {
		dev_err(mlxsw_sp->bus_info->dev, "Failed to init dummy FID\n");
		goto err_dummy_fid_init;
	}

>>>>>>> 2ac97f0f
	err = mlxsw_sp_ports_create(mlxsw_sp);
	if (err) {
		dev_err(mlxsw_sp->bus_info->dev, "Failed to create ports\n");
		goto err_ports_create;
	}

	return 0;

err_ports_create:
<<<<<<< HEAD
=======
	mlxsw_sp_dummy_fid_fini(mlxsw_sp);
err_dummy_fid_init:
	mlxsw_sp_dpipe_fini(mlxsw_sp);
err_dpipe_init:
	mlxsw_sp_counter_pool_fini(mlxsw_sp);
err_counter_pool_init:
>>>>>>> 2ac97f0f
	mlxsw_sp_acl_fini(mlxsw_sp);
err_acl_init:
	mlxsw_sp_span_fini(mlxsw_sp);
err_span_init:
	mlxsw_sp_router_fini(mlxsw_sp);
err_router_init:
	mlxsw_sp_switchdev_fini(mlxsw_sp);
err_switchdev_init:
	mlxsw_sp_lag_fini(mlxsw_sp);
err_lag_init:
	mlxsw_sp_buffers_fini(mlxsw_sp);
err_buffers_init:
err_flood_init:
	mlxsw_sp_traps_fini(mlxsw_sp);
	return err;
}

static void mlxsw_sp_fini(struct mlxsw_core *mlxsw_core)
{
	struct mlxsw_sp *mlxsw_sp = mlxsw_core_driver_priv(mlxsw_core);

	mlxsw_sp_ports_remove(mlxsw_sp);
<<<<<<< HEAD
=======
	mlxsw_sp_dummy_fid_fini(mlxsw_sp);
	mlxsw_sp_dpipe_fini(mlxsw_sp);
	mlxsw_sp_counter_pool_fini(mlxsw_sp);
>>>>>>> 2ac97f0f
	mlxsw_sp_acl_fini(mlxsw_sp);
	mlxsw_sp_span_fini(mlxsw_sp);
	mlxsw_sp_router_fini(mlxsw_sp);
	mlxsw_sp_switchdev_fini(mlxsw_sp);
	mlxsw_sp_lag_fini(mlxsw_sp);
	mlxsw_sp_buffers_fini(mlxsw_sp);
	mlxsw_sp_traps_fini(mlxsw_sp);
	WARN_ON(!list_empty(&mlxsw_sp->vfids.list));
	WARN_ON(!list_empty(&mlxsw_sp->fids));
}

static struct mlxsw_config_profile mlxsw_sp_config_profile = {
	.used_max_vepa_channels		= 1,
	.max_vepa_channels		= 0,
	.used_max_mid			= 1,
	.max_mid			= MLXSW_SP_MID_MAX,
	.used_max_pgt			= 1,
	.max_pgt			= 0,
	.used_flood_tables		= 1,
	.used_flood_mode		= 1,
	.flood_mode			= 3,
	.max_fid_offset_flood_tables	= 3,
	.fid_offset_flood_table_size	= VLAN_N_VID - 1,
	.max_fid_flood_tables		= 3,
	.fid_flood_table_size		= MLXSW_SP_VFID_MAX,
	.used_max_ib_mc			= 1,
	.max_ib_mc			= 0,
	.used_max_pkey			= 1,
	.max_pkey			= 0,
	.used_kvd_split_data		= 1,
	.kvd_hash_granularity		= MLXSW_SP_KVD_GRANULARITY,
	.kvd_hash_single_parts		= 2,
	.kvd_hash_double_parts		= 1,
	.kvd_linear_size		= MLXSW_SP_KVD_LINEAR_SIZE,
	.swid_config			= {
		{
			.used_type	= 1,
			.type		= MLXSW_PORT_SWID_TYPE_ETH,
		}
	},
	.resource_query_enable		= 1,
};

static struct mlxsw_driver mlxsw_sp_driver = {
	.kind				= mlxsw_sp_driver_name,
	.priv_size			= sizeof(struct mlxsw_sp),
	.init				= mlxsw_sp_init,
	.fini				= mlxsw_sp_fini,
	.basic_trap_groups_set		= mlxsw_sp_basic_trap_groups_set,
	.port_split			= mlxsw_sp_port_split,
	.port_unsplit			= mlxsw_sp_port_unsplit,
	.sb_pool_get			= mlxsw_sp_sb_pool_get,
	.sb_pool_set			= mlxsw_sp_sb_pool_set,
	.sb_port_pool_get		= mlxsw_sp_sb_port_pool_get,
	.sb_port_pool_set		= mlxsw_sp_sb_port_pool_set,
	.sb_tc_pool_bind_get		= mlxsw_sp_sb_tc_pool_bind_get,
	.sb_tc_pool_bind_set		= mlxsw_sp_sb_tc_pool_bind_set,
	.sb_occ_snapshot		= mlxsw_sp_sb_occ_snapshot,
	.sb_occ_max_clear		= mlxsw_sp_sb_occ_max_clear,
	.sb_occ_port_pool_get		= mlxsw_sp_sb_occ_port_pool_get,
	.sb_occ_tc_port_bind_get	= mlxsw_sp_sb_occ_tc_port_bind_get,
	.txhdr_construct		= mlxsw_sp_txhdr_construct,
	.txhdr_len			= MLXSW_TXHDR_LEN,
	.profile			= &mlxsw_sp_config_profile,
};

bool mlxsw_sp_port_dev_check(const struct net_device *dev)
{
	return dev->netdev_ops == &mlxsw_sp_port_netdev_ops;
}

static int mlxsw_sp_lower_dev_walk(struct net_device *lower_dev, void *data)
{
	struct mlxsw_sp_port **p_mlxsw_sp_port = data;
	int ret = 0;

	if (mlxsw_sp_port_dev_check(lower_dev)) {
		*p_mlxsw_sp_port = netdev_priv(lower_dev);
		ret = 1;
	}

	return ret;
}

static struct mlxsw_sp_port *mlxsw_sp_port_dev_lower_find(struct net_device *dev)
{
	struct mlxsw_sp_port *mlxsw_sp_port;

	if (mlxsw_sp_port_dev_check(dev))
		return netdev_priv(dev);

	mlxsw_sp_port = NULL;
	netdev_walk_all_lower_dev(dev, mlxsw_sp_lower_dev_walk, &mlxsw_sp_port);

	return mlxsw_sp_port;
}

struct mlxsw_sp *mlxsw_sp_lower_get(struct net_device *dev)
{
	struct mlxsw_sp_port *mlxsw_sp_port;

	mlxsw_sp_port = mlxsw_sp_port_dev_lower_find(dev);
	return mlxsw_sp_port ? mlxsw_sp_port->mlxsw_sp : NULL;
}

static struct mlxsw_sp_port *mlxsw_sp_port_dev_lower_find_rcu(struct net_device *dev)
{
	struct mlxsw_sp_port *mlxsw_sp_port;

	if (mlxsw_sp_port_dev_check(dev))
		return netdev_priv(dev);

	mlxsw_sp_port = NULL;
	netdev_walk_all_lower_dev_rcu(dev, mlxsw_sp_lower_dev_walk,
				      &mlxsw_sp_port);

	return mlxsw_sp_port;
}

struct mlxsw_sp_port *mlxsw_sp_port_lower_dev_hold(struct net_device *dev)
{
	struct mlxsw_sp_port *mlxsw_sp_port;

	rcu_read_lock();
	mlxsw_sp_port = mlxsw_sp_port_dev_lower_find_rcu(dev);
	if (mlxsw_sp_port)
		dev_hold(mlxsw_sp_port->dev);
	rcu_read_unlock();
	return mlxsw_sp_port;
}

void mlxsw_sp_port_dev_put(struct mlxsw_sp_port *mlxsw_sp_port)
{
	dev_put(mlxsw_sp_port->dev);
}

static bool mlxsw_sp_lag_port_fid_member(struct mlxsw_sp_port *lag_port,
					 u16 fid)
{
	if (mlxsw_sp_fid_is_vfid(fid))
		return mlxsw_sp_port_vport_find_by_fid(lag_port, fid);
	else
		return test_bit(fid, lag_port->active_vlans);
}

static bool mlxsw_sp_port_fdb_should_flush(struct mlxsw_sp_port *mlxsw_sp_port,
					   u16 fid)
{
	struct mlxsw_sp *mlxsw_sp = mlxsw_sp_port->mlxsw_sp;
	u8 local_port = mlxsw_sp_port->local_port;
	u16 lag_id = mlxsw_sp_port->lag_id;
	u64 max_lag_members;
	int i, count = 0;

	if (!mlxsw_sp_port->lagged)
		return true;

	max_lag_members = MLXSW_CORE_RES_GET(mlxsw_sp->core,
					     MAX_LAG_MEMBERS);
	for (i = 0; i < max_lag_members; i++) {
		struct mlxsw_sp_port *lag_port;

		lag_port = mlxsw_sp_port_lagged_get(mlxsw_sp, lag_id, i);
		if (!lag_port || lag_port->local_port == local_port)
			continue;
		if (mlxsw_sp_lag_port_fid_member(lag_port, fid))
			count++;
	}

	return !count;
}

static int
mlxsw_sp_port_fdb_flush_by_port_fid(const struct mlxsw_sp_port *mlxsw_sp_port,
				    u16 fid)
{
	struct mlxsw_sp *mlxsw_sp = mlxsw_sp_port->mlxsw_sp;
	char sfdf_pl[MLXSW_REG_SFDF_LEN];

	mlxsw_reg_sfdf_pack(sfdf_pl, MLXSW_REG_SFDF_FLUSH_PER_PORT_AND_FID);
	mlxsw_reg_sfdf_fid_set(sfdf_pl, fid);
	mlxsw_reg_sfdf_port_fid_system_port_set(sfdf_pl,
						mlxsw_sp_port->local_port);

	netdev_dbg(mlxsw_sp_port->dev, "FDB flushed using Port=%d, FID=%d\n",
		   mlxsw_sp_port->local_port, fid);

	return mlxsw_reg_write(mlxsw_sp->core, MLXSW_REG(sfdf), sfdf_pl);
}

static int
mlxsw_sp_port_fdb_flush_by_lag_id_fid(const struct mlxsw_sp_port *mlxsw_sp_port,
				      u16 fid)
{
	struct mlxsw_sp *mlxsw_sp = mlxsw_sp_port->mlxsw_sp;
	char sfdf_pl[MLXSW_REG_SFDF_LEN];

<<<<<<< HEAD
	f = kzalloc(sizeof(*f), GFP_KERNEL);
	if (!f)
		return NULL;

	f->leave = mlxsw_sp_vport_rif_sp_leave;
	f->ref_count = 0;
	f->dev = l3_dev;
	f->fid = fid;

	return f;
}

static struct mlxsw_sp_rif *
mlxsw_sp_rif_alloc(u16 rif, struct net_device *l3_dev, struct mlxsw_sp_fid *f)
{
	struct mlxsw_sp_rif *r;

	r = kzalloc(sizeof(*r), GFP_KERNEL);
	if (!r)
		return NULL;

	INIT_LIST_HEAD(&r->nexthop_list);
	INIT_LIST_HEAD(&r->neigh_list);
	ether_addr_copy(r->addr, l3_dev->dev_addr);
	r->mtu = l3_dev->mtu;
	r->ref_count = 1;
	r->dev = l3_dev;
	r->rif = rif;
	r->f = f;

	return r;
}

static struct mlxsw_sp_rif *
mlxsw_sp_vport_rif_sp_create(struct mlxsw_sp_port *mlxsw_sp_vport,
			     struct net_device *l3_dev)
{
	struct mlxsw_sp *mlxsw_sp = mlxsw_sp_vport->mlxsw_sp;
	struct mlxsw_sp_fid *f;
	struct mlxsw_sp_rif *r;
	u16 fid, rif;
	int err;

	rif = mlxsw_sp_avail_rif_get(mlxsw_sp);
	if (rif == MLXSW_SP_INVALID_RIF)
		return ERR_PTR(-ERANGE);

	err = mlxsw_sp_vport_rif_sp_op(mlxsw_sp_vport, l3_dev, rif, true);
	if (err)
		return ERR_PTR(err);

	fid = mlxsw_sp_rif_sp_to_fid(rif);
	err = mlxsw_sp_rif_fdb_op(mlxsw_sp, l3_dev->dev_addr, fid, true);
	if (err)
		goto err_rif_fdb_op;

	f = mlxsw_sp_rfid_alloc(fid, l3_dev);
	if (!f) {
		err = -ENOMEM;
		goto err_rfid_alloc;
	}

	r = mlxsw_sp_rif_alloc(rif, l3_dev, f);
	if (!r) {
		err = -ENOMEM;
		goto err_rif_alloc;
	}

	f->r = r;
	mlxsw_sp->rifs[rif] = r;

	return r;

err_rif_alloc:
	kfree(f);
err_rfid_alloc:
	mlxsw_sp_rif_fdb_op(mlxsw_sp, l3_dev->dev_addr, fid, false);
err_rif_fdb_op:
	mlxsw_sp_vport_rif_sp_op(mlxsw_sp_vport, l3_dev, rif, false);
	return ERR_PTR(err);
}

static void mlxsw_sp_vport_rif_sp_destroy(struct mlxsw_sp_port *mlxsw_sp_vport,
					  struct mlxsw_sp_rif *r)
{
	struct mlxsw_sp *mlxsw_sp = mlxsw_sp_vport->mlxsw_sp;
	struct net_device *l3_dev = r->dev;
	struct mlxsw_sp_fid *f = r->f;
	u16 fid = f->fid;
	u16 rif = r->rif;

	mlxsw_sp_router_rif_gone_sync(mlxsw_sp, r);

	mlxsw_sp->rifs[rif] = NULL;
	f->r = NULL;

	kfree(r);

	kfree(f);

	mlxsw_sp_rif_fdb_op(mlxsw_sp, l3_dev->dev_addr, fid, false);

	mlxsw_sp_vport_rif_sp_op(mlxsw_sp_vport, l3_dev, rif, false);
}

static int mlxsw_sp_vport_rif_sp_join(struct mlxsw_sp_port *mlxsw_sp_vport,
				      struct net_device *l3_dev)
{
	struct mlxsw_sp *mlxsw_sp = mlxsw_sp_vport->mlxsw_sp;
	struct mlxsw_sp_rif *r;

	r = mlxsw_sp_rif_find_by_dev(mlxsw_sp, l3_dev);
	if (!r) {
		r = mlxsw_sp_vport_rif_sp_create(mlxsw_sp_vport, l3_dev);
		if (IS_ERR(r))
			return PTR_ERR(r);
	}

	mlxsw_sp_vport_fid_set(mlxsw_sp_vport, r->f);
	r->f->ref_count++;

	netdev_dbg(mlxsw_sp_vport->dev, "Joined FID=%d\n", r->f->fid);

	return 0;
}

static void mlxsw_sp_vport_rif_sp_leave(struct mlxsw_sp_port *mlxsw_sp_vport)
{
	struct mlxsw_sp_fid *f = mlxsw_sp_vport_fid_get(mlxsw_sp_vport);

	netdev_dbg(mlxsw_sp_vport->dev, "Left FID=%d\n", f->fid);

	mlxsw_sp_vport_fid_set(mlxsw_sp_vport, NULL);
	if (--f->ref_count == 0)
		mlxsw_sp_vport_rif_sp_destroy(mlxsw_sp_vport, f->r);
}

static int mlxsw_sp_inetaddr_vport_event(struct net_device *l3_dev,
					 struct net_device *port_dev,
					 unsigned long event, u16 vid)
{
	struct mlxsw_sp_port *mlxsw_sp_port = netdev_priv(port_dev);
	struct mlxsw_sp_port *mlxsw_sp_vport;

	mlxsw_sp_vport = mlxsw_sp_port_vport_find(mlxsw_sp_port, vid);
	if (WARN_ON(!mlxsw_sp_vport))
		return -EINVAL;

	switch (event) {
	case NETDEV_UP:
		return mlxsw_sp_vport_rif_sp_join(mlxsw_sp_vport, l3_dev);
	case NETDEV_DOWN:
		mlxsw_sp_vport_rif_sp_leave(mlxsw_sp_vport);
		break;
	}

	return 0;
}

static int mlxsw_sp_inetaddr_port_event(struct net_device *port_dev,
					unsigned long event)
{
	if (netif_is_bridge_port(port_dev) || netif_is_lag_port(port_dev))
		return 0;

	return mlxsw_sp_inetaddr_vport_event(port_dev, port_dev, event, 1);
}

static int __mlxsw_sp_inetaddr_lag_event(struct net_device *l3_dev,
					 struct net_device *lag_dev,
					 unsigned long event, u16 vid)
{
	struct net_device *port_dev;
	struct list_head *iter;
	int err;

	netdev_for_each_lower_dev(lag_dev, port_dev, iter) {
		if (mlxsw_sp_port_dev_check(port_dev)) {
			err = mlxsw_sp_inetaddr_vport_event(l3_dev, port_dev,
							    event, vid);
			if (err)
				return err;
		}
	}

	return 0;
}

static int mlxsw_sp_inetaddr_lag_event(struct net_device *lag_dev,
				       unsigned long event)
{
	if (netif_is_bridge_port(lag_dev))
		return 0;

	return __mlxsw_sp_inetaddr_lag_event(lag_dev, lag_dev, event, 1);
}

static struct mlxsw_sp_fid *mlxsw_sp_bridge_fid_get(struct mlxsw_sp *mlxsw_sp,
						    struct net_device *l3_dev)
{
	u16 fid;

	if (is_vlan_dev(l3_dev))
		fid = vlan_dev_vlan_id(l3_dev);
	else if (mlxsw_sp->master_bridge.dev == l3_dev)
		fid = 1;
	else
		return mlxsw_sp_vfid_find(mlxsw_sp, l3_dev);

	return mlxsw_sp_fid_find(mlxsw_sp, fid);
}

static enum mlxsw_flood_table_type mlxsw_sp_flood_table_type_get(u16 fid)
{
	return mlxsw_sp_fid_is_vfid(fid) ? MLXSW_REG_SFGC_TABLE_TYPE_FID :
	       MLXSW_REG_SFGC_TABLE_TYPE_FID_OFFEST;
}

static u16 mlxsw_sp_flood_table_index_get(u16 fid)
{
	return mlxsw_sp_fid_is_vfid(fid) ? mlxsw_sp_fid_to_vfid(fid) : fid;
}

static int mlxsw_sp_router_port_flood_set(struct mlxsw_sp *mlxsw_sp, u16 fid,
					  bool set)
{
	enum mlxsw_flood_table_type table_type;
	char *sftr_pl;
	u16 index;
	int err;

	sftr_pl = kmalloc(MLXSW_REG_SFTR_LEN, GFP_KERNEL);
	if (!sftr_pl)
		return -ENOMEM;

	table_type = mlxsw_sp_flood_table_type_get(fid);
	index = mlxsw_sp_flood_table_index_get(fid);
	mlxsw_reg_sftr_pack(sftr_pl, MLXSW_SP_FLOOD_TABLE_BC, index, table_type,
			    1, MLXSW_PORT_ROUTER_PORT, set);
	err = mlxsw_reg_write(mlxsw_sp->core, MLXSW_REG(sftr), sftr_pl);

	kfree(sftr_pl);
	return err;
}

static enum mlxsw_reg_ritr_if_type mlxsw_sp_rif_type_get(u16 fid)
{
	if (mlxsw_sp_fid_is_vfid(fid))
		return MLXSW_REG_RITR_FID_IF;
	else
		return MLXSW_REG_RITR_VLAN_IF;
}

static int mlxsw_sp_rif_bridge_op(struct mlxsw_sp *mlxsw_sp,
				  struct net_device *l3_dev,
				  u16 fid, u16 rif,
				  bool create)
{
	enum mlxsw_reg_ritr_if_type rif_type;
	char ritr_pl[MLXSW_REG_RITR_LEN];

	rif_type = mlxsw_sp_rif_type_get(fid);
	mlxsw_reg_ritr_pack(ritr_pl, create, rif_type, rif, l3_dev->mtu,
			    l3_dev->dev_addr);
	mlxsw_reg_ritr_fid_set(ritr_pl, rif_type, fid);

	return mlxsw_reg_write(mlxsw_sp->core, MLXSW_REG(ritr), ritr_pl);
}

static int mlxsw_sp_rif_bridge_create(struct mlxsw_sp *mlxsw_sp,
				      struct net_device *l3_dev,
				      struct mlxsw_sp_fid *f)
{
	struct mlxsw_sp_rif *r;
	u16 rif;
	int err;

	rif = mlxsw_sp_avail_rif_get(mlxsw_sp);
	if (rif == MLXSW_SP_INVALID_RIF)
		return -ERANGE;

	err = mlxsw_sp_router_port_flood_set(mlxsw_sp, f->fid, true);
	if (err)
		return err;

	err = mlxsw_sp_rif_bridge_op(mlxsw_sp, l3_dev, f->fid, rif, true);
	if (err)
		goto err_rif_bridge_op;

	err = mlxsw_sp_rif_fdb_op(mlxsw_sp, l3_dev->dev_addr, f->fid, true);
	if (err)
		goto err_rif_fdb_op;

	r = mlxsw_sp_rif_alloc(rif, l3_dev, f);
	if (!r) {
		err = -ENOMEM;
		goto err_rif_alloc;
	}

	f->r = r;
	mlxsw_sp->rifs[rif] = r;

	netdev_dbg(l3_dev, "RIF=%d created\n", rif);

	return 0;

err_rif_alloc:
	mlxsw_sp_rif_fdb_op(mlxsw_sp, l3_dev->dev_addr, f->fid, false);
err_rif_fdb_op:
	mlxsw_sp_rif_bridge_op(mlxsw_sp, l3_dev, f->fid, rif, false);
err_rif_bridge_op:
	mlxsw_sp_router_port_flood_set(mlxsw_sp, f->fid, false);
	return err;
}

void mlxsw_sp_rif_bridge_destroy(struct mlxsw_sp *mlxsw_sp,
				 struct mlxsw_sp_rif *r)
{
	struct net_device *l3_dev = r->dev;
	struct mlxsw_sp_fid *f = r->f;
	u16 rif = r->rif;

	mlxsw_sp_router_rif_gone_sync(mlxsw_sp, r);

	mlxsw_sp->rifs[rif] = NULL;
	f->r = NULL;

	kfree(r);

	mlxsw_sp_rif_fdb_op(mlxsw_sp, l3_dev->dev_addr, f->fid, false);

	mlxsw_sp_rif_bridge_op(mlxsw_sp, l3_dev, f->fid, rif, false);

	mlxsw_sp_router_port_flood_set(mlxsw_sp, f->fid, false);

	netdev_dbg(l3_dev, "RIF=%d destroyed\n", rif);
}

static int mlxsw_sp_inetaddr_bridge_event(struct net_device *l3_dev,
					  struct net_device *br_dev,
					  unsigned long event)
{
	struct mlxsw_sp *mlxsw_sp = mlxsw_sp_lower_get(l3_dev);
	struct mlxsw_sp_fid *f;

	/* FID can either be an actual FID if the L3 device is the
	 * VLAN-aware bridge or a VLAN device on top. Otherwise, the
	 * L3 device is a VLAN-unaware bridge and we get a vFID.
	 */
	f = mlxsw_sp_bridge_fid_get(mlxsw_sp, l3_dev);
	if (WARN_ON(!f))
		return -EINVAL;

	switch (event) {
	case NETDEV_UP:
		return mlxsw_sp_rif_bridge_create(mlxsw_sp, l3_dev, f);
	case NETDEV_DOWN:
		mlxsw_sp_rif_bridge_destroy(mlxsw_sp, f->r);
		break;
	}

	return 0;
}

static int mlxsw_sp_inetaddr_vlan_event(struct net_device *vlan_dev,
					unsigned long event)
{
	struct net_device *real_dev = vlan_dev_real_dev(vlan_dev);
	struct mlxsw_sp *mlxsw_sp = mlxsw_sp_lower_get(vlan_dev);
	u16 vid = vlan_dev_vlan_id(vlan_dev);

	if (mlxsw_sp_port_dev_check(real_dev))
		return mlxsw_sp_inetaddr_vport_event(vlan_dev, real_dev, event,
						     vid);
	else if (netif_is_lag_master(real_dev))
		return __mlxsw_sp_inetaddr_lag_event(vlan_dev, real_dev, event,
						     vid);
	else if (netif_is_bridge_master(real_dev) &&
		 mlxsw_sp->master_bridge.dev == real_dev)
		return mlxsw_sp_inetaddr_bridge_event(vlan_dev, real_dev,
						      event);

	return 0;
}

static int mlxsw_sp_inetaddr_event(struct notifier_block *unused,
				   unsigned long event, void *ptr)
{
	struct in_ifaddr *ifa = (struct in_ifaddr *) ptr;
	struct net_device *dev = ifa->ifa_dev->dev;
	struct mlxsw_sp *mlxsw_sp;
	struct mlxsw_sp_rif *r;
	int err = 0;

	mlxsw_sp = mlxsw_sp_lower_get(dev);
	if (!mlxsw_sp)
		goto out;

	r = mlxsw_sp_rif_find_by_dev(mlxsw_sp, dev);
	if (!mlxsw_sp_rif_should_config(r, event))
		goto out;

	if (mlxsw_sp_port_dev_check(dev))
		err = mlxsw_sp_inetaddr_port_event(dev, event);
	else if (netif_is_lag_master(dev))
		err = mlxsw_sp_inetaddr_lag_event(dev, event);
	else if (netif_is_bridge_master(dev))
		err = mlxsw_sp_inetaddr_bridge_event(dev, dev, event);
	else if (is_vlan_dev(dev))
		err = mlxsw_sp_inetaddr_vlan_event(dev, event);

out:
	return notifier_from_errno(err);
}

static int mlxsw_sp_rif_edit(struct mlxsw_sp *mlxsw_sp, u16 rif,
			     const char *mac, int mtu)
{
	char ritr_pl[MLXSW_REG_RITR_LEN];
	int err;

	mlxsw_reg_ritr_rif_pack(ritr_pl, rif);
	err = mlxsw_reg_query(mlxsw_sp->core, MLXSW_REG(ritr), ritr_pl);
	if (err)
		return err;

	mlxsw_reg_ritr_mtu_set(ritr_pl, mtu);
	mlxsw_reg_ritr_if_mac_memcpy_to(ritr_pl, mac);
	mlxsw_reg_ritr_op_set(ritr_pl, MLXSW_REG_RITR_RIF_CREATE);
	return mlxsw_reg_write(mlxsw_sp->core, MLXSW_REG(ritr), ritr_pl);
}

static int mlxsw_sp_netdevice_router_port_event(struct net_device *dev)
{
	struct mlxsw_sp *mlxsw_sp;
	struct mlxsw_sp_rif *r;
	int err;

	mlxsw_sp = mlxsw_sp_lower_get(dev);
	if (!mlxsw_sp)
		return 0;

	r = mlxsw_sp_rif_find_by_dev(mlxsw_sp, dev);
	if (!r)
		return 0;

	err = mlxsw_sp_rif_fdb_op(mlxsw_sp, r->addr, r->f->fid, false);
	if (err)
		return err;

	err = mlxsw_sp_rif_edit(mlxsw_sp, r->rif, dev->dev_addr, dev->mtu);
	if (err)
		goto err_rif_edit;

	err = mlxsw_sp_rif_fdb_op(mlxsw_sp, dev->dev_addr, r->f->fid, true);
	if (err)
		goto err_rif_fdb_op;

	ether_addr_copy(r->addr, dev->dev_addr);
	r->mtu = dev->mtu;

	netdev_dbg(dev, "Updated RIF=%d\n", r->rif);

	return 0;

err_rif_fdb_op:
	mlxsw_sp_rif_edit(mlxsw_sp, r->rif, r->addr, r->mtu);
err_rif_edit:
	mlxsw_sp_rif_fdb_op(mlxsw_sp, r->addr, r->f->fid, true);
	return err;
}

static bool mlxsw_sp_lag_port_fid_member(struct mlxsw_sp_port *lag_port,
					 u16 fid)
{
	if (mlxsw_sp_fid_is_vfid(fid))
		return mlxsw_sp_port_vport_find_by_fid(lag_port, fid);
	else
		return test_bit(fid, lag_port->active_vlans);
}

static bool mlxsw_sp_port_fdb_should_flush(struct mlxsw_sp_port *mlxsw_sp_port,
					   u16 fid)
{
	struct mlxsw_sp *mlxsw_sp = mlxsw_sp_port->mlxsw_sp;
	u8 local_port = mlxsw_sp_port->local_port;
	u16 lag_id = mlxsw_sp_port->lag_id;
	u64 max_lag_members;
	int i, count = 0;

	if (!mlxsw_sp_port->lagged)
		return true;

	max_lag_members = MLXSW_CORE_RES_GET(mlxsw_sp->core,
					     MAX_LAG_MEMBERS);
	for (i = 0; i < max_lag_members; i++) {
		struct mlxsw_sp_port *lag_port;

		lag_port = mlxsw_sp_port_lagged_get(mlxsw_sp, lag_id, i);
		if (!lag_port || lag_port->local_port == local_port)
			continue;
		if (mlxsw_sp_lag_port_fid_member(lag_port, fid))
			count++;
	}

	return !count;
}

static int
mlxsw_sp_port_fdb_flush_by_port_fid(const struct mlxsw_sp_port *mlxsw_sp_port,
				    u16 fid)
{
	struct mlxsw_sp *mlxsw_sp = mlxsw_sp_port->mlxsw_sp;
	char sfdf_pl[MLXSW_REG_SFDF_LEN];

	mlxsw_reg_sfdf_pack(sfdf_pl, MLXSW_REG_SFDF_FLUSH_PER_PORT_AND_FID);
	mlxsw_reg_sfdf_fid_set(sfdf_pl, fid);
	mlxsw_reg_sfdf_port_fid_system_port_set(sfdf_pl,
						mlxsw_sp_port->local_port);

	netdev_dbg(mlxsw_sp_port->dev, "FDB flushed using Port=%d, FID=%d\n",
		   mlxsw_sp_port->local_port, fid);

	return mlxsw_reg_write(mlxsw_sp->core, MLXSW_REG(sfdf), sfdf_pl);
}

static int
mlxsw_sp_port_fdb_flush_by_lag_id_fid(const struct mlxsw_sp_port *mlxsw_sp_port,
				      u16 fid)
{
	struct mlxsw_sp *mlxsw_sp = mlxsw_sp_port->mlxsw_sp;
	char sfdf_pl[MLXSW_REG_SFDF_LEN];

=======
>>>>>>> 2ac97f0f
	mlxsw_reg_sfdf_pack(sfdf_pl, MLXSW_REG_SFDF_FLUSH_PER_LAG_AND_FID);
	mlxsw_reg_sfdf_fid_set(sfdf_pl, fid);
	mlxsw_reg_sfdf_lag_fid_lag_id_set(sfdf_pl, mlxsw_sp_port->lag_id);

	netdev_dbg(mlxsw_sp_port->dev, "FDB flushed using LAG ID=%d, FID=%d\n",
		   mlxsw_sp_port->lag_id, fid);

	return mlxsw_reg_write(mlxsw_sp->core, MLXSW_REG(sfdf), sfdf_pl);
}

int mlxsw_sp_port_fdb_flush(struct mlxsw_sp_port *mlxsw_sp_port, u16 fid)
{
	if (!mlxsw_sp_port_fdb_should_flush(mlxsw_sp_port, fid))
		return 0;

	if (mlxsw_sp_port->lagged)
		return mlxsw_sp_port_fdb_flush_by_lag_id_fid(mlxsw_sp_port,
							     fid);
	else
		return mlxsw_sp_port_fdb_flush_by_port_fid(mlxsw_sp_port, fid);
}

static void mlxsw_sp_master_bridge_gone_sync(struct mlxsw_sp *mlxsw_sp)
{
	struct mlxsw_sp_fid *f, *tmp;

	list_for_each_entry_safe(f, tmp, &mlxsw_sp->fids, list)
		if (--f->ref_count == 0)
			mlxsw_sp_fid_destroy(mlxsw_sp, f);
		else
			WARN_ON_ONCE(1);
}

static bool mlxsw_sp_master_bridge_check(struct mlxsw_sp *mlxsw_sp,
					 struct net_device *br_dev)
{
	return !mlxsw_sp->master_bridge.dev ||
	       mlxsw_sp->master_bridge.dev == br_dev;
}

static void mlxsw_sp_master_bridge_inc(struct mlxsw_sp *mlxsw_sp,
				       struct net_device *br_dev)
{
	mlxsw_sp->master_bridge.dev = br_dev;
	mlxsw_sp->master_bridge.ref_count++;
}

static void mlxsw_sp_master_bridge_dec(struct mlxsw_sp *mlxsw_sp)
{
	if (--mlxsw_sp->master_bridge.ref_count == 0) {
		mlxsw_sp->master_bridge.dev = NULL;
		/* It's possible upper VLAN devices are still holding
		 * references to underlying FIDs. Drop the reference
		 * and release the resources if it was the last one.
		 * If it wasn't, then something bad happened.
		 */
		mlxsw_sp_master_bridge_gone_sync(mlxsw_sp);
	}
}

static int mlxsw_sp_port_bridge_join(struct mlxsw_sp_port *mlxsw_sp_port,
				     struct net_device *br_dev)
{
	struct net_device *dev = mlxsw_sp_port->dev;
	int err;

	/* When port is not bridged untagged packets are tagged with
	 * PVID=VID=1, thereby creating an implicit VLAN interface in
	 * the device. Remove it and let bridge code take care of its
	 * own VLANs.
	 */
	err = mlxsw_sp_port_kill_vid(dev, 0, 1);
	if (err)
		return err;

	mlxsw_sp_master_bridge_inc(mlxsw_sp_port->mlxsw_sp, br_dev);

	mlxsw_sp_port->learning = 1;
	mlxsw_sp_port->learning_sync = 1;
	mlxsw_sp_port->uc_flood = 1;
	mlxsw_sp_port->mc_flood = 1;
	mlxsw_sp_port->mc_router = 0;
	mlxsw_sp_port->mc_disabled = 1;
	mlxsw_sp_port->bridged = 1;

	return 0;
}

static void mlxsw_sp_port_bridge_leave(struct mlxsw_sp_port *mlxsw_sp_port)
{
	struct net_device *dev = mlxsw_sp_port->dev;

	mlxsw_sp_port_pvid_set(mlxsw_sp_port, 1);

	mlxsw_sp_master_bridge_dec(mlxsw_sp_port->mlxsw_sp);

	mlxsw_sp_port->learning = 0;
	mlxsw_sp_port->learning_sync = 0;
	mlxsw_sp_port->uc_flood = 0;
	mlxsw_sp_port->mc_flood = 0;
	mlxsw_sp_port->mc_router = 0;
	mlxsw_sp_port->bridged = 0;

	/* Add implicit VLAN interface in the device, so that untagged
	 * packets will be classified to the default vFID.
	 */
	mlxsw_sp_port_add_vid(dev, 0, 1);
}

static int mlxsw_sp_lag_create(struct mlxsw_sp *mlxsw_sp, u16 lag_id)
{
	char sldr_pl[MLXSW_REG_SLDR_LEN];

	mlxsw_reg_sldr_lag_create_pack(sldr_pl, lag_id);
	return mlxsw_reg_write(mlxsw_sp->core, MLXSW_REG(sldr), sldr_pl);
}

static int mlxsw_sp_lag_destroy(struct mlxsw_sp *mlxsw_sp, u16 lag_id)
{
	char sldr_pl[MLXSW_REG_SLDR_LEN];

	mlxsw_reg_sldr_lag_destroy_pack(sldr_pl, lag_id);
	return mlxsw_reg_write(mlxsw_sp->core, MLXSW_REG(sldr), sldr_pl);
}

static int mlxsw_sp_lag_col_port_add(struct mlxsw_sp_port *mlxsw_sp_port,
				     u16 lag_id, u8 port_index)
{
	struct mlxsw_sp *mlxsw_sp = mlxsw_sp_port->mlxsw_sp;
	char slcor_pl[MLXSW_REG_SLCOR_LEN];

	mlxsw_reg_slcor_port_add_pack(slcor_pl, mlxsw_sp_port->local_port,
				      lag_id, port_index);
	return mlxsw_reg_write(mlxsw_sp->core, MLXSW_REG(slcor), slcor_pl);
}

static int mlxsw_sp_lag_col_port_remove(struct mlxsw_sp_port *mlxsw_sp_port,
					u16 lag_id)
{
	struct mlxsw_sp *mlxsw_sp = mlxsw_sp_port->mlxsw_sp;
	char slcor_pl[MLXSW_REG_SLCOR_LEN];

	mlxsw_reg_slcor_port_remove_pack(slcor_pl, mlxsw_sp_port->local_port,
					 lag_id);
	return mlxsw_reg_write(mlxsw_sp->core, MLXSW_REG(slcor), slcor_pl);
}

static int mlxsw_sp_lag_col_port_enable(struct mlxsw_sp_port *mlxsw_sp_port,
					u16 lag_id)
{
	struct mlxsw_sp *mlxsw_sp = mlxsw_sp_port->mlxsw_sp;
	char slcor_pl[MLXSW_REG_SLCOR_LEN];

	mlxsw_reg_slcor_col_enable_pack(slcor_pl, mlxsw_sp_port->local_port,
					lag_id);
	return mlxsw_reg_write(mlxsw_sp->core, MLXSW_REG(slcor), slcor_pl);
}

static int mlxsw_sp_lag_col_port_disable(struct mlxsw_sp_port *mlxsw_sp_port,
					 u16 lag_id)
{
	struct mlxsw_sp *mlxsw_sp = mlxsw_sp_port->mlxsw_sp;
	char slcor_pl[MLXSW_REG_SLCOR_LEN];

	mlxsw_reg_slcor_col_disable_pack(slcor_pl, mlxsw_sp_port->local_port,
					 lag_id);
	return mlxsw_reg_write(mlxsw_sp->core, MLXSW_REG(slcor), slcor_pl);
}

static int mlxsw_sp_lag_index_get(struct mlxsw_sp *mlxsw_sp,
				  struct net_device *lag_dev,
				  u16 *p_lag_id)
{
	struct mlxsw_sp_upper *lag;
	int free_lag_id = -1;
	u64 max_lag;
	int i;

	max_lag = MLXSW_CORE_RES_GET(mlxsw_sp->core, MAX_LAG);
	for (i = 0; i < max_lag; i++) {
		lag = mlxsw_sp_lag_get(mlxsw_sp, i);
		if (lag->ref_count) {
			if (lag->dev == lag_dev) {
				*p_lag_id = i;
				return 0;
			}
		} else if (free_lag_id < 0) {
			free_lag_id = i;
		}
	}
	if (free_lag_id < 0)
		return -EBUSY;
	*p_lag_id = free_lag_id;
	return 0;
}

static bool
mlxsw_sp_master_lag_check(struct mlxsw_sp *mlxsw_sp,
			  struct net_device *lag_dev,
			  struct netdev_lag_upper_info *lag_upper_info)
{
	u16 lag_id;

	if (mlxsw_sp_lag_index_get(mlxsw_sp, lag_dev, &lag_id) != 0)
		return false;
	if (lag_upper_info->tx_type != NETDEV_LAG_TX_TYPE_HASH)
		return false;
	return true;
}

static int mlxsw_sp_port_lag_index_get(struct mlxsw_sp *mlxsw_sp,
				       u16 lag_id, u8 *p_port_index)
{
	u64 max_lag_members;
	int i;

	max_lag_members = MLXSW_CORE_RES_GET(mlxsw_sp->core,
					     MAX_LAG_MEMBERS);
	for (i = 0; i < max_lag_members; i++) {
		if (!mlxsw_sp_port_lagged_get(mlxsw_sp, lag_id, i)) {
			*p_port_index = i;
			return 0;
		}
	}
	return -EBUSY;
}

static void
mlxsw_sp_port_pvid_vport_lag_join(struct mlxsw_sp_port *mlxsw_sp_port,
				  struct net_device *lag_dev, u16 lag_id)
{
	struct mlxsw_sp_port *mlxsw_sp_vport;
	struct mlxsw_sp_fid *f;

	mlxsw_sp_vport = mlxsw_sp_port_vport_find(mlxsw_sp_port, 1);
	if (WARN_ON(!mlxsw_sp_vport))
		return;

	/* If vPort is assigned a RIF, then leave it since it's no
	 * longer valid.
	 */
	f = mlxsw_sp_vport_fid_get(mlxsw_sp_vport);
	if (f)
		f->leave(mlxsw_sp_vport);

	mlxsw_sp_vport->lag_id = lag_id;
	mlxsw_sp_vport->lagged = 1;
	mlxsw_sp_vport->dev = lag_dev;
}

static void
mlxsw_sp_port_pvid_vport_lag_leave(struct mlxsw_sp_port *mlxsw_sp_port)
{
	struct mlxsw_sp_port *mlxsw_sp_vport;
	struct mlxsw_sp_fid *f;

	mlxsw_sp_vport = mlxsw_sp_port_vport_find(mlxsw_sp_port, 1);
	if (WARN_ON(!mlxsw_sp_vport))
		return;

	f = mlxsw_sp_vport_fid_get(mlxsw_sp_vport);
	if (f)
		f->leave(mlxsw_sp_vport);

	mlxsw_sp_vport->dev = mlxsw_sp_port->dev;
	mlxsw_sp_vport->lagged = 0;
}

static int mlxsw_sp_port_lag_join(struct mlxsw_sp_port *mlxsw_sp_port,
				  struct net_device *lag_dev)
{
	struct mlxsw_sp *mlxsw_sp = mlxsw_sp_port->mlxsw_sp;
	struct mlxsw_sp_upper *lag;
	u16 lag_id;
	u8 port_index;
	int err;

	err = mlxsw_sp_lag_index_get(mlxsw_sp, lag_dev, &lag_id);
	if (err)
		return err;
	lag = mlxsw_sp_lag_get(mlxsw_sp, lag_id);
	if (!lag->ref_count) {
		err = mlxsw_sp_lag_create(mlxsw_sp, lag_id);
		if (err)
			return err;
		lag->dev = lag_dev;
	}

	err = mlxsw_sp_port_lag_index_get(mlxsw_sp, lag_id, &port_index);
	if (err)
		return err;
	err = mlxsw_sp_lag_col_port_add(mlxsw_sp_port, lag_id, port_index);
	if (err)
		goto err_col_port_add;
	err = mlxsw_sp_lag_col_port_enable(mlxsw_sp_port, lag_id);
	if (err)
		goto err_col_port_enable;

	mlxsw_core_lag_mapping_set(mlxsw_sp->core, lag_id, port_index,
				   mlxsw_sp_port->local_port);
	mlxsw_sp_port->lag_id = lag_id;
	mlxsw_sp_port->lagged = 1;
	lag->ref_count++;

	mlxsw_sp_port_pvid_vport_lag_join(mlxsw_sp_port, lag_dev, lag_id);

	return 0;

err_col_port_enable:
	mlxsw_sp_lag_col_port_remove(mlxsw_sp_port, lag_id);
err_col_port_add:
	if (!lag->ref_count)
		mlxsw_sp_lag_destroy(mlxsw_sp, lag_id);
	return err;
}

static void mlxsw_sp_port_lag_leave(struct mlxsw_sp_port *mlxsw_sp_port,
				    struct net_device *lag_dev)
{
	struct mlxsw_sp *mlxsw_sp = mlxsw_sp_port->mlxsw_sp;
	u16 lag_id = mlxsw_sp_port->lag_id;
	struct mlxsw_sp_upper *lag;

	if (!mlxsw_sp_port->lagged)
		return;
	lag = mlxsw_sp_lag_get(mlxsw_sp, lag_id);
	WARN_ON(lag->ref_count == 0);

	mlxsw_sp_lag_col_port_disable(mlxsw_sp_port, lag_id);
	mlxsw_sp_lag_col_port_remove(mlxsw_sp_port, lag_id);

	if (mlxsw_sp_port->bridged) {
		mlxsw_sp_port_active_vlans_del(mlxsw_sp_port);
		mlxsw_sp_port_bridge_leave(mlxsw_sp_port);
	}

	if (lag->ref_count == 1)
		mlxsw_sp_lag_destroy(mlxsw_sp, lag_id);

	mlxsw_core_lag_mapping_clear(mlxsw_sp->core, lag_id,
				     mlxsw_sp_port->local_port);
	mlxsw_sp_port->lagged = 0;
	lag->ref_count--;

	mlxsw_sp_port_pvid_vport_lag_leave(mlxsw_sp_port);
}

static int mlxsw_sp_lag_dist_port_add(struct mlxsw_sp_port *mlxsw_sp_port,
				      u16 lag_id)
{
	struct mlxsw_sp *mlxsw_sp = mlxsw_sp_port->mlxsw_sp;
	char sldr_pl[MLXSW_REG_SLDR_LEN];

	mlxsw_reg_sldr_lag_add_port_pack(sldr_pl, lag_id,
					 mlxsw_sp_port->local_port);
	return mlxsw_reg_write(mlxsw_sp->core, MLXSW_REG(sldr), sldr_pl);
}

static int mlxsw_sp_lag_dist_port_remove(struct mlxsw_sp_port *mlxsw_sp_port,
					 u16 lag_id)
{
	struct mlxsw_sp *mlxsw_sp = mlxsw_sp_port->mlxsw_sp;
	char sldr_pl[MLXSW_REG_SLDR_LEN];

	mlxsw_reg_sldr_lag_remove_port_pack(sldr_pl, lag_id,
					    mlxsw_sp_port->local_port);
	return mlxsw_reg_write(mlxsw_sp->core, MLXSW_REG(sldr), sldr_pl);
}

static int mlxsw_sp_port_lag_tx_en_set(struct mlxsw_sp_port *mlxsw_sp_port,
				       bool lag_tx_enabled)
{
	if (lag_tx_enabled)
		return mlxsw_sp_lag_dist_port_add(mlxsw_sp_port,
						  mlxsw_sp_port->lag_id);
	else
		return mlxsw_sp_lag_dist_port_remove(mlxsw_sp_port,
						     mlxsw_sp_port->lag_id);
}

static int mlxsw_sp_port_lag_changed(struct mlxsw_sp_port *mlxsw_sp_port,
				     struct netdev_lag_lower_state_info *info)
{
	return mlxsw_sp_port_lag_tx_en_set(mlxsw_sp_port, info->tx_enabled);
}

static int mlxsw_sp_port_vlan_link(struct mlxsw_sp_port *mlxsw_sp_port,
				   struct net_device *vlan_dev)
{
	struct mlxsw_sp_port *mlxsw_sp_vport;
	u16 vid = vlan_dev_vlan_id(vlan_dev);

	mlxsw_sp_vport = mlxsw_sp_port_vport_find(mlxsw_sp_port, vid);
	if (WARN_ON(!mlxsw_sp_vport))
		return -EINVAL;

	mlxsw_sp_vport->dev = vlan_dev;

	return 0;
}

static void mlxsw_sp_port_vlan_unlink(struct mlxsw_sp_port *mlxsw_sp_port,
				      struct net_device *vlan_dev)
{
	struct mlxsw_sp_port *mlxsw_sp_vport;
	u16 vid = vlan_dev_vlan_id(vlan_dev);

	mlxsw_sp_vport = mlxsw_sp_port_vport_find(mlxsw_sp_port, vid);
	if (WARN_ON(!mlxsw_sp_vport))
		return;

	mlxsw_sp_vport->dev = mlxsw_sp_port->dev;
}

static int mlxsw_sp_port_stp_set(struct mlxsw_sp_port *mlxsw_sp_port,
				 bool enable)
{
	struct mlxsw_sp *mlxsw_sp = mlxsw_sp_port->mlxsw_sp;
	enum mlxsw_reg_spms_state spms_state;
	char *spms_pl;
	u16 vid;
	int err;

	spms_state = enable ? MLXSW_REG_SPMS_STATE_FORWARDING :
			      MLXSW_REG_SPMS_STATE_DISCARDING;

	spms_pl = kmalloc(MLXSW_REG_SPMS_LEN, GFP_KERNEL);
	if (!spms_pl)
		return -ENOMEM;
	mlxsw_reg_spms_pack(spms_pl, mlxsw_sp_port->local_port);

	for (vid = 0; vid < VLAN_N_VID; vid++)
		mlxsw_reg_spms_vid_pack(spms_pl, vid, spms_state);

	err = mlxsw_reg_write(mlxsw_sp->core, MLXSW_REG(spms), spms_pl);
	kfree(spms_pl);
	return err;
}

static int mlxsw_sp_port_ovs_join(struct mlxsw_sp_port *mlxsw_sp_port)
{
	int err;

	err = mlxsw_sp_port_stp_set(mlxsw_sp_port, true);
	if (err)
		return err;
	err = mlxsw_sp_port_vlan_set(mlxsw_sp_port, 2, VLAN_N_VID - 1,
				     true, false);
	if (err)
		goto err_port_vlan_set;
	return 0;

err_port_vlan_set:
	mlxsw_sp_port_stp_set(mlxsw_sp_port, false);
	return err;
}

static void mlxsw_sp_port_ovs_leave(struct mlxsw_sp_port *mlxsw_sp_port)
{
	mlxsw_sp_port_vlan_set(mlxsw_sp_port, 2, VLAN_N_VID - 1,
			       false, false);
	mlxsw_sp_port_stp_set(mlxsw_sp_port, false);
}

static int mlxsw_sp_netdevice_port_upper_event(struct net_device *dev,
					       unsigned long event, void *ptr)
{
	struct netdev_notifier_changeupper_info *info;
	struct mlxsw_sp_port *mlxsw_sp_port;
	struct net_device *upper_dev;
	struct mlxsw_sp *mlxsw_sp;
	int err = 0;

	mlxsw_sp_port = netdev_priv(dev);
	mlxsw_sp = mlxsw_sp_port->mlxsw_sp;
	info = ptr;

	switch (event) {
	case NETDEV_PRECHANGEUPPER:
		upper_dev = info->upper_dev;
		if (!is_vlan_dev(upper_dev) &&
		    !netif_is_lag_master(upper_dev) &&
		    !netif_is_bridge_master(upper_dev) &&
		    !netif_is_ovs_master(upper_dev))
			return -EINVAL;
		if (!info->linking)
			break;
		/* HW limitation forbids to put ports to multiple bridges. */
		if (netif_is_bridge_master(upper_dev) &&
		    !mlxsw_sp_master_bridge_check(mlxsw_sp, upper_dev))
			return -EINVAL;
		if (netif_is_lag_master(upper_dev) &&
		    !mlxsw_sp_master_lag_check(mlxsw_sp, upper_dev,
					       info->upper_info))
			return -EINVAL;
		if (netif_is_lag_master(upper_dev) && vlan_uses_dev(dev))
			return -EINVAL;
		if (netif_is_lag_port(dev) && is_vlan_dev(upper_dev) &&
		    !netif_is_lag_master(vlan_dev_real_dev(upper_dev)))
			return -EINVAL;
		if (netif_is_ovs_master(upper_dev) && vlan_uses_dev(dev))
			return -EINVAL;
		if (netif_is_ovs_port(dev) && is_vlan_dev(upper_dev))
			return -EINVAL;
		break;
	case NETDEV_CHANGEUPPER:
		upper_dev = info->upper_dev;
		if (is_vlan_dev(upper_dev)) {
			if (info->linking)
				err = mlxsw_sp_port_vlan_link(mlxsw_sp_port,
							      upper_dev);
			else
				mlxsw_sp_port_vlan_unlink(mlxsw_sp_port,
							  upper_dev);
		} else if (netif_is_bridge_master(upper_dev)) {
			if (info->linking)
				err = mlxsw_sp_port_bridge_join(mlxsw_sp_port,
								upper_dev);
			else
				mlxsw_sp_port_bridge_leave(mlxsw_sp_port);
		} else if (netif_is_lag_master(upper_dev)) {
			if (info->linking)
				err = mlxsw_sp_port_lag_join(mlxsw_sp_port,
							     upper_dev);
			else
				mlxsw_sp_port_lag_leave(mlxsw_sp_port,
							upper_dev);
		} else if (netif_is_ovs_master(upper_dev)) {
			if (info->linking)
				err = mlxsw_sp_port_ovs_join(mlxsw_sp_port);
			else
				mlxsw_sp_port_ovs_leave(mlxsw_sp_port);
		} else {
			err = -EINVAL;
			WARN_ON(1);
		}
		break;
	}

	return err;
}

static int mlxsw_sp_netdevice_port_lower_event(struct net_device *dev,
					       unsigned long event, void *ptr)
{
	struct netdev_notifier_changelowerstate_info *info;
	struct mlxsw_sp_port *mlxsw_sp_port;
	int err;

	mlxsw_sp_port = netdev_priv(dev);
	info = ptr;

	switch (event) {
	case NETDEV_CHANGELOWERSTATE:
		if (netif_is_lag_port(dev) && mlxsw_sp_port->lagged) {
			err = mlxsw_sp_port_lag_changed(mlxsw_sp_port,
							info->lower_state_info);
			if (err)
				netdev_err(dev, "Failed to reflect link aggregation lower state change\n");
		}
		break;
	}

	return 0;
}

static int mlxsw_sp_netdevice_port_event(struct net_device *dev,
					 unsigned long event, void *ptr)
{
	switch (event) {
	case NETDEV_PRECHANGEUPPER:
	case NETDEV_CHANGEUPPER:
		return mlxsw_sp_netdevice_port_upper_event(dev, event, ptr);
	case NETDEV_CHANGELOWERSTATE:
		return mlxsw_sp_netdevice_port_lower_event(dev, event, ptr);
	}

	return 0;
}

static int mlxsw_sp_netdevice_lag_event(struct net_device *lag_dev,
					unsigned long event, void *ptr)
{
	struct net_device *dev;
	struct list_head *iter;
	int ret;

	netdev_for_each_lower_dev(lag_dev, dev, iter) {
		if (mlxsw_sp_port_dev_check(dev)) {
			ret = mlxsw_sp_netdevice_port_event(dev, event, ptr);
			if (ret)
				return ret;
		}
	}

	return 0;
}

static int mlxsw_sp_master_bridge_vlan_link(struct mlxsw_sp *mlxsw_sp,
					    struct net_device *vlan_dev)
{
	u16 fid = vlan_dev_vlan_id(vlan_dev);
	struct mlxsw_sp_fid *f;

	f = mlxsw_sp_fid_find(mlxsw_sp, fid);
	if (!f) {
		f = mlxsw_sp_fid_create(mlxsw_sp, fid);
		if (IS_ERR(f))
			return PTR_ERR(f);
	}

	f->ref_count++;

	return 0;
}

static void mlxsw_sp_master_bridge_vlan_unlink(struct mlxsw_sp *mlxsw_sp,
					       struct net_device *vlan_dev)
{
	u16 fid = vlan_dev_vlan_id(vlan_dev);
	struct mlxsw_sp_fid *f;

	f = mlxsw_sp_fid_find(mlxsw_sp, fid);
	if (f && f->rif)
		mlxsw_sp_rif_bridge_destroy(mlxsw_sp, f->rif);
	if (f && --f->ref_count == 0)
		mlxsw_sp_fid_destroy(mlxsw_sp, f);
}

static int mlxsw_sp_netdevice_bridge_event(struct net_device *br_dev,
					   unsigned long event, void *ptr)
{
	struct netdev_notifier_changeupper_info *info;
	struct net_device *upper_dev;
	struct mlxsw_sp *mlxsw_sp;
	int err = 0;

	mlxsw_sp = mlxsw_sp_lower_get(br_dev);
	if (!mlxsw_sp)
		return 0;

	info = ptr;

	switch (event) {
	case NETDEV_PRECHANGEUPPER:
		upper_dev = info->upper_dev;
		if (!is_vlan_dev(upper_dev))
			return -EINVAL;
		if (is_vlan_dev(upper_dev) &&
		    br_dev != mlxsw_sp->master_bridge.dev)
			return -EINVAL;
		break;
	case NETDEV_CHANGEUPPER:
		upper_dev = info->upper_dev;
		if (is_vlan_dev(upper_dev)) {
			if (info->linking)
				err = mlxsw_sp_master_bridge_vlan_link(mlxsw_sp,
								       upper_dev);
			else
				mlxsw_sp_master_bridge_vlan_unlink(mlxsw_sp,
								   upper_dev);
		} else {
			err = -EINVAL;
			WARN_ON(1);
		}
		break;
	}

	return err;
}

static u16 mlxsw_sp_avail_vfid_get(const struct mlxsw_sp *mlxsw_sp)
{
	return find_first_zero_bit(mlxsw_sp->vfids.mapped,
				   MLXSW_SP_VFID_MAX);
}

static int mlxsw_sp_vfid_op(struct mlxsw_sp *mlxsw_sp, u16 fid, bool create)
{
	char sfmr_pl[MLXSW_REG_SFMR_LEN];

	mlxsw_reg_sfmr_pack(sfmr_pl, !create, fid, 0);
	return mlxsw_reg_write(mlxsw_sp->core, MLXSW_REG(sfmr), sfmr_pl);
}

static void mlxsw_sp_vport_vfid_leave(struct mlxsw_sp_port *mlxsw_sp_vport);

static struct mlxsw_sp_fid *mlxsw_sp_vfid_create(struct mlxsw_sp *mlxsw_sp,
						 struct net_device *br_dev)
{
	struct device *dev = mlxsw_sp->bus_info->dev;
	struct mlxsw_sp_fid *f;
	u16 vfid, fid;
	int err;

	vfid = mlxsw_sp_avail_vfid_get(mlxsw_sp);
	if (vfid == MLXSW_SP_VFID_MAX) {
		dev_err(dev, "No available vFIDs\n");
		return ERR_PTR(-ERANGE);
	}

	fid = mlxsw_sp_vfid_to_fid(vfid);
	err = mlxsw_sp_vfid_op(mlxsw_sp, fid, true);
	if (err) {
		dev_err(dev, "Failed to create FID=%d\n", fid);
		return ERR_PTR(err);
	}

	f = kzalloc(sizeof(*f), GFP_KERNEL);
	if (!f)
		goto err_allocate_vfid;

	f->leave = mlxsw_sp_vport_vfid_leave;
	f->fid = fid;
	f->dev = br_dev;

	list_add(&f->list, &mlxsw_sp->vfids.list);
	set_bit(vfid, mlxsw_sp->vfids.mapped);

	return f;

err_allocate_vfid:
	mlxsw_sp_vfid_op(mlxsw_sp, fid, false);
	return ERR_PTR(-ENOMEM);
}

static void mlxsw_sp_vfid_destroy(struct mlxsw_sp *mlxsw_sp,
				  struct mlxsw_sp_fid *f)
{
	u16 vfid = mlxsw_sp_fid_to_vfid(f->fid);
	u16 fid = f->fid;

	clear_bit(vfid, mlxsw_sp->vfids.mapped);
	list_del(&f->list);

	if (f->rif)
		mlxsw_sp_rif_bridge_destroy(mlxsw_sp, f->rif);

	kfree(f);

	mlxsw_sp_vfid_op(mlxsw_sp, fid, false);
}

static int mlxsw_sp_vport_fid_map(struct mlxsw_sp_port *mlxsw_sp_vport, u16 fid,
				  bool valid)
{
	enum mlxsw_reg_svfa_mt mt = MLXSW_REG_SVFA_MT_PORT_VID_TO_FID;
	u16 vid = mlxsw_sp_vport_vid_get(mlxsw_sp_vport);

	return mlxsw_sp_port_vid_to_fid_set(mlxsw_sp_vport, mt, valid, fid,
					    vid);
}

static int mlxsw_sp_vport_vfid_join(struct mlxsw_sp_port *mlxsw_sp_vport,
				    struct net_device *br_dev)
{
	struct mlxsw_sp_fid *f;
	int err;

	f = mlxsw_sp_vfid_find(mlxsw_sp_vport->mlxsw_sp, br_dev);
	if (!f) {
		f = mlxsw_sp_vfid_create(mlxsw_sp_vport->mlxsw_sp, br_dev);
		if (IS_ERR(f))
			return PTR_ERR(f);
	}

	err = mlxsw_sp_vport_flood_set(mlxsw_sp_vport, f->fid, true);
	if (err)
		goto err_vport_flood_set;

	err = mlxsw_sp_vport_fid_map(mlxsw_sp_vport, f->fid, true);
	if (err)
		goto err_vport_fid_map;

	mlxsw_sp_vport_fid_set(mlxsw_sp_vport, f);
	f->ref_count++;

	netdev_dbg(mlxsw_sp_vport->dev, "Joined FID=%d\n", f->fid);

	return 0;

err_vport_fid_map:
	mlxsw_sp_vport_flood_set(mlxsw_sp_vport, f->fid, false);
err_vport_flood_set:
	if (!f->ref_count)
		mlxsw_sp_vfid_destroy(mlxsw_sp_vport->mlxsw_sp, f);
	return err;
}

static void mlxsw_sp_vport_vfid_leave(struct mlxsw_sp_port *mlxsw_sp_vport)
{
	struct mlxsw_sp_fid *f = mlxsw_sp_vport_fid_get(mlxsw_sp_vport);

	netdev_dbg(mlxsw_sp_vport->dev, "Left FID=%d\n", f->fid);

	mlxsw_sp_vport_fid_map(mlxsw_sp_vport, f->fid, false);

	mlxsw_sp_vport_flood_set(mlxsw_sp_vport, f->fid, false);

	mlxsw_sp_port_fdb_flush(mlxsw_sp_vport, f->fid);

	mlxsw_sp_vport_fid_set(mlxsw_sp_vport, NULL);
	if (--f->ref_count == 0)
		mlxsw_sp_vfid_destroy(mlxsw_sp_vport->mlxsw_sp, f);
}

static int mlxsw_sp_vport_bridge_join(struct mlxsw_sp_port *mlxsw_sp_vport,
				      struct net_device *br_dev)
{
	struct mlxsw_sp_fid *f = mlxsw_sp_vport_fid_get(mlxsw_sp_vport);
	u16 vid = mlxsw_sp_vport_vid_get(mlxsw_sp_vport);
	struct net_device *dev = mlxsw_sp_vport->dev;
	int err;

	if (f && !WARN_ON(!f->leave))
		f->leave(mlxsw_sp_vport);

	err = mlxsw_sp_vport_vfid_join(mlxsw_sp_vport, br_dev);
	if (err) {
		netdev_err(dev, "Failed to join vFID\n");
		return err;
	}

	err = mlxsw_sp_port_vid_learning_set(mlxsw_sp_vport, vid, true);
	if (err) {
		netdev_err(dev, "Failed to enable learning\n");
		goto err_port_vid_learning_set;
	}

	mlxsw_sp_vport->learning = 1;
	mlxsw_sp_vport->learning_sync = 1;
	mlxsw_sp_vport->uc_flood = 1;
	mlxsw_sp_vport->mc_flood = 1;
	mlxsw_sp_vport->mc_router = 0;
	mlxsw_sp_vport->mc_disabled = 1;
	mlxsw_sp_vport->bridged = 1;

	return 0;

err_port_vid_learning_set:
	mlxsw_sp_vport_vfid_leave(mlxsw_sp_vport);
	return err;
}

static void mlxsw_sp_vport_bridge_leave(struct mlxsw_sp_port *mlxsw_sp_vport)
{
	u16 vid = mlxsw_sp_vport_vid_get(mlxsw_sp_vport);

	mlxsw_sp_port_vid_learning_set(mlxsw_sp_vport, vid, false);

	mlxsw_sp_vport_vfid_leave(mlxsw_sp_vport);

	mlxsw_sp_vport->learning = 0;
	mlxsw_sp_vport->learning_sync = 0;
	mlxsw_sp_vport->uc_flood = 0;
	mlxsw_sp_vport->mc_flood = 0;
	mlxsw_sp_vport->mc_router = 0;
	mlxsw_sp_vport->bridged = 0;
}

static bool
mlxsw_sp_port_master_bridge_check(const struct mlxsw_sp_port *mlxsw_sp_port,
				  const struct net_device *br_dev)
{
	struct mlxsw_sp_port *mlxsw_sp_vport;

	list_for_each_entry(mlxsw_sp_vport, &mlxsw_sp_port->vports_list,
			    vport.list) {
		struct net_device *dev = mlxsw_sp_vport_dev_get(mlxsw_sp_vport);

		if (dev && dev == br_dev)
			return false;
	}

	return true;
}

static int mlxsw_sp_netdevice_vport_event(struct net_device *dev,
					  unsigned long event, void *ptr,
					  u16 vid)
{
	struct mlxsw_sp_port *mlxsw_sp_port = netdev_priv(dev);
	struct netdev_notifier_changeupper_info *info = ptr;
	struct mlxsw_sp_port *mlxsw_sp_vport;
	struct net_device *upper_dev;
	int err = 0;

	mlxsw_sp_vport = mlxsw_sp_port_vport_find(mlxsw_sp_port, vid);
	if (!mlxsw_sp_vport)
		return 0;

	switch (event) {
	case NETDEV_PRECHANGEUPPER:
		upper_dev = info->upper_dev;
		if (!netif_is_bridge_master(upper_dev))
			return -EINVAL;
		if (!info->linking)
			break;
		/* We can't have multiple VLAN interfaces configured on
		 * the same port and being members in the same bridge.
		 */
		if (netif_is_bridge_master(upper_dev) &&
		    !mlxsw_sp_port_master_bridge_check(mlxsw_sp_port,
						       upper_dev))
			return -EINVAL;
		break;
	case NETDEV_CHANGEUPPER:
		upper_dev = info->upper_dev;
		if (netif_is_bridge_master(upper_dev)) {
			if (info->linking)
				err = mlxsw_sp_vport_bridge_join(mlxsw_sp_vport,
								 upper_dev);
			else
				mlxsw_sp_vport_bridge_leave(mlxsw_sp_vport);
		} else {
			err = -EINVAL;
			WARN_ON(1);
		}
		break;
	}

	return err;
}

static int mlxsw_sp_netdevice_lag_vport_event(struct net_device *lag_dev,
					      unsigned long event, void *ptr,
					      u16 vid)
{
	struct net_device *dev;
	struct list_head *iter;
	int ret;

	netdev_for_each_lower_dev(lag_dev, dev, iter) {
		if (mlxsw_sp_port_dev_check(dev)) {
			ret = mlxsw_sp_netdevice_vport_event(dev, event, ptr,
							     vid);
			if (ret)
				return ret;
		}
	}

	return 0;
}

static int mlxsw_sp_netdevice_vlan_event(struct net_device *vlan_dev,
					 unsigned long event, void *ptr)
{
	struct net_device *real_dev = vlan_dev_real_dev(vlan_dev);
	u16 vid = vlan_dev_vlan_id(vlan_dev);

	if (mlxsw_sp_port_dev_check(real_dev))
		return mlxsw_sp_netdevice_vport_event(real_dev, event, ptr,
						      vid);
	else if (netif_is_lag_master(real_dev))
		return mlxsw_sp_netdevice_lag_vport_event(real_dev, event, ptr,
							  vid);

	return 0;
}

static bool mlxsw_sp_is_vrf_event(unsigned long event, void *ptr)
{
	struct netdev_notifier_changeupper_info *info = ptr;

	if (event != NETDEV_PRECHANGEUPPER && event != NETDEV_CHANGEUPPER)
		return false;
	return netif_is_l3_master(info->upper_dev);
}

static int mlxsw_sp_netdevice_event(struct notifier_block *unused,
				    unsigned long event, void *ptr)
{
	struct net_device *dev = netdev_notifier_info_to_dev(ptr);
	int err = 0;

	if (event == NETDEV_CHANGEADDR || event == NETDEV_CHANGEMTU)
		err = mlxsw_sp_netdevice_router_port_event(dev);
	else if (mlxsw_sp_is_vrf_event(event, ptr))
		err = mlxsw_sp_netdevice_vrf_event(dev, event, ptr);
	else if (mlxsw_sp_port_dev_check(dev))
		err = mlxsw_sp_netdevice_port_event(dev, event, ptr);
	else if (netif_is_lag_master(dev))
		err = mlxsw_sp_netdevice_lag_event(dev, event, ptr);
	else if (netif_is_bridge_master(dev))
		err = mlxsw_sp_netdevice_bridge_event(dev, event, ptr);
	else if (is_vlan_dev(dev))
		err = mlxsw_sp_netdevice_vlan_event(dev, event, ptr);

	return notifier_from_errno(err);
}

static struct notifier_block mlxsw_sp_netdevice_nb __read_mostly = {
	.notifier_call = mlxsw_sp_netdevice_event,
};

static struct notifier_block mlxsw_sp_inetaddr_nb __read_mostly = {
	.notifier_call = mlxsw_sp_inetaddr_event,
	.priority = 10,	/* Must be called before FIB notifier block */
};

static struct notifier_block mlxsw_sp_router_netevent_nb __read_mostly = {
	.notifier_call = mlxsw_sp_router_netevent_event,
};

static const struct pci_device_id mlxsw_sp_pci_id_table[] = {
	{PCI_VDEVICE(MELLANOX, PCI_DEVICE_ID_MELLANOX_SPECTRUM), 0},
	{0, },
};

static struct pci_driver mlxsw_sp_pci_driver = {
	.name = mlxsw_sp_driver_name,
	.id_table = mlxsw_sp_pci_id_table,
};

static int __init mlxsw_sp_module_init(void)
{
	int err;

	register_netdevice_notifier(&mlxsw_sp_netdevice_nb);
	register_inetaddr_notifier(&mlxsw_sp_inetaddr_nb);
	register_netevent_notifier(&mlxsw_sp_router_netevent_nb);

	err = mlxsw_core_driver_register(&mlxsw_sp_driver);
	if (err)
		goto err_core_driver_register;

	err = mlxsw_pci_driver_register(&mlxsw_sp_pci_driver);
	if (err)
		goto err_pci_driver_register;

	return 0;

err_pci_driver_register:
	mlxsw_core_driver_unregister(&mlxsw_sp_driver);
err_core_driver_register:
	unregister_netevent_notifier(&mlxsw_sp_router_netevent_nb);
	unregister_inetaddr_notifier(&mlxsw_sp_inetaddr_nb);
	unregister_netdevice_notifier(&mlxsw_sp_netdevice_nb);
	return err;
}

static void __exit mlxsw_sp_module_exit(void)
{
	mlxsw_pci_driver_unregister(&mlxsw_sp_pci_driver);
	mlxsw_core_driver_unregister(&mlxsw_sp_driver);
	unregister_netevent_notifier(&mlxsw_sp_router_netevent_nb);
	unregister_inetaddr_notifier(&mlxsw_sp_inetaddr_nb);
	unregister_netdevice_notifier(&mlxsw_sp_netdevice_nb);
}

module_init(mlxsw_sp_module_init);
module_exit(mlxsw_sp_module_exit);

MODULE_LICENSE("Dual BSD/GPL");
MODULE_AUTHOR("Jiri Pirko <jiri@mellanox.com>");
MODULE_DESCRIPTION("Mellanox Spectrum driver");
MODULE_DEVICE_TABLE(pci, mlxsw_sp_pci_id_table);<|MERGE_RESOLUTION|>--- conflicted
+++ resolved
@@ -140,8 +140,6 @@
  */
 MLXSW_ITEM32(tx, hdr, type, 0x0C, 0, 4);
 
-<<<<<<< HEAD
-=======
 int mlxsw_sp_flow_counter_get(struct mlxsw_sp *mlxsw_sp,
 			      unsigned int counter_index, u64 *packets,
 			      u64 *bytes)
@@ -196,7 +194,6 @@
 			       counter_index);
 }
 
->>>>>>> 2ac97f0f
 static void mlxsw_sp_txhdr_construct(struct sk_buff *skb,
 				     const struct mlxsw_tx_info *tx_info)
 {
@@ -1501,18 +1498,6 @@
 		case TC_CLSFLOWER_STATS:
 			return mlxsw_sp_flower_stats(mlxsw_sp_port, ingress,
 						     tc->cls_flower);
-		default:
-			return -EOPNOTSUPP;
-		}
-	case TC_SETUP_CLSFLOWER:
-		switch (tc->cls_flower->command) {
-		case TC_CLSFLOWER_REPLACE:
-			return mlxsw_sp_flower_replace(mlxsw_sp_port, ingress,
-						       proto, tc->cls_flower);
-		case TC_CLSFLOWER_DESTROY:
-			mlxsw_sp_flower_destroy(mlxsw_sp_port, ingress,
-						tc->cls_flower);
-			return 0;
 		default:
 			return -EOPNOTSUPP;
 		}
@@ -3383,8 +3368,6 @@
 		goto err_acl_init;
 	}
 
-<<<<<<< HEAD
-=======
 	err = mlxsw_sp_counter_pool_init(mlxsw_sp);
 	if (err) {
 		dev_err(mlxsw_sp->bus_info->dev, "Failed to init counter pool\n");
@@ -3403,7 +3386,6 @@
 		goto err_dummy_fid_init;
 	}
 
->>>>>>> 2ac97f0f
 	err = mlxsw_sp_ports_create(mlxsw_sp);
 	if (err) {
 		dev_err(mlxsw_sp->bus_info->dev, "Failed to create ports\n");
@@ -3413,15 +3395,12 @@
 	return 0;
 
 err_ports_create:
-<<<<<<< HEAD
-=======
 	mlxsw_sp_dummy_fid_fini(mlxsw_sp);
 err_dummy_fid_init:
 	mlxsw_sp_dpipe_fini(mlxsw_sp);
 err_dpipe_init:
 	mlxsw_sp_counter_pool_fini(mlxsw_sp);
 err_counter_pool_init:
->>>>>>> 2ac97f0f
 	mlxsw_sp_acl_fini(mlxsw_sp);
 err_acl_init:
 	mlxsw_sp_span_fini(mlxsw_sp);
@@ -3444,12 +3423,9 @@
 	struct mlxsw_sp *mlxsw_sp = mlxsw_core_driver_priv(mlxsw_core);
 
 	mlxsw_sp_ports_remove(mlxsw_sp);
-<<<<<<< HEAD
-=======
 	mlxsw_sp_dummy_fid_fini(mlxsw_sp);
 	mlxsw_sp_dpipe_fini(mlxsw_sp);
 	mlxsw_sp_counter_pool_fini(mlxsw_sp);
->>>>>>> 2ac97f0f
 	mlxsw_sp_acl_fini(mlxsw_sp);
 	mlxsw_sp_span_fini(mlxsw_sp);
 	mlxsw_sp_router_fini(mlxsw_sp);
@@ -3647,542 +3623,6 @@
 	struct mlxsw_sp *mlxsw_sp = mlxsw_sp_port->mlxsw_sp;
 	char sfdf_pl[MLXSW_REG_SFDF_LEN];
 
-<<<<<<< HEAD
-	f = kzalloc(sizeof(*f), GFP_KERNEL);
-	if (!f)
-		return NULL;
-
-	f->leave = mlxsw_sp_vport_rif_sp_leave;
-	f->ref_count = 0;
-	f->dev = l3_dev;
-	f->fid = fid;
-
-	return f;
-}
-
-static struct mlxsw_sp_rif *
-mlxsw_sp_rif_alloc(u16 rif, struct net_device *l3_dev, struct mlxsw_sp_fid *f)
-{
-	struct mlxsw_sp_rif *r;
-
-	r = kzalloc(sizeof(*r), GFP_KERNEL);
-	if (!r)
-		return NULL;
-
-	INIT_LIST_HEAD(&r->nexthop_list);
-	INIT_LIST_HEAD(&r->neigh_list);
-	ether_addr_copy(r->addr, l3_dev->dev_addr);
-	r->mtu = l3_dev->mtu;
-	r->ref_count = 1;
-	r->dev = l3_dev;
-	r->rif = rif;
-	r->f = f;
-
-	return r;
-}
-
-static struct mlxsw_sp_rif *
-mlxsw_sp_vport_rif_sp_create(struct mlxsw_sp_port *mlxsw_sp_vport,
-			     struct net_device *l3_dev)
-{
-	struct mlxsw_sp *mlxsw_sp = mlxsw_sp_vport->mlxsw_sp;
-	struct mlxsw_sp_fid *f;
-	struct mlxsw_sp_rif *r;
-	u16 fid, rif;
-	int err;
-
-	rif = mlxsw_sp_avail_rif_get(mlxsw_sp);
-	if (rif == MLXSW_SP_INVALID_RIF)
-		return ERR_PTR(-ERANGE);
-
-	err = mlxsw_sp_vport_rif_sp_op(mlxsw_sp_vport, l3_dev, rif, true);
-	if (err)
-		return ERR_PTR(err);
-
-	fid = mlxsw_sp_rif_sp_to_fid(rif);
-	err = mlxsw_sp_rif_fdb_op(mlxsw_sp, l3_dev->dev_addr, fid, true);
-	if (err)
-		goto err_rif_fdb_op;
-
-	f = mlxsw_sp_rfid_alloc(fid, l3_dev);
-	if (!f) {
-		err = -ENOMEM;
-		goto err_rfid_alloc;
-	}
-
-	r = mlxsw_sp_rif_alloc(rif, l3_dev, f);
-	if (!r) {
-		err = -ENOMEM;
-		goto err_rif_alloc;
-	}
-
-	f->r = r;
-	mlxsw_sp->rifs[rif] = r;
-
-	return r;
-
-err_rif_alloc:
-	kfree(f);
-err_rfid_alloc:
-	mlxsw_sp_rif_fdb_op(mlxsw_sp, l3_dev->dev_addr, fid, false);
-err_rif_fdb_op:
-	mlxsw_sp_vport_rif_sp_op(mlxsw_sp_vport, l3_dev, rif, false);
-	return ERR_PTR(err);
-}
-
-static void mlxsw_sp_vport_rif_sp_destroy(struct mlxsw_sp_port *mlxsw_sp_vport,
-					  struct mlxsw_sp_rif *r)
-{
-	struct mlxsw_sp *mlxsw_sp = mlxsw_sp_vport->mlxsw_sp;
-	struct net_device *l3_dev = r->dev;
-	struct mlxsw_sp_fid *f = r->f;
-	u16 fid = f->fid;
-	u16 rif = r->rif;
-
-	mlxsw_sp_router_rif_gone_sync(mlxsw_sp, r);
-
-	mlxsw_sp->rifs[rif] = NULL;
-	f->r = NULL;
-
-	kfree(r);
-
-	kfree(f);
-
-	mlxsw_sp_rif_fdb_op(mlxsw_sp, l3_dev->dev_addr, fid, false);
-
-	mlxsw_sp_vport_rif_sp_op(mlxsw_sp_vport, l3_dev, rif, false);
-}
-
-static int mlxsw_sp_vport_rif_sp_join(struct mlxsw_sp_port *mlxsw_sp_vport,
-				      struct net_device *l3_dev)
-{
-	struct mlxsw_sp *mlxsw_sp = mlxsw_sp_vport->mlxsw_sp;
-	struct mlxsw_sp_rif *r;
-
-	r = mlxsw_sp_rif_find_by_dev(mlxsw_sp, l3_dev);
-	if (!r) {
-		r = mlxsw_sp_vport_rif_sp_create(mlxsw_sp_vport, l3_dev);
-		if (IS_ERR(r))
-			return PTR_ERR(r);
-	}
-
-	mlxsw_sp_vport_fid_set(mlxsw_sp_vport, r->f);
-	r->f->ref_count++;
-
-	netdev_dbg(mlxsw_sp_vport->dev, "Joined FID=%d\n", r->f->fid);
-
-	return 0;
-}
-
-static void mlxsw_sp_vport_rif_sp_leave(struct mlxsw_sp_port *mlxsw_sp_vport)
-{
-	struct mlxsw_sp_fid *f = mlxsw_sp_vport_fid_get(mlxsw_sp_vport);
-
-	netdev_dbg(mlxsw_sp_vport->dev, "Left FID=%d\n", f->fid);
-
-	mlxsw_sp_vport_fid_set(mlxsw_sp_vport, NULL);
-	if (--f->ref_count == 0)
-		mlxsw_sp_vport_rif_sp_destroy(mlxsw_sp_vport, f->r);
-}
-
-static int mlxsw_sp_inetaddr_vport_event(struct net_device *l3_dev,
-					 struct net_device *port_dev,
-					 unsigned long event, u16 vid)
-{
-	struct mlxsw_sp_port *mlxsw_sp_port = netdev_priv(port_dev);
-	struct mlxsw_sp_port *mlxsw_sp_vport;
-
-	mlxsw_sp_vport = mlxsw_sp_port_vport_find(mlxsw_sp_port, vid);
-	if (WARN_ON(!mlxsw_sp_vport))
-		return -EINVAL;
-
-	switch (event) {
-	case NETDEV_UP:
-		return mlxsw_sp_vport_rif_sp_join(mlxsw_sp_vport, l3_dev);
-	case NETDEV_DOWN:
-		mlxsw_sp_vport_rif_sp_leave(mlxsw_sp_vport);
-		break;
-	}
-
-	return 0;
-}
-
-static int mlxsw_sp_inetaddr_port_event(struct net_device *port_dev,
-					unsigned long event)
-{
-	if (netif_is_bridge_port(port_dev) || netif_is_lag_port(port_dev))
-		return 0;
-
-	return mlxsw_sp_inetaddr_vport_event(port_dev, port_dev, event, 1);
-}
-
-static int __mlxsw_sp_inetaddr_lag_event(struct net_device *l3_dev,
-					 struct net_device *lag_dev,
-					 unsigned long event, u16 vid)
-{
-	struct net_device *port_dev;
-	struct list_head *iter;
-	int err;
-
-	netdev_for_each_lower_dev(lag_dev, port_dev, iter) {
-		if (mlxsw_sp_port_dev_check(port_dev)) {
-			err = mlxsw_sp_inetaddr_vport_event(l3_dev, port_dev,
-							    event, vid);
-			if (err)
-				return err;
-		}
-	}
-
-	return 0;
-}
-
-static int mlxsw_sp_inetaddr_lag_event(struct net_device *lag_dev,
-				       unsigned long event)
-{
-	if (netif_is_bridge_port(lag_dev))
-		return 0;
-
-	return __mlxsw_sp_inetaddr_lag_event(lag_dev, lag_dev, event, 1);
-}
-
-static struct mlxsw_sp_fid *mlxsw_sp_bridge_fid_get(struct mlxsw_sp *mlxsw_sp,
-						    struct net_device *l3_dev)
-{
-	u16 fid;
-
-	if (is_vlan_dev(l3_dev))
-		fid = vlan_dev_vlan_id(l3_dev);
-	else if (mlxsw_sp->master_bridge.dev == l3_dev)
-		fid = 1;
-	else
-		return mlxsw_sp_vfid_find(mlxsw_sp, l3_dev);
-
-	return mlxsw_sp_fid_find(mlxsw_sp, fid);
-}
-
-static enum mlxsw_flood_table_type mlxsw_sp_flood_table_type_get(u16 fid)
-{
-	return mlxsw_sp_fid_is_vfid(fid) ? MLXSW_REG_SFGC_TABLE_TYPE_FID :
-	       MLXSW_REG_SFGC_TABLE_TYPE_FID_OFFEST;
-}
-
-static u16 mlxsw_sp_flood_table_index_get(u16 fid)
-{
-	return mlxsw_sp_fid_is_vfid(fid) ? mlxsw_sp_fid_to_vfid(fid) : fid;
-}
-
-static int mlxsw_sp_router_port_flood_set(struct mlxsw_sp *mlxsw_sp, u16 fid,
-					  bool set)
-{
-	enum mlxsw_flood_table_type table_type;
-	char *sftr_pl;
-	u16 index;
-	int err;
-
-	sftr_pl = kmalloc(MLXSW_REG_SFTR_LEN, GFP_KERNEL);
-	if (!sftr_pl)
-		return -ENOMEM;
-
-	table_type = mlxsw_sp_flood_table_type_get(fid);
-	index = mlxsw_sp_flood_table_index_get(fid);
-	mlxsw_reg_sftr_pack(sftr_pl, MLXSW_SP_FLOOD_TABLE_BC, index, table_type,
-			    1, MLXSW_PORT_ROUTER_PORT, set);
-	err = mlxsw_reg_write(mlxsw_sp->core, MLXSW_REG(sftr), sftr_pl);
-
-	kfree(sftr_pl);
-	return err;
-}
-
-static enum mlxsw_reg_ritr_if_type mlxsw_sp_rif_type_get(u16 fid)
-{
-	if (mlxsw_sp_fid_is_vfid(fid))
-		return MLXSW_REG_RITR_FID_IF;
-	else
-		return MLXSW_REG_RITR_VLAN_IF;
-}
-
-static int mlxsw_sp_rif_bridge_op(struct mlxsw_sp *mlxsw_sp,
-				  struct net_device *l3_dev,
-				  u16 fid, u16 rif,
-				  bool create)
-{
-	enum mlxsw_reg_ritr_if_type rif_type;
-	char ritr_pl[MLXSW_REG_RITR_LEN];
-
-	rif_type = mlxsw_sp_rif_type_get(fid);
-	mlxsw_reg_ritr_pack(ritr_pl, create, rif_type, rif, l3_dev->mtu,
-			    l3_dev->dev_addr);
-	mlxsw_reg_ritr_fid_set(ritr_pl, rif_type, fid);
-
-	return mlxsw_reg_write(mlxsw_sp->core, MLXSW_REG(ritr), ritr_pl);
-}
-
-static int mlxsw_sp_rif_bridge_create(struct mlxsw_sp *mlxsw_sp,
-				      struct net_device *l3_dev,
-				      struct mlxsw_sp_fid *f)
-{
-	struct mlxsw_sp_rif *r;
-	u16 rif;
-	int err;
-
-	rif = mlxsw_sp_avail_rif_get(mlxsw_sp);
-	if (rif == MLXSW_SP_INVALID_RIF)
-		return -ERANGE;
-
-	err = mlxsw_sp_router_port_flood_set(mlxsw_sp, f->fid, true);
-	if (err)
-		return err;
-
-	err = mlxsw_sp_rif_bridge_op(mlxsw_sp, l3_dev, f->fid, rif, true);
-	if (err)
-		goto err_rif_bridge_op;
-
-	err = mlxsw_sp_rif_fdb_op(mlxsw_sp, l3_dev->dev_addr, f->fid, true);
-	if (err)
-		goto err_rif_fdb_op;
-
-	r = mlxsw_sp_rif_alloc(rif, l3_dev, f);
-	if (!r) {
-		err = -ENOMEM;
-		goto err_rif_alloc;
-	}
-
-	f->r = r;
-	mlxsw_sp->rifs[rif] = r;
-
-	netdev_dbg(l3_dev, "RIF=%d created\n", rif);
-
-	return 0;
-
-err_rif_alloc:
-	mlxsw_sp_rif_fdb_op(mlxsw_sp, l3_dev->dev_addr, f->fid, false);
-err_rif_fdb_op:
-	mlxsw_sp_rif_bridge_op(mlxsw_sp, l3_dev, f->fid, rif, false);
-err_rif_bridge_op:
-	mlxsw_sp_router_port_flood_set(mlxsw_sp, f->fid, false);
-	return err;
-}
-
-void mlxsw_sp_rif_bridge_destroy(struct mlxsw_sp *mlxsw_sp,
-				 struct mlxsw_sp_rif *r)
-{
-	struct net_device *l3_dev = r->dev;
-	struct mlxsw_sp_fid *f = r->f;
-	u16 rif = r->rif;
-
-	mlxsw_sp_router_rif_gone_sync(mlxsw_sp, r);
-
-	mlxsw_sp->rifs[rif] = NULL;
-	f->r = NULL;
-
-	kfree(r);
-
-	mlxsw_sp_rif_fdb_op(mlxsw_sp, l3_dev->dev_addr, f->fid, false);
-
-	mlxsw_sp_rif_bridge_op(mlxsw_sp, l3_dev, f->fid, rif, false);
-
-	mlxsw_sp_router_port_flood_set(mlxsw_sp, f->fid, false);
-
-	netdev_dbg(l3_dev, "RIF=%d destroyed\n", rif);
-}
-
-static int mlxsw_sp_inetaddr_bridge_event(struct net_device *l3_dev,
-					  struct net_device *br_dev,
-					  unsigned long event)
-{
-	struct mlxsw_sp *mlxsw_sp = mlxsw_sp_lower_get(l3_dev);
-	struct mlxsw_sp_fid *f;
-
-	/* FID can either be an actual FID if the L3 device is the
-	 * VLAN-aware bridge or a VLAN device on top. Otherwise, the
-	 * L3 device is a VLAN-unaware bridge and we get a vFID.
-	 */
-	f = mlxsw_sp_bridge_fid_get(mlxsw_sp, l3_dev);
-	if (WARN_ON(!f))
-		return -EINVAL;
-
-	switch (event) {
-	case NETDEV_UP:
-		return mlxsw_sp_rif_bridge_create(mlxsw_sp, l3_dev, f);
-	case NETDEV_DOWN:
-		mlxsw_sp_rif_bridge_destroy(mlxsw_sp, f->r);
-		break;
-	}
-
-	return 0;
-}
-
-static int mlxsw_sp_inetaddr_vlan_event(struct net_device *vlan_dev,
-					unsigned long event)
-{
-	struct net_device *real_dev = vlan_dev_real_dev(vlan_dev);
-	struct mlxsw_sp *mlxsw_sp = mlxsw_sp_lower_get(vlan_dev);
-	u16 vid = vlan_dev_vlan_id(vlan_dev);
-
-	if (mlxsw_sp_port_dev_check(real_dev))
-		return mlxsw_sp_inetaddr_vport_event(vlan_dev, real_dev, event,
-						     vid);
-	else if (netif_is_lag_master(real_dev))
-		return __mlxsw_sp_inetaddr_lag_event(vlan_dev, real_dev, event,
-						     vid);
-	else if (netif_is_bridge_master(real_dev) &&
-		 mlxsw_sp->master_bridge.dev == real_dev)
-		return mlxsw_sp_inetaddr_bridge_event(vlan_dev, real_dev,
-						      event);
-
-	return 0;
-}
-
-static int mlxsw_sp_inetaddr_event(struct notifier_block *unused,
-				   unsigned long event, void *ptr)
-{
-	struct in_ifaddr *ifa = (struct in_ifaddr *) ptr;
-	struct net_device *dev = ifa->ifa_dev->dev;
-	struct mlxsw_sp *mlxsw_sp;
-	struct mlxsw_sp_rif *r;
-	int err = 0;
-
-	mlxsw_sp = mlxsw_sp_lower_get(dev);
-	if (!mlxsw_sp)
-		goto out;
-
-	r = mlxsw_sp_rif_find_by_dev(mlxsw_sp, dev);
-	if (!mlxsw_sp_rif_should_config(r, event))
-		goto out;
-
-	if (mlxsw_sp_port_dev_check(dev))
-		err = mlxsw_sp_inetaddr_port_event(dev, event);
-	else if (netif_is_lag_master(dev))
-		err = mlxsw_sp_inetaddr_lag_event(dev, event);
-	else if (netif_is_bridge_master(dev))
-		err = mlxsw_sp_inetaddr_bridge_event(dev, dev, event);
-	else if (is_vlan_dev(dev))
-		err = mlxsw_sp_inetaddr_vlan_event(dev, event);
-
-out:
-	return notifier_from_errno(err);
-}
-
-static int mlxsw_sp_rif_edit(struct mlxsw_sp *mlxsw_sp, u16 rif,
-			     const char *mac, int mtu)
-{
-	char ritr_pl[MLXSW_REG_RITR_LEN];
-	int err;
-
-	mlxsw_reg_ritr_rif_pack(ritr_pl, rif);
-	err = mlxsw_reg_query(mlxsw_sp->core, MLXSW_REG(ritr), ritr_pl);
-	if (err)
-		return err;
-
-	mlxsw_reg_ritr_mtu_set(ritr_pl, mtu);
-	mlxsw_reg_ritr_if_mac_memcpy_to(ritr_pl, mac);
-	mlxsw_reg_ritr_op_set(ritr_pl, MLXSW_REG_RITR_RIF_CREATE);
-	return mlxsw_reg_write(mlxsw_sp->core, MLXSW_REG(ritr), ritr_pl);
-}
-
-static int mlxsw_sp_netdevice_router_port_event(struct net_device *dev)
-{
-	struct mlxsw_sp *mlxsw_sp;
-	struct mlxsw_sp_rif *r;
-	int err;
-
-	mlxsw_sp = mlxsw_sp_lower_get(dev);
-	if (!mlxsw_sp)
-		return 0;
-
-	r = mlxsw_sp_rif_find_by_dev(mlxsw_sp, dev);
-	if (!r)
-		return 0;
-
-	err = mlxsw_sp_rif_fdb_op(mlxsw_sp, r->addr, r->f->fid, false);
-	if (err)
-		return err;
-
-	err = mlxsw_sp_rif_edit(mlxsw_sp, r->rif, dev->dev_addr, dev->mtu);
-	if (err)
-		goto err_rif_edit;
-
-	err = mlxsw_sp_rif_fdb_op(mlxsw_sp, dev->dev_addr, r->f->fid, true);
-	if (err)
-		goto err_rif_fdb_op;
-
-	ether_addr_copy(r->addr, dev->dev_addr);
-	r->mtu = dev->mtu;
-
-	netdev_dbg(dev, "Updated RIF=%d\n", r->rif);
-
-	return 0;
-
-err_rif_fdb_op:
-	mlxsw_sp_rif_edit(mlxsw_sp, r->rif, r->addr, r->mtu);
-err_rif_edit:
-	mlxsw_sp_rif_fdb_op(mlxsw_sp, r->addr, r->f->fid, true);
-	return err;
-}
-
-static bool mlxsw_sp_lag_port_fid_member(struct mlxsw_sp_port *lag_port,
-					 u16 fid)
-{
-	if (mlxsw_sp_fid_is_vfid(fid))
-		return mlxsw_sp_port_vport_find_by_fid(lag_port, fid);
-	else
-		return test_bit(fid, lag_port->active_vlans);
-}
-
-static bool mlxsw_sp_port_fdb_should_flush(struct mlxsw_sp_port *mlxsw_sp_port,
-					   u16 fid)
-{
-	struct mlxsw_sp *mlxsw_sp = mlxsw_sp_port->mlxsw_sp;
-	u8 local_port = mlxsw_sp_port->local_port;
-	u16 lag_id = mlxsw_sp_port->lag_id;
-	u64 max_lag_members;
-	int i, count = 0;
-
-	if (!mlxsw_sp_port->lagged)
-		return true;
-
-	max_lag_members = MLXSW_CORE_RES_GET(mlxsw_sp->core,
-					     MAX_LAG_MEMBERS);
-	for (i = 0; i < max_lag_members; i++) {
-		struct mlxsw_sp_port *lag_port;
-
-		lag_port = mlxsw_sp_port_lagged_get(mlxsw_sp, lag_id, i);
-		if (!lag_port || lag_port->local_port == local_port)
-			continue;
-		if (mlxsw_sp_lag_port_fid_member(lag_port, fid))
-			count++;
-	}
-
-	return !count;
-}
-
-static int
-mlxsw_sp_port_fdb_flush_by_port_fid(const struct mlxsw_sp_port *mlxsw_sp_port,
-				    u16 fid)
-{
-	struct mlxsw_sp *mlxsw_sp = mlxsw_sp_port->mlxsw_sp;
-	char sfdf_pl[MLXSW_REG_SFDF_LEN];
-
-	mlxsw_reg_sfdf_pack(sfdf_pl, MLXSW_REG_SFDF_FLUSH_PER_PORT_AND_FID);
-	mlxsw_reg_sfdf_fid_set(sfdf_pl, fid);
-	mlxsw_reg_sfdf_port_fid_system_port_set(sfdf_pl,
-						mlxsw_sp_port->local_port);
-
-	netdev_dbg(mlxsw_sp_port->dev, "FDB flushed using Port=%d, FID=%d\n",
-		   mlxsw_sp_port->local_port, fid);
-
-	return mlxsw_reg_write(mlxsw_sp->core, MLXSW_REG(sfdf), sfdf_pl);
-}
-
-static int
-mlxsw_sp_port_fdb_flush_by_lag_id_fid(const struct mlxsw_sp_port *mlxsw_sp_port,
-				      u16 fid)
-{
-	struct mlxsw_sp *mlxsw_sp = mlxsw_sp_port->mlxsw_sp;
-	char sfdf_pl[MLXSW_REG_SFDF_LEN];
-
-=======
->>>>>>> 2ac97f0f
 	mlxsw_reg_sfdf_pack(sfdf_pl, MLXSW_REG_SFDF_FLUSH_PER_LAG_AND_FID);
 	mlxsw_reg_sfdf_fid_set(sfdf_pl, fid);
 	mlxsw_reg_sfdf_lag_fid_lag_id_set(sfdf_pl, mlxsw_sp_port->lag_id);
