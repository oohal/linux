--- conflicted
+++ resolved
@@ -95,11 +95,7 @@
 
 config MLX5_TC_CT
 	bool "MLX5 TC connection tracking offload support"
-<<<<<<< HEAD
-	depends on MLX5_ESWITCH && NF_FLOW_TABLE && NET_ACT_CT && NET_TC_SKB_EXT
-=======
 	depends on MLX5_CLS_ACT && NF_FLOW_TABLE && NET_ACT_CT && NET_TC_SKB_EXT
->>>>>>> 81c6aaa5
 	default y
 	help
 	  Say Y here if you want to support offloading connection tracking rules
