/*
 * Copyright (c) 2015, Mellanox Technologies. All rights reserved.
 *
 * This software is available to you under a choice of one of two
 * licenses.  You may choose to be licensed under the terms of the GNU
 * General Public License (GPL) Version 2, available from the file
 * COPYING in the main directory of this source tree, or the
 * OpenIB.org BSD license below:
 *
 *     Redistribution and use in source and binary forms, with or
 *     without modification, are permitted provided that the following
 *     conditions are met:
 *
 *      - Redistributions of source code must retain the above
 *        copyright notice, this list of conditions and the following
 *        disclaimer.
 *
 *      - Redistributions in binary form must reproduce the above
 *        copyright notice, this list of conditions and the following
 *        disclaimer in the documentation and/or other materials
 *        provided with the distribution.
 *
 * THE SOFTWARE IS PROVIDED "AS IS", WITHOUT WARRANTY OF ANY KIND,
 * EXPRESS OR IMPLIED, INCLUDING BUT NOT LIMITED TO THE WARRANTIES OF
 * MERCHANTABILITY, FITNESS FOR A PARTICULAR PURPOSE AND
 * NONINFRINGEMENT. IN NO EVENT SHALL THE AUTHORS OR COPYRIGHT HOLDERS
 * BE LIABLE FOR ANY CLAIM, DAMAGES OR OTHER LIABILITY, WHETHER IN AN
 * ACTION OF CONTRACT, TORT OR OTHERWISE, ARISING FROM, OUT OF OR IN
 * CONNECTION WITH THE SOFTWARE OR THE USE OR OTHER DEALINGS IN THE
 * SOFTWARE.
 */

#include <linux/mutex.h>
#include <linux/mlx5/driver.h>
#include <linux/mlx5/vport.h>
#include <linux/mlx5/eswitch.h>

#include "mlx5_core.h"
#include "fs_core.h"
#include "fs_cmd.h"
#include "diag/fs_tracepoint.h"
#include "accel/ipsec.h"
#include "fpga/ipsec.h"
#include "eswitch.h"

#define INIT_TREE_NODE_ARRAY_SIZE(...)	(sizeof((struct init_tree_node[]){__VA_ARGS__}) /\
					 sizeof(struct init_tree_node))

#define ADD_PRIO(num_prios_val, min_level_val, num_levels_val, caps_val,\
		 ...) {.type = FS_TYPE_PRIO,\
	.min_ft_level = min_level_val,\
	.num_levels = num_levels_val,\
	.num_leaf_prios = num_prios_val,\
	.caps = caps_val,\
	.children = (struct init_tree_node[]) {__VA_ARGS__},\
	.ar_size = INIT_TREE_NODE_ARRAY_SIZE(__VA_ARGS__) \
}

#define ADD_MULTIPLE_PRIO(num_prios_val, num_levels_val, ...)\
	ADD_PRIO(num_prios_val, 0, num_levels_val, {},\
		 __VA_ARGS__)\

#define ADD_NS(def_miss_act, ...) {.type = FS_TYPE_NAMESPACE,	\
	.def_miss_action = def_miss_act,\
	.children = (struct init_tree_node[]) {__VA_ARGS__},\
	.ar_size = INIT_TREE_NODE_ARRAY_SIZE(__VA_ARGS__) \
}

#define INIT_CAPS_ARRAY_SIZE(...) (sizeof((long[]){__VA_ARGS__}) /\
				   sizeof(long))

#define FS_CAP(cap) (__mlx5_bit_off(flow_table_nic_cap, cap))

#define FS_REQUIRED_CAPS(...) {.arr_sz = INIT_CAPS_ARRAY_SIZE(__VA_ARGS__), \
			       .caps = (long[]) {__VA_ARGS__} }

#define FS_CHAINING_CAPS  FS_REQUIRED_CAPS(FS_CAP(flow_table_properties_nic_receive.flow_modify_en), \
					   FS_CAP(flow_table_properties_nic_receive.modify_root), \
					   FS_CAP(flow_table_properties_nic_receive.identified_miss_table_mode), \
					   FS_CAP(flow_table_properties_nic_receive.flow_table_modify))

#define FS_CHAINING_CAPS_EGRESS                                                \
	FS_REQUIRED_CAPS(                                                      \
		FS_CAP(flow_table_properties_nic_transmit.flow_modify_en),     \
		FS_CAP(flow_table_properties_nic_transmit.modify_root),        \
		FS_CAP(flow_table_properties_nic_transmit                      \
			       .identified_miss_table_mode),                   \
		FS_CAP(flow_table_properties_nic_transmit.flow_table_modify))

#define LEFTOVERS_NUM_LEVELS 1
#define LEFTOVERS_NUM_PRIOS 1

#define BY_PASS_PRIO_NUM_LEVELS 1
#define BY_PASS_MIN_LEVEL (ETHTOOL_MIN_LEVEL + MLX5_BY_PASS_NUM_PRIOS +\
			   LEFTOVERS_NUM_PRIOS)

#define ETHTOOL_PRIO_NUM_LEVELS 1
#define ETHTOOL_NUM_PRIOS 11
#define ETHTOOL_MIN_LEVEL (KERNEL_MIN_LEVEL + ETHTOOL_NUM_PRIOS)
/* Vlan, mac, ttc, inner ttc, aRFS */
#define KERNEL_NIC_PRIO_NUM_LEVELS 5
#define KERNEL_NIC_NUM_PRIOS 1
/* One more level for tc */
#define KERNEL_MIN_LEVEL (KERNEL_NIC_PRIO_NUM_LEVELS + 1)

#define KERNEL_NIC_TC_NUM_PRIOS  1
#define KERNEL_NIC_TC_NUM_LEVELS 2

#define ANCHOR_NUM_LEVELS 1
#define ANCHOR_NUM_PRIOS 1
#define ANCHOR_MIN_LEVEL (BY_PASS_MIN_LEVEL + 1)

#define OFFLOADS_MAX_FT 1
#define OFFLOADS_NUM_PRIOS 1
#define OFFLOADS_MIN_LEVEL (ANCHOR_MIN_LEVEL + 1)

#define LAG_PRIO_NUM_LEVELS 1
#define LAG_NUM_PRIOS 1
#define LAG_MIN_LEVEL (OFFLOADS_MIN_LEVEL + 1)

struct node_caps {
	size_t	arr_sz;
	long	*caps;
};

static struct init_tree_node {
	enum fs_node_type	type;
	struct init_tree_node *children;
	int ar_size;
	struct node_caps caps;
	int min_ft_level;
	int num_leaf_prios;
	int prio;
	int num_levels;
	enum mlx5_flow_table_miss_action def_miss_action;
} root_fs = {
	.type = FS_TYPE_NAMESPACE,
	.ar_size = 7,
	  .children = (struct init_tree_node[]){
		  ADD_PRIO(0, BY_PASS_MIN_LEVEL, 0, FS_CHAINING_CAPS,
			   ADD_NS(MLX5_FLOW_TABLE_MISS_ACTION_DEF,
				  ADD_MULTIPLE_PRIO(MLX5_BY_PASS_NUM_PRIOS,
						    BY_PASS_PRIO_NUM_LEVELS))),
		  ADD_PRIO(0, LAG_MIN_LEVEL, 0, FS_CHAINING_CAPS,
			   ADD_NS(MLX5_FLOW_TABLE_MISS_ACTION_DEF,
				  ADD_MULTIPLE_PRIO(LAG_NUM_PRIOS,
						    LAG_PRIO_NUM_LEVELS))),
		  ADD_PRIO(0, OFFLOADS_MIN_LEVEL, 0, {},
			   ADD_NS(MLX5_FLOW_TABLE_MISS_ACTION_DEF,
				  ADD_MULTIPLE_PRIO(OFFLOADS_NUM_PRIOS,
						    OFFLOADS_MAX_FT))),
		  ADD_PRIO(0, ETHTOOL_MIN_LEVEL, 0, FS_CHAINING_CAPS,
			   ADD_NS(MLX5_FLOW_TABLE_MISS_ACTION_DEF,
				  ADD_MULTIPLE_PRIO(ETHTOOL_NUM_PRIOS,
						    ETHTOOL_PRIO_NUM_LEVELS))),
		  ADD_PRIO(0, KERNEL_MIN_LEVEL, 0, {},
			   ADD_NS(MLX5_FLOW_TABLE_MISS_ACTION_DEF,
				  ADD_MULTIPLE_PRIO(KERNEL_NIC_TC_NUM_PRIOS,
						    KERNEL_NIC_TC_NUM_LEVELS),
				  ADD_MULTIPLE_PRIO(KERNEL_NIC_NUM_PRIOS,
						    KERNEL_NIC_PRIO_NUM_LEVELS))),
		  ADD_PRIO(0, BY_PASS_MIN_LEVEL, 0, FS_CHAINING_CAPS,
			   ADD_NS(MLX5_FLOW_TABLE_MISS_ACTION_DEF,
				  ADD_MULTIPLE_PRIO(LEFTOVERS_NUM_PRIOS,
						    LEFTOVERS_NUM_LEVELS))),
		  ADD_PRIO(0, ANCHOR_MIN_LEVEL, 0, {},
			   ADD_NS(MLX5_FLOW_TABLE_MISS_ACTION_DEF,
				  ADD_MULTIPLE_PRIO(ANCHOR_NUM_PRIOS,
						    ANCHOR_NUM_LEVELS))),
	}
};

static struct init_tree_node egress_root_fs = {
	.type = FS_TYPE_NAMESPACE,
	.ar_size = 1,
	.children = (struct init_tree_node[]) {
		ADD_PRIO(0, MLX5_BY_PASS_NUM_PRIOS, 0,
			 FS_CHAINING_CAPS_EGRESS,
			 ADD_NS(MLX5_FLOW_TABLE_MISS_ACTION_DEF,
				ADD_MULTIPLE_PRIO(MLX5_BY_PASS_NUM_PRIOS,
<<<<<<< HEAD
						  BY_PASS_PRIO_NUM_LEVELS))),
	}
};

#define RDMA_RX_BYPASS_PRIO 0
#define RDMA_RX_KERNEL_PRIO 1
static struct init_tree_node rdma_rx_root_fs = {
	.type = FS_TYPE_NAMESPACE,
	.ar_size = 2,
	.children = (struct init_tree_node[]) {
		[RDMA_RX_BYPASS_PRIO] =
		ADD_PRIO(0, MLX5_BY_PASS_NUM_REGULAR_PRIOS, 0,
			 FS_CHAINING_CAPS,
			 ADD_NS(MLX5_FLOW_TABLE_MISS_ACTION_DEF,
				ADD_MULTIPLE_PRIO(MLX5_BY_PASS_NUM_REGULAR_PRIOS,
=======
>>>>>>> 990925fa
						  BY_PASS_PRIO_NUM_LEVELS))),
		[RDMA_RX_KERNEL_PRIO] =
		ADD_PRIO(0, MLX5_BY_PASS_NUM_REGULAR_PRIOS + 1, 0,
			 FS_CHAINING_CAPS,
			 ADD_NS(MLX5_FLOW_TABLE_MISS_ACTION_SWITCH_DOMAIN,
				ADD_MULTIPLE_PRIO(1, 1))),
	}
};

#define RDMA_RX_BYPASS_PRIO 0
#define RDMA_RX_KERNEL_PRIO 1
static struct init_tree_node rdma_rx_root_fs = {
	.type = FS_TYPE_NAMESPACE,
	.ar_size = 2,
	.children = (struct init_tree_node[]) {
		[RDMA_RX_BYPASS_PRIO] =
		ADD_PRIO(0, MLX5_BY_PASS_NUM_REGULAR_PRIOS, 0,
			 FS_CHAINING_CAPS,
			 ADD_NS(MLX5_FLOW_TABLE_MISS_ACTION_DEF,
				ADD_MULTIPLE_PRIO(MLX5_BY_PASS_NUM_REGULAR_PRIOS,
						  BY_PASS_PRIO_NUM_LEVELS))),
		[RDMA_RX_KERNEL_PRIO] =
		ADD_PRIO(0, MLX5_BY_PASS_NUM_REGULAR_PRIOS + 1, 0,
			 FS_CHAINING_CAPS,
			 ADD_NS(MLX5_FLOW_TABLE_MISS_ACTION_SWITCH_DOMAIN,
				ADD_MULTIPLE_PRIO(1, 1))),
	}
};

enum fs_i_lock_class {
	FS_LOCK_GRANDPARENT,
	FS_LOCK_PARENT,
	FS_LOCK_CHILD
};

static const struct rhashtable_params rhash_fte = {
	.key_len = FIELD_SIZEOF(struct fs_fte, val),
	.key_offset = offsetof(struct fs_fte, val),
	.head_offset = offsetof(struct fs_fte, hash),
	.automatic_shrinking = true,
	.min_size = 1,
};

static const struct rhashtable_params rhash_fg = {
	.key_len = FIELD_SIZEOF(struct mlx5_flow_group, mask),
	.key_offset = offsetof(struct mlx5_flow_group, mask),
	.head_offset = offsetof(struct mlx5_flow_group, hash),
	.automatic_shrinking = true,
	.min_size = 1,

};

static void del_hw_flow_table(struct fs_node *node);
static void del_hw_flow_group(struct fs_node *node);
static void del_hw_fte(struct fs_node *node);
static void del_sw_flow_table(struct fs_node *node);
static void del_sw_flow_group(struct fs_node *node);
static void del_sw_fte(struct fs_node *node);
static void del_sw_prio(struct fs_node *node);
static void del_sw_ns(struct fs_node *node);
/* Delete rule (destination) is special case that 
 * requires to lock the FTE for all the deletion process.
 */
static void del_sw_hw_rule(struct fs_node *node);
static bool mlx5_flow_dests_cmp(struct mlx5_flow_destination *d1,
				struct mlx5_flow_destination *d2);
static void cleanup_root_ns(struct mlx5_flow_root_namespace *root_ns);
static struct mlx5_flow_rule *
find_flow_rule(struct fs_fte *fte,
	       struct mlx5_flow_destination *dest);

static void tree_init_node(struct fs_node *node,
			   void (*del_hw_func)(struct fs_node *),
			   void (*del_sw_func)(struct fs_node *))
{
	refcount_set(&node->refcount, 1);
	INIT_LIST_HEAD(&node->list);
	INIT_LIST_HEAD(&node->children);
	init_rwsem(&node->lock);
	node->del_hw_func = del_hw_func;
	node->del_sw_func = del_sw_func;
	node->active = false;
}

static void tree_add_node(struct fs_node *node, struct fs_node *parent)
{
	if (parent)
		refcount_inc(&parent->refcount);
	node->parent = parent;

	/* Parent is the root */
	if (!parent)
		node->root = node;
	else
		node->root = parent->root;
}

static int tree_get_node(struct fs_node *node)
{
	return refcount_inc_not_zero(&node->refcount);
}

static void nested_down_read_ref_node(struct fs_node *node,
				      enum fs_i_lock_class class)
{
	if (node) {
		down_read_nested(&node->lock, class);
		refcount_inc(&node->refcount);
	}
}

static void nested_down_write_ref_node(struct fs_node *node,
				       enum fs_i_lock_class class)
{
	if (node) {
		down_write_nested(&node->lock, class);
		refcount_inc(&node->refcount);
	}
}

static void down_write_ref_node(struct fs_node *node, bool locked)
{
	if (node) {
		if (!locked)
			down_write(&node->lock);
		refcount_inc(&node->refcount);
	}
}

static void up_read_ref_node(struct fs_node *node)
{
	refcount_dec(&node->refcount);
	up_read(&node->lock);
}

static void up_write_ref_node(struct fs_node *node, bool locked)
{
	refcount_dec(&node->refcount);
	if (!locked)
		up_write(&node->lock);
}

static void tree_put_node(struct fs_node *node, bool locked)
{
	struct fs_node *parent_node = node->parent;

	if (refcount_dec_and_test(&node->refcount)) {
		if (node->del_hw_func)
			node->del_hw_func(node);
		if (parent_node) {
			/* Only root namespace doesn't have parent and we just
			 * need to free its node.
			 */
			down_write_ref_node(parent_node, locked);
			list_del_init(&node->list);
			if (node->del_sw_func)
				node->del_sw_func(node);
			up_write_ref_node(parent_node, locked);
		} else {
			kfree(node);
		}
		node = NULL;
	}
	if (!node && parent_node)
		tree_put_node(parent_node, locked);
}

static int tree_remove_node(struct fs_node *node, bool locked)
{
	if (refcount_read(&node->refcount) > 1) {
		refcount_dec(&node->refcount);
		return -EEXIST;
	}
	tree_put_node(node, locked);
	return 0;
}

static struct fs_prio *find_prio(struct mlx5_flow_namespace *ns,
				 unsigned int prio)
{
	struct fs_prio *iter_prio;

	fs_for_each_prio(iter_prio, ns) {
		if (iter_prio->prio == prio)
			return iter_prio;
	}

	return NULL;
}

static bool check_valid_spec(const struct mlx5_flow_spec *spec)
{
	int i;

	for (i = 0; i < MLX5_ST_SZ_DW_MATCH_PARAM; i++)
		if (spec->match_value[i] & ~spec->match_criteria[i]) {
			pr_warn("mlx5_core: match_value differs from match_criteria\n");
			return false;
		}

	return true;
}

static struct mlx5_flow_root_namespace *find_root(struct fs_node *node)
{
	struct fs_node *root;
	struct mlx5_flow_namespace *ns;

	root = node->root;

	if (WARN_ON(root->type != FS_TYPE_NAMESPACE)) {
		pr_warn("mlx5: flow steering node is not in tree or garbaged\n");
		return NULL;
	}

	ns = container_of(root, struct mlx5_flow_namespace, node);
	return container_of(ns, struct mlx5_flow_root_namespace, ns);
}

static inline struct mlx5_flow_steering *get_steering(struct fs_node *node)
{
	struct mlx5_flow_root_namespace *root = find_root(node);

	if (root)
		return root->dev->priv.steering;
	return NULL;
}

static inline struct mlx5_core_dev *get_dev(struct fs_node *node)
{
	struct mlx5_flow_root_namespace *root = find_root(node);

	if (root)
		return root->dev;
	return NULL;
}

static void del_sw_ns(struct fs_node *node)
{
	kfree(node);
}

static void del_sw_prio(struct fs_node *node)
{
	kfree(node);
}

static void del_hw_flow_table(struct fs_node *node)
{
	struct mlx5_flow_root_namespace *root;
	struct mlx5_flow_table *ft;
	struct mlx5_core_dev *dev;
	int err;

	fs_get_obj(ft, node);
	dev = get_dev(&ft->node);
	root = find_root(&ft->node);
	trace_mlx5_fs_del_ft(ft);

	if (node->active) {
		err = root->cmds->destroy_flow_table(root, ft);
		if (err)
			mlx5_core_warn(dev, "flow steering can't destroy ft\n");
	}
}

static void del_sw_flow_table(struct fs_node *node)
{
	struct mlx5_flow_table *ft;
	struct fs_prio *prio;

	fs_get_obj(ft, node);

	rhltable_destroy(&ft->fgs_hash);
	fs_get_obj(prio, ft->node.parent);
	prio->num_ft--;
	kfree(ft);
}

static void modify_fte(struct fs_fte *fte)
{
	struct mlx5_flow_root_namespace *root;
	struct mlx5_flow_table *ft;
	struct mlx5_flow_group *fg;
	struct mlx5_core_dev *dev;
	int err;

	fs_get_obj(fg, fte->node.parent);
	fs_get_obj(ft, fg->node.parent);
	dev = get_dev(&fte->node);

	root = find_root(&ft->node);
	err = root->cmds->update_fte(root, ft, fg, fte->modify_mask, fte);
	if (err)
		mlx5_core_warn(dev,
			       "%s can't del rule fg id=%d fte_index=%d\n",
			       __func__, fg->id, fte->index);
	fte->modify_mask = 0;
}

static void del_sw_hw_rule(struct fs_node *node)
{
	struct mlx5_flow_rule *rule;
	struct fs_fte *fte;

	fs_get_obj(rule, node);
	fs_get_obj(fte, rule->node.parent);
	trace_mlx5_fs_del_rule(rule);
	if (rule->sw_action == MLX5_FLOW_CONTEXT_ACTION_FWD_NEXT_PRIO) {
		mutex_lock(&rule->dest_attr.ft->lock);
		list_del(&rule->next_ft);
		mutex_unlock(&rule->dest_attr.ft->lock);
	}

	if (rule->dest_attr.type == MLX5_FLOW_DESTINATION_TYPE_COUNTER  &&
	    --fte->dests_size) {
		fte->modify_mask |=
			BIT(MLX5_SET_FTE_MODIFY_ENABLE_MASK_ACTION) |
			BIT(MLX5_SET_FTE_MODIFY_ENABLE_MASK_FLOW_COUNTERS);
		fte->action.action &= ~MLX5_FLOW_CONTEXT_ACTION_COUNT;
		goto out;
	}

	if ((fte->action.action & MLX5_FLOW_CONTEXT_ACTION_FWD_DEST) &&
	    --fte->dests_size) {
		fte->modify_mask |=
			BIT(MLX5_SET_FTE_MODIFY_ENABLE_MASK_DESTINATION_LIST);
	}
out:
	kfree(rule);
}

static void del_hw_fte(struct fs_node *node)
{
	struct mlx5_flow_root_namespace *root;
	struct mlx5_flow_table *ft;
	struct mlx5_flow_group *fg;
	struct mlx5_core_dev *dev;
	struct fs_fte *fte;
	int err;

	fs_get_obj(fte, node);
	fs_get_obj(fg, fte->node.parent);
	fs_get_obj(ft, fg->node.parent);

	trace_mlx5_fs_del_fte(fte);
	dev = get_dev(&ft->node);
	root = find_root(&ft->node);
	if (node->active) {
		err = root->cmds->delete_fte(root, ft, fte);
		if (err)
			mlx5_core_warn(dev,
				       "flow steering can't delete fte in index %d of flow group id %d\n",
				       fte->index, fg->id);
		node->active = 0;
	}
}

static void del_sw_fte(struct fs_node *node)
{
	struct mlx5_flow_steering *steering = get_steering(node);
	struct mlx5_flow_group *fg;
	struct fs_fte *fte;
	int err;

	fs_get_obj(fte, node);
	fs_get_obj(fg, fte->node.parent);

	err = rhashtable_remove_fast(&fg->ftes_hash,
				     &fte->hash,
				     rhash_fte);
	WARN_ON(err);
	ida_simple_remove(&fg->fte_allocator, fte->index - fg->start_index);
	kmem_cache_free(steering->ftes_cache, fte);
}

static void del_hw_flow_group(struct fs_node *node)
{
	struct mlx5_flow_root_namespace *root;
	struct mlx5_flow_group *fg;
	struct mlx5_flow_table *ft;
	struct mlx5_core_dev *dev;

	fs_get_obj(fg, node);
	fs_get_obj(ft, fg->node.parent);
	dev = get_dev(&ft->node);
	trace_mlx5_fs_del_fg(fg);

	root = find_root(&ft->node);
	if (fg->node.active && root->cmds->destroy_flow_group(root, ft, fg))
		mlx5_core_warn(dev, "flow steering can't destroy fg %d of ft %d\n",
			       fg->id, ft->id);
}

static void del_sw_flow_group(struct fs_node *node)
{
	struct mlx5_flow_steering *steering = get_steering(node);
	struct mlx5_flow_group *fg;
	struct mlx5_flow_table *ft;
	int err;

	fs_get_obj(fg, node);
	fs_get_obj(ft, fg->node.parent);

	rhashtable_destroy(&fg->ftes_hash);
	ida_destroy(&fg->fte_allocator);
	if (ft->autogroup.active)
		ft->autogroup.num_groups--;
	err = rhltable_remove(&ft->fgs_hash,
			      &fg->hash,
			      rhash_fg);
	WARN_ON(err);
	kmem_cache_free(steering->fgs_cache, fg);
}

static int insert_fte(struct mlx5_flow_group *fg, struct fs_fte *fte)
{
	int index;
	int ret;

	index = ida_simple_get(&fg->fte_allocator, 0, fg->max_ftes, GFP_KERNEL);
	if (index < 0)
		return index;

	fte->index = index + fg->start_index;
	ret = rhashtable_insert_fast(&fg->ftes_hash,
				     &fte->hash,
				     rhash_fte);
	if (ret)
		goto err_ida_remove;

	tree_add_node(&fte->node, &fg->node);
	list_add_tail(&fte->node.list, &fg->node.children);
	return 0;

err_ida_remove:
	ida_simple_remove(&fg->fte_allocator, index);
	return ret;
}

static struct fs_fte *alloc_fte(struct mlx5_flow_table *ft,
				const struct mlx5_flow_spec *spec,
				struct mlx5_flow_act *flow_act)
{
	struct mlx5_flow_steering *steering = get_steering(&ft->node);
	struct fs_fte *fte;

	fte = kmem_cache_zalloc(steering->ftes_cache, GFP_KERNEL);
	if (!fte)
		return ERR_PTR(-ENOMEM);

	memcpy(fte->val, &spec->match_value, sizeof(fte->val));
	fte->node.type =  FS_TYPE_FLOW_ENTRY;
	fte->action = *flow_act;
	fte->flow_context = spec->flow_context;

	tree_init_node(&fte->node, NULL, del_sw_fte);

	return fte;
}

static void dealloc_flow_group(struct mlx5_flow_steering *steering,
			       struct mlx5_flow_group *fg)
{
	rhashtable_destroy(&fg->ftes_hash);
	kmem_cache_free(steering->fgs_cache, fg);
}

static struct mlx5_flow_group *alloc_flow_group(struct mlx5_flow_steering *steering,
						u8 match_criteria_enable,
						const void *match_criteria,
						int start_index,
						int end_index)
{
	struct mlx5_flow_group *fg;
	int ret;

	fg = kmem_cache_zalloc(steering->fgs_cache, GFP_KERNEL);
	if (!fg)
		return ERR_PTR(-ENOMEM);

	ret = rhashtable_init(&fg->ftes_hash, &rhash_fte);
	if (ret) {
		kmem_cache_free(steering->fgs_cache, fg);
		return ERR_PTR(ret);
	}

	ida_init(&fg->fte_allocator);
	fg->mask.match_criteria_enable = match_criteria_enable;
	memcpy(&fg->mask.match_criteria, match_criteria,
	       sizeof(fg->mask.match_criteria));
	fg->node.type =  FS_TYPE_FLOW_GROUP;
	fg->start_index = start_index;
	fg->max_ftes = end_index - start_index + 1;

	return fg;
}

static struct mlx5_flow_group *alloc_insert_flow_group(struct mlx5_flow_table *ft,
						       u8 match_criteria_enable,
						       const void *match_criteria,
						       int start_index,
						       int end_index,
						       struct list_head *prev)
{
	struct mlx5_flow_steering *steering = get_steering(&ft->node);
	struct mlx5_flow_group *fg;
	int ret;

	fg = alloc_flow_group(steering, match_criteria_enable, match_criteria,
			      start_index, end_index);
	if (IS_ERR(fg))
		return fg;

	/* initialize refcnt, add to parent list */
	ret = rhltable_insert(&ft->fgs_hash,
			      &fg->hash,
			      rhash_fg);
	if (ret) {
		dealloc_flow_group(steering, fg);
		return ERR_PTR(ret);
	}

	tree_init_node(&fg->node, del_hw_flow_group, del_sw_flow_group);
	tree_add_node(&fg->node, &ft->node);
	/* Add node to group list */
	list_add(&fg->node.list, prev);
	atomic_inc(&ft->node.version);

	return fg;
}

static struct mlx5_flow_table *alloc_flow_table(int level, u16 vport, int max_fte,
						enum fs_flow_table_type table_type,
						enum fs_flow_table_op_mod op_mod,
						u32 flags)
{
	struct mlx5_flow_table *ft;
	int ret;

	ft  = kzalloc(sizeof(*ft), GFP_KERNEL);
	if (!ft)
		return ERR_PTR(-ENOMEM);

	ret = rhltable_init(&ft->fgs_hash, &rhash_fg);
	if (ret) {
		kfree(ft);
		return ERR_PTR(ret);
	}

	ft->level = level;
	ft->node.type = FS_TYPE_FLOW_TABLE;
	ft->op_mod = op_mod;
	ft->type = table_type;
	ft->vport = vport;
	ft->max_fte = max_fte;
	ft->flags = flags;
	INIT_LIST_HEAD(&ft->fwd_rules);
	mutex_init(&ft->lock);

	return ft;
}

/* If reverse is false, then we search for the first flow table in the
 * root sub-tree from start(closest from right), else we search for the
 * last flow table in the root sub-tree till start(closest from left).
 */
static struct mlx5_flow_table *find_closest_ft_recursive(struct fs_node  *root,
							 struct list_head *start,
							 bool reverse)
{
#define list_advance_entry(pos, reverse)		\
	((reverse) ? list_prev_entry(pos, list) : list_next_entry(pos, list))

#define list_for_each_advance_continue(pos, head, reverse)	\
	for (pos = list_advance_entry(pos, reverse);		\
	     &pos->list != (head);				\
	     pos = list_advance_entry(pos, reverse))

	struct fs_node *iter = list_entry(start, struct fs_node, list);
	struct mlx5_flow_table *ft = NULL;

	if (!root || root->type == FS_TYPE_PRIO_CHAINS)
		return NULL;

	list_for_each_advance_continue(iter, &root->children, reverse) {
		if (iter->type == FS_TYPE_FLOW_TABLE) {
			fs_get_obj(ft, iter);
			return ft;
		}
		ft = find_closest_ft_recursive(iter, &iter->children, reverse);
		if (ft)
			return ft;
	}

	return ft;
}

/* If reverse if false then return the first flow table in next priority of
 * prio in the tree, else return the last flow table in the previous priority
 * of prio in the tree.
 */
static struct mlx5_flow_table *find_closest_ft(struct fs_prio *prio, bool reverse)
{
	struct mlx5_flow_table *ft = NULL;
	struct fs_node *curr_node;
	struct fs_node *parent;

	parent = prio->node.parent;
	curr_node = &prio->node;
	while (!ft && parent) {
		ft = find_closest_ft_recursive(parent, &curr_node->list, reverse);
		curr_node = parent;
		parent = curr_node->parent;
	}
	return ft;
}

/* Assuming all the tree is locked by mutex chain lock */
static struct mlx5_flow_table *find_next_chained_ft(struct fs_prio *prio)
{
	return find_closest_ft(prio, false);
}

/* Assuming all the tree is locked by mutex chain lock */
static struct mlx5_flow_table *find_prev_chained_ft(struct fs_prio *prio)
{
	return find_closest_ft(prio, true);
}

static int connect_fts_in_prio(struct mlx5_core_dev *dev,
			       struct fs_prio *prio,
			       struct mlx5_flow_table *ft)
{
	struct mlx5_flow_root_namespace *root = find_root(&prio->node);
	struct mlx5_flow_table *iter;
	int i = 0;
	int err;

	fs_for_each_ft(iter, prio) {
		i++;
		err = root->cmds->modify_flow_table(root, iter, ft);
		if (err) {
			mlx5_core_warn(dev, "Failed to modify flow table %d\n",
				       iter->id);
			/* The driver is out of sync with the FW */
			if (i > 1)
				WARN_ON(true);
			return err;
		}
	}
	return 0;
}

/* Connect flow tables from previous priority of prio to ft */
static int connect_prev_fts(struct mlx5_core_dev *dev,
			    struct mlx5_flow_table *ft,
			    struct fs_prio *prio)
{
	struct mlx5_flow_table *prev_ft;

	prev_ft = find_prev_chained_ft(prio);
	if (prev_ft) {
		struct fs_prio *prev_prio;

		fs_get_obj(prev_prio, prev_ft->node.parent);
		return connect_fts_in_prio(dev, prev_prio, ft);
	}
	return 0;
}

static int update_root_ft_create(struct mlx5_flow_table *ft, struct fs_prio
				 *prio)
{
	struct mlx5_flow_root_namespace *root = find_root(&prio->node);
	struct mlx5_ft_underlay_qp *uqp;
	int min_level = INT_MAX;
	int err = 0;
	u32 qpn;

	if (root->root_ft)
		min_level = root->root_ft->level;

	if (ft->level >= min_level)
		return 0;

	if (list_empty(&root->underlay_qpns)) {
		/* Don't set any QPN (zero) in case QPN list is empty */
		qpn = 0;
		err = root->cmds->update_root_ft(root, ft, qpn, false);
	} else {
		list_for_each_entry(uqp, &root->underlay_qpns, list) {
			qpn = uqp->qpn;
			err = root->cmds->update_root_ft(root, ft,
							 qpn, false);
			if (err)
				break;
		}
	}

	if (err)
		mlx5_core_warn(root->dev,
			       "Update root flow table of id(%u) qpn(%d) failed\n",
			       ft->id, qpn);
	else
		root->root_ft = ft;

	return err;
}

static int _mlx5_modify_rule_destination(struct mlx5_flow_rule *rule,
					 struct mlx5_flow_destination *dest)
{
	struct mlx5_flow_root_namespace *root;
	struct mlx5_flow_table *ft;
	struct mlx5_flow_group *fg;
	struct fs_fte *fte;
	int modify_mask = BIT(MLX5_SET_FTE_MODIFY_ENABLE_MASK_DESTINATION_LIST);
	int err = 0;

	fs_get_obj(fte, rule->node.parent);
	if (!(fte->action.action & MLX5_FLOW_CONTEXT_ACTION_FWD_DEST))
		return -EINVAL;
	down_write_ref_node(&fte->node, false);
	fs_get_obj(fg, fte->node.parent);
	fs_get_obj(ft, fg->node.parent);

	memcpy(&rule->dest_attr, dest, sizeof(*dest));
	root = find_root(&ft->node);
	err = root->cmds->update_fte(root, ft, fg,
				     modify_mask, fte);
	up_write_ref_node(&fte->node, false);

	return err;
}

int mlx5_modify_rule_destination(struct mlx5_flow_handle *handle,
				 struct mlx5_flow_destination *new_dest,
				 struct mlx5_flow_destination *old_dest)
{
	int i;

	if (!old_dest) {
		if (handle->num_rules != 1)
			return -EINVAL;
		return _mlx5_modify_rule_destination(handle->rule[0],
						     new_dest);
	}

	for (i = 0; i < handle->num_rules; i++) {
		if (mlx5_flow_dests_cmp(new_dest, &handle->rule[i]->dest_attr))
			return _mlx5_modify_rule_destination(handle->rule[i],
							     new_dest);
	}

	return -EINVAL;
}

/* Modify/set FWD rules that point on old_next_ft to point on new_next_ft  */
static int connect_fwd_rules(struct mlx5_core_dev *dev,
			     struct mlx5_flow_table *new_next_ft,
			     struct mlx5_flow_table *old_next_ft)
{
	struct mlx5_flow_destination dest = {};
	struct mlx5_flow_rule *iter;
	int err = 0;

	/* new_next_ft and old_next_ft could be NULL only
	 * when we create/destroy the anchor flow table.
	 */
	if (!new_next_ft || !old_next_ft)
		return 0;

	dest.type = MLX5_FLOW_DESTINATION_TYPE_FLOW_TABLE;
	dest.ft = new_next_ft;

	mutex_lock(&old_next_ft->lock);
	list_splice_init(&old_next_ft->fwd_rules, &new_next_ft->fwd_rules);
	mutex_unlock(&old_next_ft->lock);
	list_for_each_entry(iter, &new_next_ft->fwd_rules, next_ft) {
		err = _mlx5_modify_rule_destination(iter, &dest);
		if (err)
			pr_err("mlx5_core: failed to modify rule to point on flow table %d\n",
			       new_next_ft->id);
	}
	return 0;
}

static int connect_flow_table(struct mlx5_core_dev *dev, struct mlx5_flow_table *ft,
			      struct fs_prio *prio)
{
	struct mlx5_flow_table *next_ft;
	int err = 0;

	/* Connect_prev_fts and update_root_ft_create are mutually exclusive */

	if (list_empty(&prio->node.children)) {
		err = connect_prev_fts(dev, ft, prio);
		if (err)
			return err;

		next_ft = find_next_chained_ft(prio);
		err = connect_fwd_rules(dev, ft, next_ft);
		if (err)
			return err;
	}

	if (MLX5_CAP_FLOWTABLE(dev,
			       flow_table_properties_nic_receive.modify_root))
		err = update_root_ft_create(ft, prio);
	return err;
}

static void list_add_flow_table(struct mlx5_flow_table *ft,
				struct fs_prio *prio)
{
	struct list_head *prev = &prio->node.children;
	struct mlx5_flow_table *iter;

	fs_for_each_ft(iter, prio) {
		if (iter->level > ft->level)
			break;
		prev = &iter->node.list;
	}
	list_add(&ft->node.list, prev);
}

static struct mlx5_flow_table *__mlx5_create_flow_table(struct mlx5_flow_namespace *ns,
							struct mlx5_flow_table_attr *ft_attr,
							enum fs_flow_table_op_mod op_mod,
							u16 vport)
{
	struct mlx5_flow_root_namespace *root = find_root(&ns->node);
	struct mlx5_flow_table *next_ft = NULL;
	struct fs_prio *fs_prio = NULL;
	struct mlx5_flow_table *ft;
	int log_table_sz;
	int err;

	if (!root) {
		pr_err("mlx5: flow steering failed to find root of namespace\n");
		return ERR_PTR(-ENODEV);
	}

	mutex_lock(&root->chain_lock);
	fs_prio = find_prio(ns, ft_attr->prio);
	if (!fs_prio) {
		err = -EINVAL;
		goto unlock_root;
	}
	if (ft_attr->level >= fs_prio->num_levels) {
		err = -ENOSPC;
		goto unlock_root;
	}
	/* The level is related to the
	 * priority level range.
	 */
	ft_attr->level += fs_prio->start_level;
	ft = alloc_flow_table(ft_attr->level,
			      vport,
			      ft_attr->max_fte ? roundup_pow_of_two(ft_attr->max_fte) : 0,
			      root->table_type,
			      op_mod, ft_attr->flags);
	if (IS_ERR(ft)) {
		err = PTR_ERR(ft);
		goto unlock_root;
	}

	tree_init_node(&ft->node, del_hw_flow_table, del_sw_flow_table);
	log_table_sz = ft->max_fte ? ilog2(ft->max_fte) : 0;
	next_ft = find_next_chained_ft(fs_prio);
	ft->def_miss_action = ns->def_miss_action;
	err = root->cmds->create_flow_table(root, ft, log_table_sz, next_ft);
	if (err)
		goto free_ft;

	err = connect_flow_table(root->dev, ft, fs_prio);
	if (err)
		goto destroy_ft;
	ft->node.active = true;
	down_write_ref_node(&fs_prio->node, false);
	tree_add_node(&ft->node, &fs_prio->node);
	list_add_flow_table(ft, fs_prio);
	fs_prio->num_ft++;
	up_write_ref_node(&fs_prio->node, false);
	mutex_unlock(&root->chain_lock);
	trace_mlx5_fs_add_ft(ft);
	return ft;
destroy_ft:
	root->cmds->destroy_flow_table(root, ft);
free_ft:
	kfree(ft);
unlock_root:
	mutex_unlock(&root->chain_lock);
	return ERR_PTR(err);
}

struct mlx5_flow_table *mlx5_create_flow_table(struct mlx5_flow_namespace *ns,
					       struct mlx5_flow_table_attr *ft_attr)
{
	return __mlx5_create_flow_table(ns, ft_attr, FS_FT_OP_MOD_NORMAL, 0);
}

struct mlx5_flow_table *mlx5_create_vport_flow_table(struct mlx5_flow_namespace *ns,
						     int prio, int max_fte,
						     u32 level, u16 vport)
{
	struct mlx5_flow_table_attr ft_attr = {};

	ft_attr.max_fte = max_fte;
	ft_attr.level   = level;
	ft_attr.prio    = prio;

	return __mlx5_create_flow_table(ns, &ft_attr, FS_FT_OP_MOD_NORMAL, vport);
}

struct mlx5_flow_table*
mlx5_create_lag_demux_flow_table(struct mlx5_flow_namespace *ns,
				 int prio, u32 level)
{
	struct mlx5_flow_table_attr ft_attr = {};

	ft_attr.level = level;
	ft_attr.prio  = prio;
	return __mlx5_create_flow_table(ns, &ft_attr, FS_FT_OP_MOD_LAG_DEMUX, 0);
}
EXPORT_SYMBOL(mlx5_create_lag_demux_flow_table);

struct mlx5_flow_table*
mlx5_create_auto_grouped_flow_table(struct mlx5_flow_namespace *ns,
				    int prio,
				    int num_flow_table_entries,
				    int max_num_groups,
				    u32 level,
				    u32 flags)
{
	struct mlx5_flow_table_attr ft_attr = {};
	struct mlx5_flow_table *ft;

	if (max_num_groups > num_flow_table_entries)
		return ERR_PTR(-EINVAL);

	ft_attr.max_fte = num_flow_table_entries;
	ft_attr.prio    = prio;
	ft_attr.level   = level;
	ft_attr.flags   = flags;

	ft = mlx5_create_flow_table(ns, &ft_attr);
	if (IS_ERR(ft))
		return ft;

	ft->autogroup.active = true;
	ft->autogroup.required_groups = max_num_groups;

	return ft;
}
EXPORT_SYMBOL(mlx5_create_auto_grouped_flow_table);

struct mlx5_flow_group *mlx5_create_flow_group(struct mlx5_flow_table *ft,
					       u32 *fg_in)
{
	struct mlx5_flow_root_namespace *root = find_root(&ft->node);
	void *match_criteria = MLX5_ADDR_OF(create_flow_group_in,
					    fg_in, match_criteria);
	u8 match_criteria_enable = MLX5_GET(create_flow_group_in,
					    fg_in,
					    match_criteria_enable);
	int start_index = MLX5_GET(create_flow_group_in, fg_in,
				   start_flow_index);
	int end_index = MLX5_GET(create_flow_group_in, fg_in,
				 end_flow_index);
	struct mlx5_flow_group *fg;
	int err;

	if (ft->autogroup.active)
		return ERR_PTR(-EPERM);

	down_write_ref_node(&ft->node, false);
	fg = alloc_insert_flow_group(ft, match_criteria_enable, match_criteria,
				     start_index, end_index,
				     ft->node.children.prev);
	up_write_ref_node(&ft->node, false);
	if (IS_ERR(fg))
		return fg;

	err = root->cmds->create_flow_group(root, ft, fg_in, fg);
	if (err) {
		tree_put_node(&fg->node, false);
		return ERR_PTR(err);
	}
	trace_mlx5_fs_add_fg(fg);
	fg->node.active = true;

	return fg;
}

static struct mlx5_flow_rule *alloc_rule(struct mlx5_flow_destination *dest)
{
	struct mlx5_flow_rule *rule;

	rule = kzalloc(sizeof(*rule), GFP_KERNEL);
	if (!rule)
		return NULL;

	INIT_LIST_HEAD(&rule->next_ft);
	rule->node.type = FS_TYPE_FLOW_DEST;
	if (dest)
		memcpy(&rule->dest_attr, dest, sizeof(*dest));

	return rule;
}

static struct mlx5_flow_handle *alloc_handle(int num_rules)
{
	struct mlx5_flow_handle *handle;

	handle = kzalloc(struct_size(handle, rule, num_rules), GFP_KERNEL);
	if (!handle)
		return NULL;

	handle->num_rules = num_rules;

	return handle;
}

static void destroy_flow_handle(struct fs_fte *fte,
				struct mlx5_flow_handle *handle,
				struct mlx5_flow_destination *dest,
				int i)
{
	for (; --i >= 0;) {
		if (refcount_dec_and_test(&handle->rule[i]->node.refcount)) {
			fte->dests_size--;
			list_del(&handle->rule[i]->node.list);
			kfree(handle->rule[i]);
		}
	}
	kfree(handle);
}

static struct mlx5_flow_handle *
create_flow_handle(struct fs_fte *fte,
		   struct mlx5_flow_destination *dest,
		   int dest_num,
		   int *modify_mask,
		   bool *new_rule)
{
	struct mlx5_flow_handle *handle;
	struct mlx5_flow_rule *rule = NULL;
	static int count = BIT(MLX5_SET_FTE_MODIFY_ENABLE_MASK_FLOW_COUNTERS);
	static int dst = BIT(MLX5_SET_FTE_MODIFY_ENABLE_MASK_DESTINATION_LIST);
	int type;
	int i = 0;

	handle = alloc_handle((dest_num) ? dest_num : 1);
	if (!handle)
		return ERR_PTR(-ENOMEM);

	do {
		if (dest) {
			rule = find_flow_rule(fte, dest + i);
			if (rule) {
				refcount_inc(&rule->node.refcount);
				goto rule_found;
			}
		}

		*new_rule = true;
		rule = alloc_rule(dest + i);
		if (!rule)
			goto free_rules;

		/* Add dest to dests list- we need flow tables to be in the
		 * end of the list for forward to next prio rules.
		 */
		tree_init_node(&rule->node, NULL, del_sw_hw_rule);
		if (dest &&
		    dest[i].type != MLX5_FLOW_DESTINATION_TYPE_FLOW_TABLE)
			list_add(&rule->node.list, &fte->node.children);
		else
			list_add_tail(&rule->node.list, &fte->node.children);
		if (dest) {
			fte->dests_size++;

			type = dest[i].type ==
				MLX5_FLOW_DESTINATION_TYPE_COUNTER;
			*modify_mask |= type ? count : dst;
		}
rule_found:
		handle->rule[i] = rule;
	} while (++i < dest_num);

	return handle;

free_rules:
	destroy_flow_handle(fte, handle, dest, i);
	return ERR_PTR(-ENOMEM);
}

/* fte should not be deleted while calling this function */
static struct mlx5_flow_handle *
add_rule_fte(struct fs_fte *fte,
	     struct mlx5_flow_group *fg,
	     struct mlx5_flow_destination *dest,
	     int dest_num,
	     bool update_action)
{
	struct mlx5_flow_root_namespace *root;
	struct mlx5_flow_handle *handle;
	struct mlx5_flow_table *ft;
	int modify_mask = 0;
	int err;
	bool new_rule = false;

	handle = create_flow_handle(fte, dest, dest_num, &modify_mask,
				    &new_rule);
	if (IS_ERR(handle) || !new_rule)
		goto out;

	if (update_action)
		modify_mask |= BIT(MLX5_SET_FTE_MODIFY_ENABLE_MASK_ACTION);

	fs_get_obj(ft, fg->node.parent);
	root = find_root(&fg->node);
	if (!(fte->status & FS_FTE_STATUS_EXISTING))
		err = root->cmds->create_fte(root, ft, fg, fte);
	else
		err = root->cmds->update_fte(root, ft, fg, modify_mask, fte);
	if (err)
		goto free_handle;

	fte->node.active = true;
	fte->status |= FS_FTE_STATUS_EXISTING;
	atomic_inc(&fte->node.version);

out:
	return handle;

free_handle:
	destroy_flow_handle(fte, handle, dest, handle->num_rules);
	return ERR_PTR(err);
}

static struct mlx5_flow_group *alloc_auto_flow_group(struct mlx5_flow_table  *ft,
						     const struct mlx5_flow_spec *spec)
{
	struct list_head *prev = &ft->node.children;
	struct mlx5_flow_group *fg;
	unsigned int candidate_index = 0;
	unsigned int group_size = 0;

	if (!ft->autogroup.active)
		return ERR_PTR(-ENOENT);

	if (ft->autogroup.num_groups < ft->autogroup.required_groups)
		/* We save place for flow groups in addition to max types */
		group_size = ft->max_fte / (ft->autogroup.required_groups + 1);

	/*  ft->max_fte == ft->autogroup.max_types */
	if (group_size == 0)
		group_size = 1;

	/* sorted by start_index */
	fs_for_each_fg(fg, ft) {
		if (candidate_index + group_size > fg->start_index)
			candidate_index = fg->start_index + fg->max_ftes;
		else
			break;
		prev = &fg->node.list;
	}

	if (candidate_index + group_size > ft->max_fte)
		return ERR_PTR(-ENOSPC);

	fg = alloc_insert_flow_group(ft,
				     spec->match_criteria_enable,
				     spec->match_criteria,
				     candidate_index,
				     candidate_index + group_size - 1,
				     prev);
	if (IS_ERR(fg))
		goto out;

	ft->autogroup.num_groups++;

out:
	return fg;
}

static int create_auto_flow_group(struct mlx5_flow_table *ft,
				  struct mlx5_flow_group *fg)
{
	struct mlx5_flow_root_namespace *root = find_root(&ft->node);
	int inlen = MLX5_ST_SZ_BYTES(create_flow_group_in);
	void *match_criteria_addr;
	u8 src_esw_owner_mask_on;
	void *misc;
	int err;
	u32 *in;

	in = kvzalloc(inlen, GFP_KERNEL);
	if (!in)
		return -ENOMEM;

	MLX5_SET(create_flow_group_in, in, match_criteria_enable,
		 fg->mask.match_criteria_enable);
	MLX5_SET(create_flow_group_in, in, start_flow_index, fg->start_index);
	MLX5_SET(create_flow_group_in, in, end_flow_index,   fg->start_index +
		 fg->max_ftes - 1);

	misc = MLX5_ADDR_OF(fte_match_param, fg->mask.match_criteria,
			    misc_parameters);
	src_esw_owner_mask_on = !!MLX5_GET(fte_match_set_misc, misc,
					 source_eswitch_owner_vhca_id);
	MLX5_SET(create_flow_group_in, in,
		 source_eswitch_owner_vhca_id_valid, src_esw_owner_mask_on);

	match_criteria_addr = MLX5_ADDR_OF(create_flow_group_in,
					   in, match_criteria);
	memcpy(match_criteria_addr, fg->mask.match_criteria,
	       sizeof(fg->mask.match_criteria));

	err = root->cmds->create_flow_group(root, ft, in, fg);
	if (!err) {
		fg->node.active = true;
		trace_mlx5_fs_add_fg(fg);
	}

	kvfree(in);
	return err;
}

static bool mlx5_flow_dests_cmp(struct mlx5_flow_destination *d1,
				struct mlx5_flow_destination *d2)
{
	if (d1->type == d2->type) {
		if ((d1->type == MLX5_FLOW_DESTINATION_TYPE_VPORT &&
		     d1->vport.num == d2->vport.num &&
		     d1->vport.flags == d2->vport.flags &&
		     ((d1->vport.flags & MLX5_FLOW_DEST_VPORT_VHCA_ID) ?
		      (d1->vport.vhca_id == d2->vport.vhca_id) : true) &&
		     ((d1->vport.flags & MLX5_FLOW_DEST_VPORT_REFORMAT_ID) ?
		      (d1->vport.pkt_reformat->id ==
		       d2->vport.pkt_reformat->id) : true)) ||
		    (d1->type == MLX5_FLOW_DESTINATION_TYPE_FLOW_TABLE &&
		     d1->ft == d2->ft) ||
		    (d1->type == MLX5_FLOW_DESTINATION_TYPE_TIR &&
		     d1->tir_num == d2->tir_num) ||
		    (d1->type == MLX5_FLOW_DESTINATION_TYPE_FLOW_TABLE_NUM &&
		     d1->ft_num == d2->ft_num))
			return true;
	}

	return false;
}

static struct mlx5_flow_rule *find_flow_rule(struct fs_fte *fte,
					     struct mlx5_flow_destination *dest)
{
	struct mlx5_flow_rule *rule;

	list_for_each_entry(rule, &fte->node.children, node.list) {
		if (mlx5_flow_dests_cmp(&rule->dest_attr, dest))
			return rule;
	}
	return NULL;
}

static bool check_conflicting_actions(u32 action1, u32 action2)
{
	u32 xored_actions = action1 ^ action2;

	/* if one rule only wants to count, it's ok */
	if (action1 == MLX5_FLOW_CONTEXT_ACTION_COUNT ||
	    action2 == MLX5_FLOW_CONTEXT_ACTION_COUNT)
		return false;

	if (xored_actions & (MLX5_FLOW_CONTEXT_ACTION_DROP  |
			     MLX5_FLOW_CONTEXT_ACTION_PACKET_REFORMAT |
			     MLX5_FLOW_CONTEXT_ACTION_DECAP |
			     MLX5_FLOW_CONTEXT_ACTION_MOD_HDR  |
			     MLX5_FLOW_CONTEXT_ACTION_VLAN_POP |
			     MLX5_FLOW_CONTEXT_ACTION_VLAN_PUSH |
			     MLX5_FLOW_CONTEXT_ACTION_VLAN_POP_2 |
			     MLX5_FLOW_CONTEXT_ACTION_VLAN_PUSH_2))
		return true;

	return false;
}

static int check_conflicting_ftes(struct fs_fte *fte,
				  const struct mlx5_flow_context *flow_context,
				  const struct mlx5_flow_act *flow_act)
{
	if (check_conflicting_actions(flow_act->action, fte->action.action)) {
		mlx5_core_warn(get_dev(&fte->node),
			       "Found two FTEs with conflicting actions\n");
		return -EEXIST;
	}

	if ((flow_context->flags & FLOW_CONTEXT_HAS_TAG) &&
	    fte->flow_context.flow_tag != flow_context->flow_tag) {
		mlx5_core_warn(get_dev(&fte->node),
			       "FTE flow tag %u already exists with different flow tag %u\n",
			       fte->flow_context.flow_tag,
			       flow_context->flow_tag);
		return -EEXIST;
	}

	return 0;
}

static struct mlx5_flow_handle *add_rule_fg(struct mlx5_flow_group *fg,
					    const struct mlx5_flow_spec *spec,
					    struct mlx5_flow_act *flow_act,
					    struct mlx5_flow_destination *dest,
					    int dest_num,
					    struct fs_fte *fte)
{
	struct mlx5_flow_handle *handle;
	int old_action;
	int i;
	int ret;

	ret = check_conflicting_ftes(fte, &spec->flow_context, flow_act);
	if (ret)
		return ERR_PTR(ret);

	old_action = fte->action.action;
	fte->action.action |= flow_act->action;
	handle = add_rule_fte(fte, fg, dest, dest_num,
			      old_action != flow_act->action);
	if (IS_ERR(handle)) {
		fte->action.action = old_action;
		return handle;
	}
	trace_mlx5_fs_set_fte(fte, false);

	for (i = 0; i < handle->num_rules; i++) {
		if (refcount_read(&handle->rule[i]->node.refcount) == 1) {
			tree_add_node(&handle->rule[i]->node, &fte->node);
			trace_mlx5_fs_add_rule(handle->rule[i]);
		}
	}
	return handle;
}

static bool counter_is_valid(u32 action)
{
	return (action & (MLX5_FLOW_CONTEXT_ACTION_DROP |
			  MLX5_FLOW_CONTEXT_ACTION_FWD_DEST));
}

static bool dest_is_valid(struct mlx5_flow_destination *dest,
			  u32 action,
			  struct mlx5_flow_table *ft)
{
	if (dest && (dest->type == MLX5_FLOW_DESTINATION_TYPE_COUNTER))
		return counter_is_valid(action);

	if (!(action & MLX5_FLOW_CONTEXT_ACTION_FWD_DEST))
		return true;

	if (!dest || ((dest->type ==
	    MLX5_FLOW_DESTINATION_TYPE_FLOW_TABLE) &&
	    (dest->ft->level <= ft->level)))
		return false;
	return true;
}

struct match_list {
	struct list_head	list;
	struct mlx5_flow_group *g;
};

struct match_list_head {
	struct list_head  list;
	struct match_list first;
};

static void free_match_list(struct match_list_head *head)
{
	if (!list_empty(&head->list)) {
		struct match_list *iter, *match_tmp;

		list_del(&head->first.list);
		tree_put_node(&head->first.g->node, false);
		list_for_each_entry_safe(iter, match_tmp, &head->list,
					 list) {
			tree_put_node(&iter->g->node, false);
			list_del(&iter->list);
			kfree(iter);
		}
	}
}

static int build_match_list(struct match_list_head *match_head,
			    struct mlx5_flow_table *ft,
			    const struct mlx5_flow_spec *spec)
{
	struct rhlist_head *tmp, *list;
	struct mlx5_flow_group *g;
	int err = 0;

	rcu_read_lock();
	INIT_LIST_HEAD(&match_head->list);
	/* Collect all fgs which has a matching match_criteria */
	list = rhltable_lookup(&ft->fgs_hash, spec, rhash_fg);
	/* RCU is atomic, we can't execute FW commands here */
	rhl_for_each_entry_rcu(g, tmp, list, hash) {
		struct match_list *curr_match;

		if (likely(list_empty(&match_head->list))) {
			if (!tree_get_node(&g->node))
				continue;
			match_head->first.g = g;
			list_add_tail(&match_head->first.list,
				      &match_head->list);
			continue;
		}

		curr_match = kmalloc(sizeof(*curr_match), GFP_ATOMIC);
		if (!curr_match) {
			free_match_list(match_head);
			err = -ENOMEM;
			goto out;
		}
		if (!tree_get_node(&g->node)) {
			kfree(curr_match);
			continue;
		}
		curr_match->g = g;
		list_add_tail(&curr_match->list, &match_head->list);
	}
out:
	rcu_read_unlock();
	return err;
}

static u64 matched_fgs_get_version(struct list_head *match_head)
{
	struct match_list *iter;
	u64 version = 0;

	list_for_each_entry(iter, match_head, list)
		version += (u64)atomic_read(&iter->g->node.version);
	return version;
}

static struct fs_fte *
lookup_fte_locked(struct mlx5_flow_group *g,
		  const u32 *match_value,
		  bool take_write)
{
	struct fs_fte *fte_tmp;

	if (take_write)
		nested_down_write_ref_node(&g->node, FS_LOCK_PARENT);
	else
		nested_down_read_ref_node(&g->node, FS_LOCK_PARENT);
	fte_tmp = rhashtable_lookup_fast(&g->ftes_hash, match_value,
					 rhash_fte);
	if (!fte_tmp || !tree_get_node(&fte_tmp->node)) {
		fte_tmp = NULL;
		goto out;
	}
	if (!fte_tmp->node.active) {
		tree_put_node(&fte_tmp->node, false);
		fte_tmp = NULL;
		goto out;
	}

	nested_down_write_ref_node(&fte_tmp->node, FS_LOCK_CHILD);
out:
	if (take_write)
		up_write_ref_node(&g->node, false);
	else
		up_read_ref_node(&g->node);
	return fte_tmp;
}

static struct mlx5_flow_handle *
try_add_to_existing_fg(struct mlx5_flow_table *ft,
		       struct list_head *match_head,
		       const struct mlx5_flow_spec *spec,
		       struct mlx5_flow_act *flow_act,
		       struct mlx5_flow_destination *dest,
		       int dest_num,
		       int ft_version)
{
	struct mlx5_flow_steering *steering = get_steering(&ft->node);
	struct mlx5_flow_group *g;
	struct mlx5_flow_handle *rule;
	struct match_list *iter;
	bool take_write = false;
	struct fs_fte *fte;
	u64  version;
	int err;

	fte = alloc_fte(ft, spec, flow_act);
	if (IS_ERR(fte))
		return  ERR_PTR(-ENOMEM);

search_again_locked:
	version = matched_fgs_get_version(match_head);
	if (flow_act->flags & FLOW_ACT_NO_APPEND)
		goto skip_search;
	/* Try to find a fg that already contains a matching fte */
	list_for_each_entry(iter, match_head, list) {
		struct fs_fte *fte_tmp;

		g = iter->g;
		fte_tmp = lookup_fte_locked(g, spec->match_value, take_write);
		if (!fte_tmp)
			continue;
		rule = add_rule_fg(g, spec, flow_act, dest, dest_num, fte_tmp);
		up_write_ref_node(&fte_tmp->node, false);
		tree_put_node(&fte_tmp->node, false);
		kmem_cache_free(steering->ftes_cache, fte);
		return rule;
	}

skip_search:
	/* No group with matching fte found, or we skipped the search.
	 * Try to add a new fte to any matching fg.
	 */

	/* Check the ft version, for case that new flow group
	 * was added while the fgs weren't locked
	 */
	if (atomic_read(&ft->node.version) != ft_version) {
		rule = ERR_PTR(-EAGAIN);
		goto out;
	}

	/* Check the fgs version, for case the new FTE with the
	 * same values was added while the fgs weren't locked
	 */
	if (version != matched_fgs_get_version(match_head)) {
		take_write = true;
		goto search_again_locked;
	}

	list_for_each_entry(iter, match_head, list) {
		g = iter->g;

		if (!g->node.active)
			continue;

		nested_down_write_ref_node(&g->node, FS_LOCK_PARENT);

		err = insert_fte(g, fte);
		if (err) {
			up_write_ref_node(&g->node, false);
			if (err == -ENOSPC)
				continue;
			kmem_cache_free(steering->ftes_cache, fte);
			return ERR_PTR(err);
		}

		nested_down_write_ref_node(&fte->node, FS_LOCK_CHILD);
		up_write_ref_node(&g->node, false);
		rule = add_rule_fg(g, spec, flow_act, dest, dest_num, fte);
		up_write_ref_node(&fte->node, false);
		tree_put_node(&fte->node, false);
		return rule;
	}
	rule = ERR_PTR(-ENOENT);
out:
	kmem_cache_free(steering->ftes_cache, fte);
	return rule;
}

static struct mlx5_flow_handle *
_mlx5_add_flow_rules(struct mlx5_flow_table *ft,
		     const struct mlx5_flow_spec *spec,
		     struct mlx5_flow_act *flow_act,
		     struct mlx5_flow_destination *dest,
		     int dest_num)

{
	struct mlx5_flow_steering *steering = get_steering(&ft->node);
	struct mlx5_flow_group *g;
	struct mlx5_flow_handle *rule;
	struct match_list_head match_head;
	bool take_write = false;
	struct fs_fte *fte;
	int version;
	int err;
	int i;

	if (!check_valid_spec(spec))
		return ERR_PTR(-EINVAL);

	for (i = 0; i < dest_num; i++) {
		if (!dest_is_valid(&dest[i], flow_act->action, ft))
			return ERR_PTR(-EINVAL);
	}
	nested_down_read_ref_node(&ft->node, FS_LOCK_GRANDPARENT);
search_again_locked:
	version = atomic_read(&ft->node.version);

	/* Collect all fgs which has a matching match_criteria */
	err = build_match_list(&match_head, ft, spec);
	if (err) {
		if (take_write)
			up_write_ref_node(&ft->node, false);
		else
			up_read_ref_node(&ft->node);
		return ERR_PTR(err);
	}

	if (!take_write)
		up_read_ref_node(&ft->node);

	rule = try_add_to_existing_fg(ft, &match_head.list, spec, flow_act, dest,
				      dest_num, version);
	free_match_list(&match_head);
	if (!IS_ERR(rule) ||
	    (PTR_ERR(rule) != -ENOENT && PTR_ERR(rule) != -EAGAIN)) {
		if (take_write)
			up_write_ref_node(&ft->node, false);
		return rule;
	}

	if (!take_write) {
		nested_down_write_ref_node(&ft->node, FS_LOCK_GRANDPARENT);
		take_write = true;
	}

	if (PTR_ERR(rule) == -EAGAIN ||
	    version != atomic_read(&ft->node.version))
		goto search_again_locked;

	g = alloc_auto_flow_group(ft, spec);
	if (IS_ERR(g)) {
		rule = ERR_CAST(g);
		up_write_ref_node(&ft->node, false);
		return rule;
	}

	nested_down_write_ref_node(&g->node, FS_LOCK_PARENT);
	up_write_ref_node(&ft->node, false);

	err = create_auto_flow_group(ft, g);
	if (err)
		goto err_release_fg;

	fte = alloc_fte(ft, spec, flow_act);
	if (IS_ERR(fte)) {
		err = PTR_ERR(fte);
		goto err_release_fg;
	}

	err = insert_fte(g, fte);
	if (err) {
		kmem_cache_free(steering->ftes_cache, fte);
		goto err_release_fg;
	}

	nested_down_write_ref_node(&fte->node, FS_LOCK_CHILD);
	up_write_ref_node(&g->node, false);
	rule = add_rule_fg(g, spec, flow_act, dest, dest_num, fte);
	up_write_ref_node(&fte->node, false);
	tree_put_node(&fte->node, false);
	tree_put_node(&g->node, false);
	return rule;

err_release_fg:
	up_write_ref_node(&g->node, false);
	tree_put_node(&g->node, false);
	return ERR_PTR(err);
}

static bool fwd_next_prio_supported(struct mlx5_flow_table *ft)
{
	return ((ft->type == FS_FT_NIC_RX) &&
		(MLX5_CAP_FLOWTABLE(get_dev(&ft->node), nic_rx_multi_path_tirs)));
}

struct mlx5_flow_handle *
mlx5_add_flow_rules(struct mlx5_flow_table *ft,
		    const struct mlx5_flow_spec *spec,
		    struct mlx5_flow_act *flow_act,
		    struct mlx5_flow_destination *dest,
		    int num_dest)
{
	struct mlx5_flow_root_namespace *root = find_root(&ft->node);
	struct mlx5_flow_destination gen_dest = {};
	struct mlx5_flow_table *next_ft = NULL;
	struct mlx5_flow_handle *handle = NULL;
	u32 sw_action = flow_act->action;
	struct fs_prio *prio;

	fs_get_obj(prio, ft->node.parent);
	if (flow_act->action == MLX5_FLOW_CONTEXT_ACTION_FWD_NEXT_PRIO) {
		if (!fwd_next_prio_supported(ft))
			return ERR_PTR(-EOPNOTSUPP);
		if (num_dest)
			return ERR_PTR(-EINVAL);
		mutex_lock(&root->chain_lock);
		next_ft = find_next_chained_ft(prio);
		if (next_ft) {
			gen_dest.type = MLX5_FLOW_DESTINATION_TYPE_FLOW_TABLE;
			gen_dest.ft = next_ft;
			dest = &gen_dest;
			num_dest = 1;
			flow_act->action = MLX5_FLOW_CONTEXT_ACTION_FWD_DEST;
		} else {
			mutex_unlock(&root->chain_lock);
			return ERR_PTR(-EOPNOTSUPP);
		}
	}

	handle = _mlx5_add_flow_rules(ft, spec, flow_act, dest, num_dest);

	if (sw_action == MLX5_FLOW_CONTEXT_ACTION_FWD_NEXT_PRIO) {
		if (!IS_ERR_OR_NULL(handle) &&
		    (list_empty(&handle->rule[0]->next_ft))) {
			mutex_lock(&next_ft->lock);
			list_add(&handle->rule[0]->next_ft,
				 &next_ft->fwd_rules);
			mutex_unlock(&next_ft->lock);
			handle->rule[0]->sw_action = MLX5_FLOW_CONTEXT_ACTION_FWD_NEXT_PRIO;
		}
		mutex_unlock(&root->chain_lock);
	}
	return handle;
}
EXPORT_SYMBOL(mlx5_add_flow_rules);

void mlx5_del_flow_rules(struct mlx5_flow_handle *handle)
{
	struct fs_fte *fte;
	int i;

	/* In order to consolidate the HW changes we lock the FTE for other
	 * changes, and increase its refcount, in order not to perform the
	 * "del" functions of the FTE. Will handle them here.
	 * The removal of the rules is done under locked FTE.
	 * After removing all the handle's rules, if there are remaining
	 * rules, it means we just need to modify the FTE in FW, and
	 * unlock/decrease the refcount we increased before.
	 * Otherwise, it means the FTE should be deleted. First delete the
	 * FTE in FW. Then, unlock the FTE, and proceed the tree_put_node of
	 * the FTE, which will handle the last decrease of the refcount, as
	 * well as required handling of its parent.
	 */
	fs_get_obj(fte, handle->rule[0]->node.parent);
	down_write_ref_node(&fte->node, false);
	for (i = handle->num_rules - 1; i >= 0; i--)
		tree_remove_node(&handle->rule[i]->node, true);
	if (fte->modify_mask && fte->dests_size) {
		modify_fte(fte);
		up_write_ref_node(&fte->node, false);
	} else {
		del_hw_fte(&fte->node);
		up_write(&fte->node.lock);
		tree_put_node(&fte->node, false);
	}
	kfree(handle);
}
EXPORT_SYMBOL(mlx5_del_flow_rules);

/* Assuming prio->node.children(flow tables) is sorted by level */
static struct mlx5_flow_table *find_next_ft(struct mlx5_flow_table *ft)
{
	struct fs_prio *prio;

	fs_get_obj(prio, ft->node.parent);

	if (!list_is_last(&ft->node.list, &prio->node.children))
		return list_next_entry(ft, node.list);
	return find_next_chained_ft(prio);
}

static int update_root_ft_destroy(struct mlx5_flow_table *ft)
{
	struct mlx5_flow_root_namespace *root = find_root(&ft->node);
	struct mlx5_ft_underlay_qp *uqp;
	struct mlx5_flow_table *new_root_ft = NULL;
	int err = 0;
	u32 qpn;

	if (root->root_ft != ft)
		return 0;

	new_root_ft = find_next_ft(ft);
	if (!new_root_ft) {
		root->root_ft = NULL;
		return 0;
	}

	if (list_empty(&root->underlay_qpns)) {
		/* Don't set any QPN (zero) in case QPN list is empty */
		qpn = 0;
		err = root->cmds->update_root_ft(root, new_root_ft,
						 qpn, false);
	} else {
		list_for_each_entry(uqp, &root->underlay_qpns, list) {
			qpn = uqp->qpn;
			err = root->cmds->update_root_ft(root,
							 new_root_ft, qpn,
							 false);
			if (err)
				break;
		}
	}

	if (err)
		mlx5_core_warn(root->dev,
			       "Update root flow table of id(%u) qpn(%d) failed\n",
			       ft->id, qpn);
	else
		root->root_ft = new_root_ft;

	return 0;
}

/* Connect flow table from previous priority to
 * the next flow table.
 */
static int disconnect_flow_table(struct mlx5_flow_table *ft)
{
	struct mlx5_core_dev *dev = get_dev(&ft->node);
	struct mlx5_flow_table *next_ft;
	struct fs_prio *prio;
	int err = 0;

	err = update_root_ft_destroy(ft);
	if (err)
		return err;

	fs_get_obj(prio, ft->node.parent);
	if  (!(list_first_entry(&prio->node.children,
				struct mlx5_flow_table,
				node.list) == ft))
		return 0;

	next_ft = find_next_chained_ft(prio);
	err = connect_fwd_rules(dev, next_ft, ft);
	if (err)
		return err;

	err = connect_prev_fts(dev, next_ft, prio);
	if (err)
		mlx5_core_warn(dev, "Failed to disconnect flow table %d\n",
			       ft->id);
	return err;
}

int mlx5_destroy_flow_table(struct mlx5_flow_table *ft)
{
	struct mlx5_flow_root_namespace *root = find_root(&ft->node);
	int err = 0;

	mutex_lock(&root->chain_lock);
	err = disconnect_flow_table(ft);
	if (err) {
		mutex_unlock(&root->chain_lock);
		return err;
	}
	if (tree_remove_node(&ft->node, false))
		mlx5_core_warn(get_dev(&ft->node), "Flow table %d wasn't destroyed, refcount > 1\n",
			       ft->id);
	mutex_unlock(&root->chain_lock);

	return err;
}
EXPORT_SYMBOL(mlx5_destroy_flow_table);

void mlx5_destroy_flow_group(struct mlx5_flow_group *fg)
{
	if (tree_remove_node(&fg->node, false))
		mlx5_core_warn(get_dev(&fg->node), "Flow group %d wasn't destroyed, refcount > 1\n",
			       fg->id);
}

struct mlx5_flow_namespace *mlx5_get_fdb_sub_ns(struct mlx5_core_dev *dev,
						int n)
{
	struct mlx5_flow_steering *steering = dev->priv.steering;

	if (!steering || !steering->fdb_sub_ns)
		return NULL;

	return steering->fdb_sub_ns[n];
}
EXPORT_SYMBOL(mlx5_get_fdb_sub_ns);

struct mlx5_flow_namespace *mlx5_get_flow_namespace(struct mlx5_core_dev *dev,
						    enum mlx5_flow_namespace_type type)
{
	struct mlx5_flow_steering *steering = dev->priv.steering;
	struct mlx5_flow_root_namespace *root_ns;
	int prio = 0;
	struct fs_prio *fs_prio;
	struct mlx5_flow_namespace *ns;

	if (!steering)
		return NULL;

	switch (type) {
	case MLX5_FLOW_NAMESPACE_FDB:
		if (steering->fdb_root_ns)
			return &steering->fdb_root_ns->ns;
		return NULL;
	case MLX5_FLOW_NAMESPACE_SNIFFER_RX:
		if (steering->sniffer_rx_root_ns)
			return &steering->sniffer_rx_root_ns->ns;
		return NULL;
	case MLX5_FLOW_NAMESPACE_SNIFFER_TX:
		if (steering->sniffer_tx_root_ns)
			return &steering->sniffer_tx_root_ns->ns;
		return NULL;
	default:
		break;
	}

	if (type == MLX5_FLOW_NAMESPACE_EGRESS) {
		root_ns = steering->egress_root_ns;
	} else if (type == MLX5_FLOW_NAMESPACE_RDMA_RX) {
		root_ns = steering->rdma_rx_root_ns;
		prio = RDMA_RX_BYPASS_PRIO;
	} else if (type == MLX5_FLOW_NAMESPACE_RDMA_RX_KERNEL) {
		root_ns = steering->rdma_rx_root_ns;
		prio = RDMA_RX_KERNEL_PRIO;
	} else { /* Must be NIC RX */
		root_ns = steering->root_ns;
		prio = type;
	}

	if (!root_ns)
		return NULL;

	fs_prio = find_prio(&root_ns->ns, prio);
	if (!fs_prio)
		return NULL;

	ns = list_first_entry(&fs_prio->node.children,
			      typeof(*ns),
			      node.list);

	return ns;
}
EXPORT_SYMBOL(mlx5_get_flow_namespace);

struct mlx5_flow_namespace *mlx5_get_flow_vport_acl_namespace(struct mlx5_core_dev *dev,
							      enum mlx5_flow_namespace_type type,
							      int vport)
{
	struct mlx5_flow_steering *steering = dev->priv.steering;

	if (!steering || vport >= mlx5_eswitch_get_total_vports(dev))
		return NULL;

	switch (type) {
	case MLX5_FLOW_NAMESPACE_ESW_EGRESS:
		if (steering->esw_egress_root_ns &&
		    steering->esw_egress_root_ns[vport])
			return &steering->esw_egress_root_ns[vport]->ns;
		else
			return NULL;
	case MLX5_FLOW_NAMESPACE_ESW_INGRESS:
		if (steering->esw_ingress_root_ns &&
		    steering->esw_ingress_root_ns[vport])
			return &steering->esw_ingress_root_ns[vport]->ns;
		else
			return NULL;
	default:
		return NULL;
	}
}

static struct fs_prio *_fs_create_prio(struct mlx5_flow_namespace *ns,
				       unsigned int prio,
				       int num_levels,
				       enum fs_node_type type)
{
	struct fs_prio *fs_prio;

	fs_prio = kzalloc(sizeof(*fs_prio), GFP_KERNEL);
	if (!fs_prio)
		return ERR_PTR(-ENOMEM);

	fs_prio->node.type = type;
	tree_init_node(&fs_prio->node, NULL, del_sw_prio);
	tree_add_node(&fs_prio->node, &ns->node);
	fs_prio->num_levels = num_levels;
	fs_prio->prio = prio;
	list_add_tail(&fs_prio->node.list, &ns->node.children);

	return fs_prio;
}

static struct fs_prio *fs_create_prio_chained(struct mlx5_flow_namespace *ns,
					      unsigned int prio,
					      int num_levels)
{
	return _fs_create_prio(ns, prio, num_levels, FS_TYPE_PRIO_CHAINS);
}

static struct fs_prio *fs_create_prio(struct mlx5_flow_namespace *ns,
				      unsigned int prio, int num_levels)
{
	return _fs_create_prio(ns, prio, num_levels, FS_TYPE_PRIO);
}

static struct mlx5_flow_namespace *fs_init_namespace(struct mlx5_flow_namespace
						     *ns)
{
	ns->node.type = FS_TYPE_NAMESPACE;

	return ns;
}

static struct mlx5_flow_namespace *fs_create_namespace(struct fs_prio *prio,
						       int def_miss_act)
{
	struct mlx5_flow_namespace	*ns;

	ns = kzalloc(sizeof(*ns), GFP_KERNEL);
	if (!ns)
		return ERR_PTR(-ENOMEM);

	fs_init_namespace(ns);
	ns->def_miss_action = def_miss_act;
	tree_init_node(&ns->node, NULL, del_sw_ns);
	tree_add_node(&ns->node, &prio->node);
	list_add_tail(&ns->node.list, &prio->node.children);

	return ns;
}

static int create_leaf_prios(struct mlx5_flow_namespace *ns, int prio,
			     struct init_tree_node *prio_metadata)
{
	struct fs_prio *fs_prio;
	int i;

	for (i = 0; i < prio_metadata->num_leaf_prios; i++) {
		fs_prio = fs_create_prio(ns, prio++, prio_metadata->num_levels);
		if (IS_ERR(fs_prio))
			return PTR_ERR(fs_prio);
	}
	return 0;
}

#define FLOW_TABLE_BIT_SZ 1
#define GET_FLOW_TABLE_CAP(dev, offset) \
	((be32_to_cpu(*((__be32 *)(dev->caps.hca_cur[MLX5_CAP_FLOW_TABLE]) +	\
			offset / 32)) >>					\
	  (32 - FLOW_TABLE_BIT_SZ - (offset & 0x1f))) & FLOW_TABLE_BIT_SZ)
static bool has_required_caps(struct mlx5_core_dev *dev, struct node_caps *caps)
{
	int i;

	for (i = 0; i < caps->arr_sz; i++) {
		if (!GET_FLOW_TABLE_CAP(dev, caps->caps[i]))
			return false;
	}
	return true;
}

static int init_root_tree_recursive(struct mlx5_flow_steering *steering,
				    struct init_tree_node *init_node,
				    struct fs_node *fs_parent_node,
				    struct init_tree_node *init_parent_node,
				    int prio)
{
	int max_ft_level = MLX5_CAP_FLOWTABLE(steering->dev,
					      flow_table_properties_nic_receive.
					      max_ft_level);
	struct mlx5_flow_namespace *fs_ns;
	struct fs_prio *fs_prio;
	struct fs_node *base;
	int i;
	int err;

	if (init_node->type == FS_TYPE_PRIO) {
		if ((init_node->min_ft_level > max_ft_level) ||
		    !has_required_caps(steering->dev, &init_node->caps))
			return 0;

		fs_get_obj(fs_ns, fs_parent_node);
		if (init_node->num_leaf_prios)
			return create_leaf_prios(fs_ns, prio, init_node);
		fs_prio = fs_create_prio(fs_ns, prio, init_node->num_levels);
		if (IS_ERR(fs_prio))
			return PTR_ERR(fs_prio);
		base = &fs_prio->node;
	} else if (init_node->type == FS_TYPE_NAMESPACE) {
		fs_get_obj(fs_prio, fs_parent_node);
		fs_ns = fs_create_namespace(fs_prio, init_node->def_miss_action);
		if (IS_ERR(fs_ns))
			return PTR_ERR(fs_ns);
		base = &fs_ns->node;
	} else {
		return -EINVAL;
	}
	prio = 0;
	for (i = 0; i < init_node->ar_size; i++) {
		err = init_root_tree_recursive(steering, &init_node->children[i],
					       base, init_node, prio);
		if (err)
			return err;
		if (init_node->children[i].type == FS_TYPE_PRIO &&
		    init_node->children[i].num_leaf_prios) {
			prio += init_node->children[i].num_leaf_prios;
		}
	}

	return 0;
}

static int init_root_tree(struct mlx5_flow_steering *steering,
			  struct init_tree_node *init_node,
			  struct fs_node *fs_parent_node)
{
	int i;
	struct mlx5_flow_namespace *fs_ns;
	int err;

	fs_get_obj(fs_ns, fs_parent_node);
	for (i = 0; i < init_node->ar_size; i++) {
		err = init_root_tree_recursive(steering, &init_node->children[i],
					       &fs_ns->node,
					       init_node, i);
		if (err)
			return err;
	}
	return 0;
}

static struct mlx5_flow_root_namespace
*create_root_ns(struct mlx5_flow_steering *steering,
		enum fs_flow_table_type table_type)
{
	const struct mlx5_flow_cmds *cmds = mlx5_fs_cmd_get_default(table_type);
	struct mlx5_flow_root_namespace *root_ns;
	struct mlx5_flow_namespace *ns;

	if (mlx5_accel_ipsec_device_caps(steering->dev) & MLX5_ACCEL_IPSEC_CAP_DEVICE &&
	    (table_type == FS_FT_NIC_RX || table_type == FS_FT_NIC_TX))
		cmds = mlx5_fs_cmd_get_default_ipsec_fpga_cmds(table_type);

	/* Create the root namespace */
	root_ns = kzalloc(sizeof(*root_ns), GFP_KERNEL);
	if (!root_ns)
		return NULL;

	root_ns->dev = steering->dev;
	root_ns->table_type = table_type;
	root_ns->cmds = cmds;

	INIT_LIST_HEAD(&root_ns->underlay_qpns);

	ns = &root_ns->ns;
	fs_init_namespace(ns);
	mutex_init(&root_ns->chain_lock);
	tree_init_node(&ns->node, NULL, NULL);
	tree_add_node(&ns->node, NULL);

	return root_ns;
}

static void set_prio_attrs_in_prio(struct fs_prio *prio, int acc_level);

static int set_prio_attrs_in_ns(struct mlx5_flow_namespace *ns, int acc_level)
{
	struct fs_prio *prio;

	fs_for_each_prio(prio, ns) {
		 /* This updates prio start_level and num_levels */
		set_prio_attrs_in_prio(prio, acc_level);
		acc_level += prio->num_levels;
	}
	return acc_level;
}

static void set_prio_attrs_in_prio(struct fs_prio *prio, int acc_level)
{
	struct mlx5_flow_namespace *ns;
	int acc_level_ns = acc_level;

	prio->start_level = acc_level;
	fs_for_each_ns(ns, prio)
		/* This updates start_level and num_levels of ns's priority descendants */
		acc_level_ns = set_prio_attrs_in_ns(ns, acc_level);
	if (!prio->num_levels)
		prio->num_levels = acc_level_ns - prio->start_level;
	WARN_ON(prio->num_levels < acc_level_ns - prio->start_level);
}

static void set_prio_attrs(struct mlx5_flow_root_namespace *root_ns)
{
	struct mlx5_flow_namespace *ns = &root_ns->ns;
	struct fs_prio *prio;
	int start_level = 0;

	fs_for_each_prio(prio, ns) {
		set_prio_attrs_in_prio(prio, start_level);
		start_level += prio->num_levels;
	}
}

#define ANCHOR_PRIO 0
#define ANCHOR_SIZE 1
#define ANCHOR_LEVEL 0
static int create_anchor_flow_table(struct mlx5_flow_steering *steering)
{
	struct mlx5_flow_namespace *ns = NULL;
	struct mlx5_flow_table_attr ft_attr = {};
	struct mlx5_flow_table *ft;

	ns = mlx5_get_flow_namespace(steering->dev, MLX5_FLOW_NAMESPACE_ANCHOR);
	if (WARN_ON(!ns))
		return -EINVAL;

	ft_attr.max_fte = ANCHOR_SIZE;
	ft_attr.level   = ANCHOR_LEVEL;
	ft_attr.prio    = ANCHOR_PRIO;

	ft = mlx5_create_flow_table(ns, &ft_attr);
	if (IS_ERR(ft)) {
		mlx5_core_err(steering->dev, "Failed to create last anchor flow table");
		return PTR_ERR(ft);
	}
	return 0;
}

static int init_root_ns(struct mlx5_flow_steering *steering)
{
	int err;

	steering->root_ns = create_root_ns(steering, FS_FT_NIC_RX);
	if (!steering->root_ns)
		return -ENOMEM;

	err = init_root_tree(steering, &root_fs, &steering->root_ns->ns.node);
	if (err)
		goto out_err;

	set_prio_attrs(steering->root_ns);
	err = create_anchor_flow_table(steering);
	if (err)
		goto out_err;

	return 0;

out_err:
	cleanup_root_ns(steering->root_ns);
	steering->root_ns = NULL;
	return err;
}

static void clean_tree(struct fs_node *node)
{
	if (node) {
		struct fs_node *iter;
		struct fs_node *temp;

		tree_get_node(node);
		list_for_each_entry_safe(iter, temp, &node->children, list)
			clean_tree(iter);
		tree_put_node(node, false);
		tree_remove_node(node, false);
	}
}

static void cleanup_root_ns(struct mlx5_flow_root_namespace *root_ns)
{
	if (!root_ns)
		return;

	clean_tree(&root_ns->ns.node);
}

static void cleanup_egress_acls_root_ns(struct mlx5_core_dev *dev)
{
	struct mlx5_flow_steering *steering = dev->priv.steering;
	int i;

	if (!steering->esw_egress_root_ns)
		return;

	for (i = 0; i < mlx5_eswitch_get_total_vports(dev); i++)
		cleanup_root_ns(steering->esw_egress_root_ns[i]);

	kfree(steering->esw_egress_root_ns);
	steering->esw_egress_root_ns = NULL;
}

static void cleanup_ingress_acls_root_ns(struct mlx5_core_dev *dev)
{
	struct mlx5_flow_steering *steering = dev->priv.steering;
	int i;

	if (!steering->esw_ingress_root_ns)
		return;

	for (i = 0; i < mlx5_eswitch_get_total_vports(dev); i++)
		cleanup_root_ns(steering->esw_ingress_root_ns[i]);

	kfree(steering->esw_ingress_root_ns);
	steering->esw_ingress_root_ns = NULL;
}

void mlx5_cleanup_fs(struct mlx5_core_dev *dev)
{
	struct mlx5_flow_steering *steering = dev->priv.steering;

	cleanup_root_ns(steering->root_ns);
	cleanup_egress_acls_root_ns(dev);
	cleanup_ingress_acls_root_ns(dev);
	cleanup_root_ns(steering->fdb_root_ns);
	steering->fdb_root_ns = NULL;
	kfree(steering->fdb_sub_ns);
	steering->fdb_sub_ns = NULL;
	cleanup_root_ns(steering->sniffer_rx_root_ns);
	cleanup_root_ns(steering->sniffer_tx_root_ns);
	cleanup_root_ns(steering->rdma_rx_root_ns);
	cleanup_root_ns(steering->egress_root_ns);
	mlx5_cleanup_fc_stats(dev);
	kmem_cache_destroy(steering->ftes_cache);
	kmem_cache_destroy(steering->fgs_cache);
	kfree(steering);
}

static int init_sniffer_tx_root_ns(struct mlx5_flow_steering *steering)
{
	struct fs_prio *prio;

	steering->sniffer_tx_root_ns = create_root_ns(steering, FS_FT_SNIFFER_TX);
	if (!steering->sniffer_tx_root_ns)
		return -ENOMEM;

	/* Create single prio */
	prio = fs_create_prio(&steering->sniffer_tx_root_ns->ns, 0, 1);
	return PTR_ERR_OR_ZERO(prio);
}

static int init_sniffer_rx_root_ns(struct mlx5_flow_steering *steering)
{
	struct fs_prio *prio;

	steering->sniffer_rx_root_ns = create_root_ns(steering, FS_FT_SNIFFER_RX);
	if (!steering->sniffer_rx_root_ns)
		return -ENOMEM;

	/* Create single prio */
	prio = fs_create_prio(&steering->sniffer_rx_root_ns->ns, 0, 1);
	return PTR_ERR_OR_ZERO(prio);
}

static int init_rdma_rx_root_ns(struct mlx5_flow_steering *steering)
{
	int err;

	steering->rdma_rx_root_ns = create_root_ns(steering, FS_FT_RDMA_RX);
	if (!steering->rdma_rx_root_ns)
		return -ENOMEM;

	err = init_root_tree(steering, &rdma_rx_root_fs,
			     &steering->rdma_rx_root_ns->ns.node);
	if (err)
		goto out_err;
<<<<<<< HEAD

	set_prio_attrs(steering->rdma_rx_root_ns);

=======

	set_prio_attrs(steering->rdma_rx_root_ns);

>>>>>>> 990925fa
	return 0;

out_err:
	cleanup_root_ns(steering->rdma_rx_root_ns);
	steering->rdma_rx_root_ns = NULL;
	return err;
}
static int init_fdb_root_ns(struct mlx5_flow_steering *steering)
{
	struct mlx5_flow_namespace *ns;
	struct fs_prio *maj_prio;
	struct fs_prio *min_prio;
	int levels;
	int chain;
	int prio;
	int err;

	steering->fdb_root_ns = create_root_ns(steering, FS_FT_FDB);
	if (!steering->fdb_root_ns)
		return -ENOMEM;

	steering->fdb_sub_ns = kzalloc(sizeof(steering->fdb_sub_ns) *
				       (FDB_MAX_CHAIN + 1), GFP_KERNEL);
	if (!steering->fdb_sub_ns)
		return -ENOMEM;

	maj_prio = fs_create_prio(&steering->fdb_root_ns->ns, FDB_BYPASS_PATH,
				  1);
	if (IS_ERR(maj_prio)) {
		err = PTR_ERR(maj_prio);
		goto out_err;
	}

	levels = 2 * FDB_MAX_PRIO * (FDB_MAX_CHAIN + 1);
	maj_prio = fs_create_prio_chained(&steering->fdb_root_ns->ns,
					  FDB_FAST_PATH,
					  levels);
	if (IS_ERR(maj_prio)) {
		err = PTR_ERR(maj_prio);
		goto out_err;
	}

	for (chain = 0; chain <= FDB_MAX_CHAIN; chain++) {
		ns = fs_create_namespace(maj_prio, MLX5_FLOW_TABLE_MISS_ACTION_DEF);
		if (IS_ERR(ns)) {
			err = PTR_ERR(ns);
			goto out_err;
		}

		for (prio = 0; prio < FDB_MAX_PRIO * (chain + 1); prio++) {
			min_prio = fs_create_prio(ns, prio, 2);
			if (IS_ERR(min_prio)) {
				err = PTR_ERR(min_prio);
				goto out_err;
			}
		}

		steering->fdb_sub_ns[chain] = ns;
	}

	maj_prio = fs_create_prio(&steering->fdb_root_ns->ns, FDB_SLOW_PATH, 1);
	if (IS_ERR(maj_prio)) {
		err = PTR_ERR(maj_prio);
		goto out_err;
	}

	set_prio_attrs(steering->fdb_root_ns);
	return 0;

out_err:
	cleanup_root_ns(steering->fdb_root_ns);
	kfree(steering->fdb_sub_ns);
	steering->fdb_sub_ns = NULL;
	steering->fdb_root_ns = NULL;
	return err;
}

static int init_egress_acl_root_ns(struct mlx5_flow_steering *steering, int vport)
{
	struct fs_prio *prio;

	steering->esw_egress_root_ns[vport] = create_root_ns(steering, FS_FT_ESW_EGRESS_ACL);
	if (!steering->esw_egress_root_ns[vport])
		return -ENOMEM;

	/* create 1 prio*/
	prio = fs_create_prio(&steering->esw_egress_root_ns[vport]->ns, 0, 1);
	return PTR_ERR_OR_ZERO(prio);
}

static int init_ingress_acl_root_ns(struct mlx5_flow_steering *steering, int vport)
{
	struct fs_prio *prio;

	steering->esw_ingress_root_ns[vport] = create_root_ns(steering, FS_FT_ESW_INGRESS_ACL);
	if (!steering->esw_ingress_root_ns[vport])
		return -ENOMEM;

	/* create 1 prio*/
	prio = fs_create_prio(&steering->esw_ingress_root_ns[vport]->ns, 0, 1);
	return PTR_ERR_OR_ZERO(prio);
}

static int init_egress_acls_root_ns(struct mlx5_core_dev *dev)
{
	struct mlx5_flow_steering *steering = dev->priv.steering;
	int total_vports = mlx5_eswitch_get_total_vports(dev);
	int err;
	int i;

	steering->esw_egress_root_ns =
			kcalloc(total_vports,
				sizeof(*steering->esw_egress_root_ns),
				GFP_KERNEL);
	if (!steering->esw_egress_root_ns)
		return -ENOMEM;

	for (i = 0; i < total_vports; i++) {
		err = init_egress_acl_root_ns(steering, i);
		if (err)
			goto cleanup_root_ns;
	}

	return 0;

cleanup_root_ns:
	for (i--; i >= 0; i--)
		cleanup_root_ns(steering->esw_egress_root_ns[i]);
	kfree(steering->esw_egress_root_ns);
	steering->esw_egress_root_ns = NULL;
	return err;
}

static int init_ingress_acls_root_ns(struct mlx5_core_dev *dev)
{
	struct mlx5_flow_steering *steering = dev->priv.steering;
	int total_vports = mlx5_eswitch_get_total_vports(dev);
	int err;
	int i;

	steering->esw_ingress_root_ns =
			kcalloc(total_vports,
				sizeof(*steering->esw_ingress_root_ns),
				GFP_KERNEL);
	if (!steering->esw_ingress_root_ns)
		return -ENOMEM;

	for (i = 0; i < total_vports; i++) {
		err = init_ingress_acl_root_ns(steering, i);
		if (err)
			goto cleanup_root_ns;
	}

	return 0;

cleanup_root_ns:
	for (i--; i >= 0; i--)
		cleanup_root_ns(steering->esw_ingress_root_ns[i]);
	kfree(steering->esw_ingress_root_ns);
	steering->esw_ingress_root_ns = NULL;
	return err;
}

static int init_egress_root_ns(struct mlx5_flow_steering *steering)
{
	int err;

	steering->egress_root_ns = create_root_ns(steering,
						  FS_FT_NIC_TX);
	if (!steering->egress_root_ns)
		return -ENOMEM;

	err = init_root_tree(steering, &egress_root_fs,
			     &steering->egress_root_ns->ns.node);
	if (err)
		goto cleanup;
	set_prio_attrs(steering->egress_root_ns);
	return 0;
cleanup:
	cleanup_root_ns(steering->egress_root_ns);
	steering->egress_root_ns = NULL;
	return err;
}

int mlx5_init_fs(struct mlx5_core_dev *dev)
{
	struct mlx5_flow_steering *steering;
	int err = 0;

	err = mlx5_init_fc_stats(dev);
	if (err)
		return err;

	steering = kzalloc(sizeof(*steering), GFP_KERNEL);
	if (!steering)
		return -ENOMEM;
	steering->dev = dev;
	dev->priv.steering = steering;

	steering->fgs_cache = kmem_cache_create("mlx5_fs_fgs",
						sizeof(struct mlx5_flow_group), 0,
						0, NULL);
	steering->ftes_cache = kmem_cache_create("mlx5_fs_ftes", sizeof(struct fs_fte), 0,
						 0, NULL);
	if (!steering->ftes_cache || !steering->fgs_cache) {
		err = -ENOMEM;
		goto err;
	}

	if ((((MLX5_CAP_GEN(dev, port_type) == MLX5_CAP_PORT_TYPE_ETH) &&
	      (MLX5_CAP_GEN(dev, nic_flow_table))) ||
	     ((MLX5_CAP_GEN(dev, port_type) == MLX5_CAP_PORT_TYPE_IB) &&
	      MLX5_CAP_GEN(dev, ipoib_enhanced_offloads))) &&
	    MLX5_CAP_FLOWTABLE_NIC_RX(dev, ft_support)) {
		err = init_root_ns(steering);
		if (err)
			goto err;
	}

	if (MLX5_ESWITCH_MANAGER(dev)) {
		if (MLX5_CAP_ESW_FLOWTABLE_FDB(dev, ft_support)) {
			err = init_fdb_root_ns(steering);
			if (err)
				goto err;
		}
		if (MLX5_CAP_ESW_EGRESS_ACL(dev, ft_support)) {
			err = init_egress_acls_root_ns(dev);
			if (err)
				goto err;
		}
		if (MLX5_CAP_ESW_INGRESS_ACL(dev, ft_support)) {
			err = init_ingress_acls_root_ns(dev);
			if (err)
				goto err;
		}
	}

	if (MLX5_CAP_FLOWTABLE_SNIFFER_RX(dev, ft_support)) {
		err = init_sniffer_rx_root_ns(steering);
		if (err)
			goto err;
	}

	if (MLX5_CAP_FLOWTABLE_SNIFFER_TX(dev, ft_support)) {
		err = init_sniffer_tx_root_ns(steering);
		if (err)
			goto err;
	}

	if (MLX5_CAP_FLOWTABLE_RDMA_RX(dev, ft_support) &&
	    MLX5_CAP_FLOWTABLE_RDMA_RX(dev, table_miss_action_domain)) {
		err = init_rdma_rx_root_ns(steering);
		if (err)
			goto err;
	}

	if (MLX5_IPSEC_DEV(dev) || MLX5_CAP_FLOWTABLE_NIC_TX(dev, ft_support)) {
		err = init_egress_root_ns(steering);
		if (err)
			goto err;
	}

	return 0;
err:
	mlx5_cleanup_fs(dev);
	return err;
}

int mlx5_fs_add_rx_underlay_qpn(struct mlx5_core_dev *dev, u32 underlay_qpn)
{
	struct mlx5_flow_root_namespace *root = dev->priv.steering->root_ns;
	struct mlx5_ft_underlay_qp *new_uqp;
	int err = 0;

	new_uqp = kzalloc(sizeof(*new_uqp), GFP_KERNEL);
	if (!new_uqp)
		return -ENOMEM;

	mutex_lock(&root->chain_lock);

	if (!root->root_ft) {
		err = -EINVAL;
		goto update_ft_fail;
	}

	err = root->cmds->update_root_ft(root, root->root_ft, underlay_qpn,
					 false);
	if (err) {
		mlx5_core_warn(dev, "Failed adding underlay QPN (%u) to root FT err(%d)\n",
			       underlay_qpn, err);
		goto update_ft_fail;
	}

	new_uqp->qpn = underlay_qpn;
	list_add_tail(&new_uqp->list, &root->underlay_qpns);

	mutex_unlock(&root->chain_lock);

	return 0;

update_ft_fail:
	mutex_unlock(&root->chain_lock);
	kfree(new_uqp);
	return err;
}
EXPORT_SYMBOL(mlx5_fs_add_rx_underlay_qpn);

int mlx5_fs_remove_rx_underlay_qpn(struct mlx5_core_dev *dev, u32 underlay_qpn)
{
	struct mlx5_flow_root_namespace *root = dev->priv.steering->root_ns;
	struct mlx5_ft_underlay_qp *uqp;
	bool found = false;
	int err = 0;

	mutex_lock(&root->chain_lock);
	list_for_each_entry(uqp, &root->underlay_qpns, list) {
		if (uqp->qpn == underlay_qpn) {
			found = true;
			break;
		}
	}

	if (!found) {
		mlx5_core_warn(dev, "Failed finding underlay qp (%u) in qpn list\n",
			       underlay_qpn);
		err = -EINVAL;
		goto out;
	}

	err = root->cmds->update_root_ft(root, root->root_ft, underlay_qpn,
					 true);
	if (err)
		mlx5_core_warn(dev, "Failed removing underlay QPN (%u) from root FT err(%d)\n",
			       underlay_qpn, err);

	list_del(&uqp->list);
	mutex_unlock(&root->chain_lock);
	kfree(uqp);

	return 0;

out:
	mutex_unlock(&root->chain_lock);
	return err;
}
EXPORT_SYMBOL(mlx5_fs_remove_rx_underlay_qpn);

static struct mlx5_flow_root_namespace
*get_root_namespace(struct mlx5_core_dev *dev, enum mlx5_flow_namespace_type ns_type)
{
	struct mlx5_flow_namespace *ns;

	if (ns_type == MLX5_FLOW_NAMESPACE_ESW_EGRESS ||
	    ns_type == MLX5_FLOW_NAMESPACE_ESW_INGRESS)
		ns = mlx5_get_flow_vport_acl_namespace(dev, ns_type, 0);
	else
		ns = mlx5_get_flow_namespace(dev, ns_type);
	if (!ns)
		return NULL;

	return find_root(&ns->node);
}

struct mlx5_modify_hdr *mlx5_modify_header_alloc(struct mlx5_core_dev *dev,
						 u8 ns_type, u8 num_actions,
						 void *modify_actions)
{
	struct mlx5_flow_root_namespace *root;
	struct mlx5_modify_hdr *modify_hdr;
	int err;

	root = get_root_namespace(dev, ns_type);
	if (!root)
		return ERR_PTR(-EOPNOTSUPP);

	modify_hdr = kzalloc(sizeof(*modify_hdr), GFP_KERNEL);
	if (!modify_hdr)
		return ERR_PTR(-ENOMEM);

	modify_hdr->ns_type = ns_type;
	err = root->cmds->modify_header_alloc(root, ns_type, num_actions,
					      modify_actions, modify_hdr);
	if (err) {
		kfree(modify_hdr);
		return ERR_PTR(err);
	}

	return modify_hdr;
}
EXPORT_SYMBOL(mlx5_modify_header_alloc);

void mlx5_modify_header_dealloc(struct mlx5_core_dev *dev,
				struct mlx5_modify_hdr *modify_hdr)
{
	struct mlx5_flow_root_namespace *root;

	root = get_root_namespace(dev, modify_hdr->ns_type);
	if (WARN_ON(!root))
		return;
	root->cmds->modify_header_dealloc(root, modify_hdr);
	kfree(modify_hdr);
}
EXPORT_SYMBOL(mlx5_modify_header_dealloc);

struct mlx5_pkt_reformat *mlx5_packet_reformat_alloc(struct mlx5_core_dev *dev,
						     int reformat_type,
						     size_t size,
						     void *reformat_data,
						     enum mlx5_flow_namespace_type ns_type)
{
	struct mlx5_pkt_reformat *pkt_reformat;
	struct mlx5_flow_root_namespace *root;
	int err;

	root = get_root_namespace(dev, ns_type);
	if (!root)
		return ERR_PTR(-EOPNOTSUPP);

	pkt_reformat = kzalloc(sizeof(*pkt_reformat), GFP_KERNEL);
	if (!pkt_reformat)
		return ERR_PTR(-ENOMEM);

	pkt_reformat->ns_type = ns_type;
	pkt_reformat->reformat_type = reformat_type;
	err = root->cmds->packet_reformat_alloc(root, reformat_type, size,
						reformat_data, ns_type,
						pkt_reformat);
	if (err) {
		kfree(pkt_reformat);
		return ERR_PTR(err);
	}

	return pkt_reformat;
}
EXPORT_SYMBOL(mlx5_packet_reformat_alloc);

void mlx5_packet_reformat_dealloc(struct mlx5_core_dev *dev,
				  struct mlx5_pkt_reformat *pkt_reformat)
{
	struct mlx5_flow_root_namespace *root;

	root = get_root_namespace(dev, pkt_reformat->ns_type);
	if (WARN_ON(!root))
		return;
	root->cmds->packet_reformat_dealloc(root, pkt_reformat);
	kfree(pkt_reformat);
}
EXPORT_SYMBOL(mlx5_packet_reformat_dealloc);

int mlx5_flow_namespace_set_peer(struct mlx5_flow_root_namespace *ns,
				 struct mlx5_flow_root_namespace *peer_ns)
{
	if (peer_ns && ns->mode != peer_ns->mode) {
		mlx5_core_err(ns->dev,
			      "Can't peer namespace of different steering mode\n");
		return -EINVAL;
	}

	return ns->cmds->set_peer(ns, peer_ns);
}

/* This function should be called only at init stage of the namespace.
 * It is not safe to call this function while steering operations
 * are executed in the namespace.
 */
int mlx5_flow_namespace_set_mode(struct mlx5_flow_namespace *ns,
				 enum mlx5_flow_steering_mode mode)
{
	struct mlx5_flow_root_namespace *root;
	const struct mlx5_flow_cmds *cmds;
	int err;

	root = find_root(&ns->node);
	if (&root->ns != ns)
	/* Can't set cmds to non root namespace */
		return -EINVAL;

	if (root->table_type != FS_FT_FDB)
		return -EOPNOTSUPP;

	if (root->mode == mode)
		return 0;

	if (mode == MLX5_FLOW_STEERING_MODE_SMFS)
		cmds = mlx5_fs_cmd_get_dr_cmds();
	else
		cmds = mlx5_fs_cmd_get_fw_cmds();
	if (!cmds)
		return -EOPNOTSUPP;

	err = cmds->create_ns(root);
	if (err) {
		mlx5_core_err(root->dev, "Failed to create flow namespace (%d)\n",
			      err);
		return err;
	}

	root->cmds->destroy_ns(root);
	root->cmds = cmds;
	root->mode = mode;

	return 0;
}<|MERGE_RESOLUTION|>--- conflicted
+++ resolved
@@ -178,30 +178,7 @@
 			 FS_CHAINING_CAPS_EGRESS,
 			 ADD_NS(MLX5_FLOW_TABLE_MISS_ACTION_DEF,
 				ADD_MULTIPLE_PRIO(MLX5_BY_PASS_NUM_PRIOS,
-<<<<<<< HEAD
 						  BY_PASS_PRIO_NUM_LEVELS))),
-	}
-};
-
-#define RDMA_RX_BYPASS_PRIO 0
-#define RDMA_RX_KERNEL_PRIO 1
-static struct init_tree_node rdma_rx_root_fs = {
-	.type = FS_TYPE_NAMESPACE,
-	.ar_size = 2,
-	.children = (struct init_tree_node[]) {
-		[RDMA_RX_BYPASS_PRIO] =
-		ADD_PRIO(0, MLX5_BY_PASS_NUM_REGULAR_PRIOS, 0,
-			 FS_CHAINING_CAPS,
-			 ADD_NS(MLX5_FLOW_TABLE_MISS_ACTION_DEF,
-				ADD_MULTIPLE_PRIO(MLX5_BY_PASS_NUM_REGULAR_PRIOS,
-=======
->>>>>>> 990925fa
-						  BY_PASS_PRIO_NUM_LEVELS))),
-		[RDMA_RX_KERNEL_PRIO] =
-		ADD_PRIO(0, MLX5_BY_PASS_NUM_REGULAR_PRIOS + 1, 0,
-			 FS_CHAINING_CAPS,
-			 ADD_NS(MLX5_FLOW_TABLE_MISS_ACTION_SWITCH_DOMAIN,
-				ADD_MULTIPLE_PRIO(1, 1))),
 	}
 };
 
@@ -2563,15 +2540,9 @@
 			     &steering->rdma_rx_root_ns->ns.node);
 	if (err)
 		goto out_err;
-<<<<<<< HEAD
 
 	set_prio_attrs(steering->rdma_rx_root_ns);
 
-=======
-
-	set_prio_attrs(steering->rdma_rx_root_ns);
-
->>>>>>> 990925fa
 	return 0;
 
 out_err:
