/* ldmvsw.c: Sun4v LDOM Virtual Switch Driver.
 *
 * Copyright (C) 2016-2017 Oracle. All rights reserved.
 */

#define pr_fmt(fmt) KBUILD_MODNAME ": " fmt

#include <linux/delay.h>
#include <linux/etherdevice.h>
#include <linux/ethtool.h>
#include <linux/highmem.h>
#include <linux/if_vlan.h>
#include <linux/init.h>
#include <linux/kernel.h>
#include <linux/module.h>
#include <linux/mutex.h>
#include <linux/netdevice.h>
#include <linux/slab.h>
#include <linux/types.h>

#if defined(CONFIG_IPV6)
#include <linux/icmpv6.h>
#endif

#include <net/ip.h>
#include <net/icmp.h>
#include <net/route.h>

#include <asm/vio.h>
#include <asm/ldc.h>

/* This driver makes use of the common code in sunvnet_common.c */
#include "sunvnet_common.h"

/* Length of time before we decide the hardware is hung,
 * and dev->tx_timeout() should be called to fix the problem.
 */
#define VSW_TX_TIMEOUT			(10 * HZ)

/* Static HW Addr used for the network interfaces representing vsw ports */
static u8 vsw_port_hwaddr[ETH_ALEN] = {0xFE, 0xFF, 0xFF, 0xFF, 0xFF, 0xFF};

#define DRV_MODULE_NAME		"ldmvsw"
<<<<<<< HEAD
#define DRV_MODULE_VERSION	"1.1"
#define DRV_MODULE_RELDATE	"February 3, 2017"
=======
#define DRV_MODULE_VERSION	"1.2"
#define DRV_MODULE_RELDATE	"March 4, 2017"
>>>>>>> 2ac97f0f

static char version[] =
	DRV_MODULE_NAME " " DRV_MODULE_VERSION " (" DRV_MODULE_RELDATE ")";
MODULE_AUTHOR("Oracle");
MODULE_DESCRIPTION("Sun4v LDOM Virtual Switch Driver");
MODULE_LICENSE("GPL");
MODULE_VERSION(DRV_MODULE_VERSION);

/* Ordered from largest major to lowest */
static struct vio_version vsw_versions[] = {
	{ .major = 1, .minor = 8 },
	{ .major = 1, .minor = 7 },
	{ .major = 1, .minor = 6 },
	{ .major = 1, .minor = 0 },
};

static void vsw_get_drvinfo(struct net_device *dev,
			    struct ethtool_drvinfo *info)
{
	strlcpy(info->driver, DRV_MODULE_NAME, sizeof(info->driver));
	strlcpy(info->version, DRV_MODULE_VERSION, sizeof(info->version));
}

static u32 vsw_get_msglevel(struct net_device *dev)
{
	struct vnet_port *port = netdev_priv(dev);

	return port->vp->msg_enable;
}

static void vsw_set_msglevel(struct net_device *dev, u32 value)
{
	struct vnet_port *port = netdev_priv(dev);

	port->vp->msg_enable = value;
}

static const struct ethtool_ops vsw_ethtool_ops = {
	.get_drvinfo		= vsw_get_drvinfo,
	.get_msglevel		= vsw_get_msglevel,
	.set_msglevel		= vsw_set_msglevel,
	.get_link		= ethtool_op_get_link,
};

static LIST_HEAD(vnet_list);
static DEFINE_MUTEX(vnet_list_mutex);

/* func arg to vnet_start_xmit_common() to get the proper tx port */
static struct vnet_port *vsw_tx_port_find(struct sk_buff *skb,
					  struct net_device *dev)
{
	struct vnet_port *port = netdev_priv(dev);

	return port;
}

static u16 vsw_select_queue(struct net_device *dev, struct sk_buff *skb,
			    void *accel_priv, select_queue_fallback_t fallback)
{
	struct vnet_port *port = netdev_priv(dev);

	if (!port)
		return 0;

	return port->q_index;
}

/* Wrappers to common functions */
static int vsw_start_xmit(struct sk_buff *skb, struct net_device *dev)
{
	return sunvnet_start_xmit_common(skb, dev, vsw_tx_port_find);
}

static void vsw_set_rx_mode(struct net_device *dev)
{
	struct vnet_port *port = netdev_priv(dev);

	return sunvnet_set_rx_mode_common(dev, port->vp);
}

int ldmvsw_open(struct net_device *dev)
{
	struct vnet_port *port = netdev_priv(dev);
	struct vio_driver_state *vio = &port->vio;

	/* reset the channel */
	vio_link_state_change(vio, LDC_EVENT_RESET);
	vnet_port_reset(port);
	vio_port_up(vio);

	return 0;
}
EXPORT_SYMBOL_GPL(ldmvsw_open);

#ifdef CONFIG_NET_POLL_CONTROLLER
static void vsw_poll_controller(struct net_device *dev)
{
	struct vnet_port *port = netdev_priv(dev);

	return sunvnet_poll_controller_common(dev, port->vp);
}
#endif

static const struct net_device_ops vsw_ops = {
	.ndo_open		= ldmvsw_open,
	.ndo_stop		= sunvnet_close_common,
	.ndo_set_rx_mode	= vsw_set_rx_mode,
	.ndo_set_mac_address	= sunvnet_set_mac_addr_common,
	.ndo_validate_addr	= eth_validate_addr,
	.ndo_tx_timeout		= sunvnet_tx_timeout_common,
	.ndo_start_xmit		= vsw_start_xmit,
	.ndo_select_queue	= vsw_select_queue,
#ifdef CONFIG_NET_POLL_CONTROLLER
	.ndo_poll_controller    = vsw_poll_controller,
#endif
};

static const char *local_mac_prop = "local-mac-address";
static const char *cfg_handle_prop = "cfg-handle";

static struct vnet *vsw_get_vnet(struct mdesc_handle *hp,
				 u64 port_node,
				 u64 *handle)
{
	struct vnet *vp;
	struct vnet *iter;
	const u64 *local_mac = NULL;
	const u64 *cfghandle = NULL;
	u64 a;

	/* Get the parent virtual-network-switch macaddr and cfghandle */
	mdesc_for_each_arc(a, hp, port_node, MDESC_ARC_TYPE_BACK) {
		u64 target = mdesc_arc_target(hp, a);
		const char *name;

		name = mdesc_get_property(hp, target, "name", NULL);
		if (!name || strcmp(name, "virtual-network-switch"))
			continue;

		local_mac = mdesc_get_property(hp, target,
					       local_mac_prop, NULL);
		cfghandle = mdesc_get_property(hp, target,
					       cfg_handle_prop, NULL);
		break;
	}
	if (!local_mac || !cfghandle)
		return ERR_PTR(-ENODEV);

	/* find or create associated vnet */
	vp = NULL;
	mutex_lock(&vnet_list_mutex);
	list_for_each_entry(iter, &vnet_list, list) {
		if (iter->local_mac == *local_mac) {
			vp = iter;
			break;
		}
	}

	if (!vp) {
		vp = kzalloc(sizeof(*vp), GFP_KERNEL);
		if (unlikely(!vp)) {
			mutex_unlock(&vnet_list_mutex);
			return ERR_PTR(-ENOMEM);
		}

		spin_lock_init(&vp->lock);
		INIT_LIST_HEAD(&vp->port_list);
		INIT_LIST_HEAD(&vp->list);
		vp->local_mac = *local_mac;
		list_add(&vp->list, &vnet_list);
	}

	mutex_unlock(&vnet_list_mutex);

	*handle = (u64)*cfghandle;

	return vp;
}

static struct net_device *vsw_alloc_netdev(u8 hwaddr[],
					   struct vio_dev *vdev,
					   u64 handle,
					   u64 port_id)
{
	struct net_device *dev;
	struct vnet_port *port;
	int i;

	dev = alloc_etherdev_mqs(sizeof(*port), VNET_MAX_TXQS, 1);
	if (!dev)
		return ERR_PTR(-ENOMEM);
	dev->needed_headroom = VNET_PACKET_SKIP + 8;
	dev->needed_tailroom = 8;

	for (i = 0; i < ETH_ALEN; i++) {
		dev->dev_addr[i] = hwaddr[i];
		dev->perm_addr[i] = dev->dev_addr[i];
	}

	sprintf(dev->name, "vif%d.%d", (int)handle, (int)port_id);

	dev->netdev_ops = &vsw_ops;
	dev->ethtool_ops = &vsw_ethtool_ops;
	dev->watchdog_timeo = VSW_TX_TIMEOUT;

	dev->hw_features = NETIF_F_HW_CSUM | NETIF_F_SG;
	dev->features = dev->hw_features;

	/* MTU range: 68 - 65535 */
	dev->min_mtu = ETH_MIN_MTU;
	dev->max_mtu = VNET_MAX_MTU;

	SET_NETDEV_DEV(dev, &vdev->dev);

	return dev;
}

static struct ldc_channel_config vsw_ldc_cfg = {
	.event		= sunvnet_event_common,
	.mtu		= 64,
	.mode		= LDC_MODE_UNRELIABLE,
};

static struct vio_driver_ops vsw_vio_ops = {
	.send_attr		= sunvnet_send_attr_common,
	.handle_attr		= sunvnet_handle_attr_common,
	.handshake_complete	= sunvnet_handshake_complete_common,
};

static const char *remote_macaddr_prop = "remote-mac-address";
static const char *id_prop = "id";

static int vsw_port_probe(struct vio_dev *vdev, const struct vio_device_id *id)
{
	struct mdesc_handle *hp;
	struct vnet_port *port;
	unsigned long flags;
	struct vnet *vp;
	struct net_device *dev;
	const u64 *rmac;
	int len, i, err;
	const u64 *port_id;
	u64 handle;

	hp = mdesc_grab();

	rmac = mdesc_get_property(hp, vdev->mp, remote_macaddr_prop, &len);
	err = -ENODEV;
	if (!rmac) {
		pr_err("Port lacks %s property\n", remote_macaddr_prop);
		mdesc_release(hp);
		return err;
	}

	port_id = mdesc_get_property(hp, vdev->mp, id_prop, NULL);
	err = -ENODEV;
	if (!port_id) {
		pr_err("Port lacks %s property\n", id_prop);
		mdesc_release(hp);
		return err;
	}

	/* Get (or create) the vnet associated with this port */
	vp = vsw_get_vnet(hp, vdev->mp, &handle);
	if (unlikely(IS_ERR(vp))) {
		err = PTR_ERR(vp);
		pr_err("Failed to get vnet for vsw-port\n");
		mdesc_release(hp);
		return err;
	}

	mdesc_release(hp);

	dev = vsw_alloc_netdev(vsw_port_hwaddr, vdev, handle, *port_id);
	if (IS_ERR(dev)) {
		err = PTR_ERR(dev);
		pr_err("Failed to alloc netdev for vsw-port\n");
		return err;
	}

	port = netdev_priv(dev);

	INIT_LIST_HEAD(&port->list);

	for (i = 0; i < ETH_ALEN; i++)
		port->raddr[i] = (*rmac >> (5 - i) * 8) & 0xff;

	port->vp = vp;
	port->dev = dev;
	port->switch_port = 1;
	port->tso = false; /* no tso in vsw, misbehaves in bridge */
	port->tsolen = 0;

	/* Mark the port as belonging to ldmvsw which directs the
	 * the common code to use the net_device in the vnet_port
	 * rather than the net_device in the vnet (which is used
	 * by sunvnet). This bit is used by the VNET_PORT_TO_NET_DEVICE
	 * macro.
	 */
	port->vsw = 1;

	err = vio_driver_init(&port->vio, vdev, VDEV_NETWORK,
			      vsw_versions, ARRAY_SIZE(vsw_versions),
			      &vsw_vio_ops, dev->name);
	if (err)
		goto err_out_free_dev;

	err = vio_ldc_alloc(&port->vio, &vsw_ldc_cfg, port);
	if (err)
		goto err_out_free_dev;

	dev_set_drvdata(&vdev->dev, port);

	netif_napi_add(dev, &port->napi, sunvnet_poll_common,
		       NAPI_POLL_WEIGHT);

	spin_lock_irqsave(&vp->lock, flags);
	list_add_rcu(&port->list, &vp->port_list);
	spin_unlock_irqrestore(&vp->lock, flags);

	setup_timer(&port->clean_timer, sunvnet_clean_timer_expire_common,
		    (unsigned long)port);

	err = register_netdev(dev);
	if (err) {
		pr_err("Cannot register net device, aborting\n");
		goto err_out_del_timer;
	}

	spin_lock_irqsave(&vp->lock, flags);
	sunvnet_port_add_txq_common(port);
	spin_unlock_irqrestore(&vp->lock, flags);

	napi_enable(&port->napi);
	vio_port_up(&port->vio);

	/* assure no carrier until we receive an LDC_EVENT_UP,
	 * even if the vsw config script tries to force us up
	 */
	netif_carrier_off(dev);

	netdev_info(dev, "LDOM vsw-port %pM\n", dev->dev_addr);

	pr_info("%s: PORT ( remote-mac %pM%s )\n", dev->name,
		port->raddr, " switch-port");

	return 0;

err_out_del_timer:
	del_timer_sync(&port->clean_timer);
	list_del_rcu(&port->list);
	synchronize_rcu();
	netif_napi_del(&port->napi);
	dev_set_drvdata(&vdev->dev, NULL);
	vio_ldc_free(&port->vio);

err_out_free_dev:
	free_netdev(dev);
	return err;
}

static int vsw_port_remove(struct vio_dev *vdev)
{
	struct vnet_port *port = dev_get_drvdata(&vdev->dev);
	unsigned long flags;

	if (port) {
		del_timer_sync(&port->vio.timer);

		napi_disable(&port->napi);

		list_del_rcu(&port->list);

		synchronize_rcu();
		del_timer_sync(&port->clean_timer);
		spin_lock_irqsave(&port->vp->lock, flags);
		sunvnet_port_rm_txq_common(port);
		spin_unlock_irqrestore(&port->vp->lock, flags);
		netif_napi_del(&port->napi);
		sunvnet_port_free_tx_bufs_common(port);
		vio_ldc_free(&port->vio);

		dev_set_drvdata(&vdev->dev, NULL);

		unregister_netdev(port->dev);
		free_netdev(port->dev);
	}

	return 0;
}

static void vsw_cleanup(void)
{
	struct vnet *vp;

	/* just need to free up the vnet list */
	mutex_lock(&vnet_list_mutex);
	while (!list_empty(&vnet_list)) {
		vp = list_first_entry(&vnet_list, struct vnet, list);
		list_del(&vp->list);
		/* vio_unregister_driver() should have cleaned up port_list */
		if (!list_empty(&vp->port_list))
			pr_err("Ports not removed by VIO subsystem!\n");
		kfree(vp);
	}
	mutex_unlock(&vnet_list_mutex);
}

static const struct vio_device_id vsw_port_match[] = {
	{
		.type = "vsw-port",
	},
	{},
};
MODULE_DEVICE_TABLE(vio, vsw_port_match);

static struct vio_driver vsw_port_driver = {
	.id_table	= vsw_port_match,
	.probe		= vsw_port_probe,
	.remove		= vsw_port_remove,
	.name		= "vsw_port",
};

static int __init vsw_init(void)
{
	pr_info("%s\n", version);
	return vio_register_driver(&vsw_port_driver);
}

static void __exit vsw_exit(void)
{
	vio_unregister_driver(&vsw_port_driver);
	vsw_cleanup();
}

module_init(vsw_init);
module_exit(vsw_exit);<|MERGE_RESOLUTION|>--- conflicted
+++ resolved
@@ -41,13 +41,8 @@
 static u8 vsw_port_hwaddr[ETH_ALEN] = {0xFE, 0xFF, 0xFF, 0xFF, 0xFF, 0xFF};
 
 #define DRV_MODULE_NAME		"ldmvsw"
-<<<<<<< HEAD
-#define DRV_MODULE_VERSION	"1.1"
-#define DRV_MODULE_RELDATE	"February 3, 2017"
-=======
 #define DRV_MODULE_VERSION	"1.2"
 #define DRV_MODULE_RELDATE	"March 4, 2017"
->>>>>>> 2ac97f0f
 
 static char version[] =
 	DRV_MODULE_NAME " " DRV_MODULE_VERSION " (" DRV_MODULE_RELDATE ")";
