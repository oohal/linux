--- conflicted
+++ resolved
@@ -185,9 +185,6 @@
 /* Interrupt Cause and Mask registers */
 #define MVPP2_ISR_RX_THRESHOLD_REG(rxq)		(0x5200 + 4 * (rxq))
 #define     MVPP2_MAX_ISR_RX_THRESHOLD		0xfffff0
-<<<<<<< HEAD
-#define MVPP2_ISR_RXQ_GROUP_REG(rxq)		(0x5400 + 4 * (rxq))
-=======
 #define MVPP21_ISR_RXQ_GROUP_REG(rxq)		(0x5400 + 4 * (rxq))
 
 #define MVPP22_ISR_RXQ_GROUP_INDEX_REG          0x5400
@@ -203,7 +200,6 @@
 #define MVPP22_ISR_RXQ_SUB_GROUP_SIZE_MASK      0xf00
 #define MVPP22_ISR_RXQ_SUB_GROUP_SIZE_OFFSET    8
 
->>>>>>> 2ac97f0f
 #define MVPP2_ISR_ENABLE_REG(port)		(0x5420 + 4 * (port))
 #define     MVPP2_ISR_ENABLE_INTERRUPT(mask)	((mask) & 0xffff)
 #define     MVPP2_ISR_DISABLE_INTERRUPT(mask)	(((mask) << 16) & 0xffff0000)
@@ -1262,14 +1258,9 @@
 	struct mvpp2_txq_pcpu_buf *tx_buf =
 		txq_pcpu->buffs + txq_pcpu->txq_put_index;
 	tx_buf->skb = skb;
-<<<<<<< HEAD
-	tx_buf->size = tx_desc->data_size;
-	tx_buf->phys = tx_desc->buf_phys_addr + tx_desc->packet_offset;
-=======
 	tx_buf->size = mvpp2_txdesc_size_get(port, tx_desc);
 	tx_buf->dma = mvpp2_txdesc_dma_addr_get(port, tx_desc) +
 		mvpp2_txdesc_offset_get(port, tx_desc);
->>>>>>> 2ac97f0f
 	txq_pcpu->txq_put_index++;
 	if (txq_pcpu->txq_put_index == txq_pcpu->size)
 		txq_pcpu->txq_put_index = 0;
@@ -3687,13 +3678,8 @@
 
 	if (!IS_ALIGNED((unsigned long)bm_pool->virt_addr,
 			MVPP2_BM_POOL_PTR_ALIGN)) {
-<<<<<<< HEAD
-		dma_free_coherent(&pdev->dev, size_bytes, bm_pool->virt_addr,
-				  bm_pool->phys_addr);
-=======
 		dma_free_coherent(&pdev->dev, bm_pool->size_bytes,
 				  bm_pool->virt_addr, bm_pool->dma_addr);
->>>>>>> 2ac97f0f
 		dev_err(&pdev->dev, "BM pool %d is not %d bytes aligned\n",
 			bm_pool->id, MVPP2_BM_POOL_PTR_ALIGN);
 		return -ENOMEM;
@@ -3763,14 +3749,9 @@
 	int i;
 
 	for (i = 0; i < bm_pool->buf_num; i++) {
-<<<<<<< HEAD
-		dma_addr_t buf_phys_addr;
-		unsigned long vaddr;
-=======
 		dma_addr_t buf_dma_addr;
 		phys_addr_t buf_phys_addr;
 		void *data;
->>>>>>> 2ac97f0f
 
 		mvpp2_bm_bufs_get_addrs(dev, priv, bm_pool,
 					&buf_dma_addr, &buf_phys_addr);
@@ -3782,11 +3763,7 @@
 		if (!data)
 			break;
 
-<<<<<<< HEAD
-		mvpp2_frag_free(bm_pool, (void *)vaddr);
-=======
 		mvpp2_frag_free(bm_pool, data);
->>>>>>> 2ac97f0f
 	}
 
 	/* Update BM driver with number of buffers removed from pool */
@@ -3908,35 +3885,21 @@
 
 static void *mvpp2_buf_alloc(struct mvpp2_port *port,
 			     struct mvpp2_bm_pool *bm_pool,
-<<<<<<< HEAD
-			     dma_addr_t *buf_phys_addr,
-			     gfp_t gfp_mask)
-{
-	dma_addr_t phys_addr;
-=======
 			     dma_addr_t *buf_dma_addr,
 			     phys_addr_t *buf_phys_addr,
 			     gfp_t gfp_mask)
 {
 	dma_addr_t dma_addr;
->>>>>>> 2ac97f0f
 	void *data;
 
 	data = mvpp2_frag_alloc(bm_pool);
 	if (!data)
 		return NULL;
 
-<<<<<<< HEAD
-	phys_addr = dma_map_single(port->dev->dev.parent, data,
-				   MVPP2_RX_BUF_SIZE(bm_pool->pkt_size),
-				    DMA_FROM_DEVICE);
-	if (unlikely(dma_mapping_error(port->dev->dev.parent, phys_addr))) {
-=======
 	dma_addr = dma_map_single(port->dev->dev.parent, data,
 				  MVPP2_RX_BUF_SIZE(bm_pool->pkt_size),
 				  DMA_FROM_DEVICE);
 	if (unlikely(dma_mapping_error(port->dev->dev.parent, dma_addr))) {
->>>>>>> 2ac97f0f
 		mvpp2_frag_free(bm_pool, data);
 		return NULL;
 	}
@@ -3965,28 +3928,13 @@
 
 /* Release buffer to BM */
 static inline void mvpp2_bm_pool_put(struct mvpp2_port *port, int pool,
-<<<<<<< HEAD
-				     dma_addr_t buf_phys_addr,
-				     unsigned long buf_virt_addr)
-=======
 				     dma_addr_t buf_dma_addr,
 				     phys_addr_t buf_phys_addr)
->>>>>>> 2ac97f0f
 {
 	int cpu = smp_processor_id();
 
-<<<<<<< HEAD
-/* Release multicast buffer */
-static void mvpp2_bm_pool_mc_put(struct mvpp2_port *port, int pool,
-				 dma_addr_t buf_phys_addr,
-				 unsigned long buf_virt_addr,
-				 int mc_id)
-{
-	u32 val = 0;
-=======
 	if (port->priv->hw_version == MVPP22) {
 		u32 val = 0;
->>>>>>> 2ac97f0f
 
 		if (sizeof(dma_addr_t) == 8)
 			val |= upper_32_bits(buf_dma_addr) &
@@ -4014,13 +3962,8 @@
 
 /* Refill BM pool */
 static void mvpp2_pool_refill(struct mvpp2_port *port, u32 bm,
-<<<<<<< HEAD
-			      dma_addr_t phys_addr,
-			      unsigned long cookie)
-=======
 			      dma_addr_t dma_addr,
 			      phys_addr_t phys_addr)
->>>>>>> 2ac97f0f
 {
 	int pool = mvpp2_bm_cookie_pool_get(bm);
 
@@ -4032,12 +3975,8 @@
 			     struct mvpp2_bm_pool *bm_pool, int buf_num)
 {
 	int i, buf_size, total_size;
-<<<<<<< HEAD
-	dma_addr_t phys_addr;
-=======
 	dma_addr_t dma_addr;
 	phys_addr_t phys_addr;
->>>>>>> 2ac97f0f
 	void *buf;
 
 	buf_size = MVPP2_RX_BUF_SIZE(bm_pool->pkt_size);
@@ -4052,14 +3991,6 @@
 	}
 
 	for (i = 0; i < buf_num; i++) {
-<<<<<<< HEAD
-		buf = mvpp2_buf_alloc(port, bm_pool, &phys_addr, GFP_KERNEL);
-		if (!buf)
-			break;
-
-		mvpp2_bm_pool_put(port, bm_pool->id, phys_addr,
-				  (unsigned long)buf);
-=======
 		buf = mvpp2_buf_alloc(port, bm_pool, &dma_addr,
 				      &phys_addr, GFP_KERNEL);
 		if (!buf)
@@ -4067,7 +3998,6 @@
 
 		mvpp2_bm_pool_put(port, bm_pool->id, dma_addr,
 				  phys_addr);
->>>>>>> 2ac97f0f
 	}
 
 	/* Update BM driver with number of buffers added to pool */
@@ -4827,22 +4757,6 @@
 static void mvpp2_rx_pkts_coal_set(struct mvpp2_port *port,
 				   struct mvpp2_rx_queue *rxq)
 {
-<<<<<<< HEAD
-	if (rxq->pkts_coal > MVPP2_OCCUPIED_THRESH_MASK)
-		rxq->pkts_coal = MVPP2_OCCUPIED_THRESH_MASK;
-
-	mvpp2_write(port->priv, MVPP2_RXQ_NUM_REG, rxq->id);
-	mvpp2_write(port->priv, MVPP2_RXQ_THRESH_REG,
-		    rxq->pkts_coal);
-}
-
-static u32 mvpp2_usec_to_cycles(u32 usec, unsigned long clk_hz)
-{
-	u64 tmp = (u64)clk_hz * usec;
-
-	do_div(tmp, USEC_PER_SEC);
-
-=======
 	int cpu = smp_processor_id();
 
 	if (rxq->pkts_coal > MVPP2_OCCUPIED_THRESH_MASK)
@@ -4859,22 +4773,15 @@
 
 	do_div(tmp, USEC_PER_SEC);
 
->>>>>>> 2ac97f0f
 	return tmp > U32_MAX ? U32_MAX : tmp;
 }
 
 static u32 mvpp2_cycles_to_usec(u32 cycles, unsigned long clk_hz)
 {
 	u64 tmp = (u64)cycles * USEC_PER_SEC;
-<<<<<<< HEAD
 
 	do_div(tmp, clk_hz);
 
-=======
-
-	do_div(tmp, clk_hz);
-
->>>>>>> 2ac97f0f
 	return tmp > U32_MAX ? U32_MAX : tmp;
 }
 
@@ -4907,11 +4814,7 @@
 		struct mvpp2_txq_pcpu_buf *tx_buf =
 			txq_pcpu->buffs + txq_pcpu->txq_get_index;
 
-<<<<<<< HEAD
-		dma_unmap_single(port->dev->dev.parent, tx_buf->phys,
-=======
 		dma_unmap_single(port->dev->dev.parent, tx_buf->dma,
->>>>>>> 2ac97f0f
 				 tx_buf->size, DMA_TO_DEVICE);
 		if (tx_buf->skb)
 			dev_kfree_skb_any(tx_buf->skb);
@@ -5519,17 +5422,6 @@
 static int mvpp2_rx_refill(struct mvpp2_port *port,
 			   struct mvpp2_bm_pool *bm_pool, u32 bm)
 {
-<<<<<<< HEAD
-	dma_addr_t phys_addr;
-	void *buf;
-
-	/* No recycle or too many buffers are in use, so allocate a new skb */
-	buf = mvpp2_buf_alloc(port, bm_pool, &phys_addr, GFP_ATOMIC);
-	if (!buf)
-		return -ENOMEM;
-
-	mvpp2_pool_refill(port, bm, phys_addr, (unsigned long)buf);
-=======
 	dma_addr_t dma_addr;
 	phys_addr_t phys_addr;
 	void *buf;
@@ -5541,7 +5433,6 @@
 		return -ENOMEM;
 
 	mvpp2_pool_refill(port, bm, dma_addr, phys_addr);
->>>>>>> 2ac97f0f
 
 	return 0;
 }
@@ -5577,46 +5468,6 @@
 	return MVPP2_TXD_L4_CSUM_NOT | MVPP2_TXD_IP_CSUM_DISABLE;
 }
 
-<<<<<<< HEAD
-static void mvpp2_buff_hdr_rx(struct mvpp2_port *port,
-			      struct mvpp2_rx_desc *rx_desc)
-{
-	struct mvpp2_buff_hdr *buff_hdr;
-	struct sk_buff *skb;
-	u32 rx_status = rx_desc->status;
-	dma_addr_t buff_phys_addr;
-	unsigned long buff_virt_addr;
-	dma_addr_t buff_phys_addr_next;
-	unsigned long buff_virt_addr_next;
-	int mc_id;
-	int pool_id;
-
-	pool_id = (rx_status & MVPP2_RXD_BM_POOL_ID_MASK) >>
-		   MVPP2_RXD_BM_POOL_ID_OFFS;
-	buff_phys_addr = rx_desc->buf_phys_addr;
-	buff_virt_addr = rx_desc->buf_cookie;
-
-	do {
-		skb = (struct sk_buff *)buff_virt_addr;
-		buff_hdr = (struct mvpp2_buff_hdr *)skb->head;
-
-		mc_id = MVPP2_B_HDR_INFO_MC_ID(buff_hdr->info);
-
-		buff_phys_addr_next = buff_hdr->next_buff_phys_addr;
-		buff_virt_addr_next = buff_hdr->next_buff_virt_addr;
-
-		/* Release buffer */
-		mvpp2_bm_pool_mc_put(port, pool_id, buff_phys_addr,
-				     buff_virt_addr, mc_id);
-
-		buff_phys_addr = buff_phys_addr_next;
-		buff_virt_addr = buff_virt_addr_next;
-
-	} while (!MVPP2_B_HDR_INFO_IS_LAST(buff_hdr->info));
-}
-
-=======
->>>>>>> 2ac97f0f
 /* Main rx processing */
 static int mvpp2_rx(struct mvpp2_port *port, int rx_todo,
 		    struct mvpp2_rx_queue *rxq)
@@ -5637,25 +5488,13 @@
 		struct mvpp2_bm_pool *bm_pool;
 		struct sk_buff *skb;
 		unsigned int frag_size;
-<<<<<<< HEAD
-		dma_addr_t phys_addr;
-=======
 		dma_addr_t dma_addr;
 		phys_addr_t phys_addr;
->>>>>>> 2ac97f0f
 		u32 bm, rx_status;
 		int pool, rx_bytes, err;
 		void *data;
 
 		rx_done++;
-<<<<<<< HEAD
-		rx_status = rx_desc->status;
-		rx_bytes = rx_desc->data_size - MVPP2_MH_SIZE;
-		phys_addr = rx_desc->buf_phys_addr;
-		data = (void *)(uintptr_t)rx_desc->buf_cookie;
-
-		bm = mvpp2_bm_cookie_build(rx_desc);
-=======
 		rx_status = mvpp2_rxdesc_status_get(port, rx_desc);
 		rx_bytes = mvpp2_rxdesc_size_get(port, rx_desc);
 		rx_bytes -= MVPP2_MH_SIZE;
@@ -5664,7 +5503,6 @@
 		data = (void *)phys_to_virt(phys_addr);
 
 		bm = mvpp2_bm_cookie_build(port, rx_desc);
->>>>>>> 2ac97f0f
 		pool = mvpp2_bm_cookie_pool_get(bm);
 		bm_pool = &port->priv->bm_pools[pool];
 
@@ -5678,13 +5516,7 @@
 			dev->stats.rx_errors++;
 			mvpp2_rx_error(port, rx_desc);
 			/* Return the buffer to the pool */
-<<<<<<< HEAD
-
-			mvpp2_pool_refill(port, bm, rx_desc->buf_phys_addr,
-					  rx_desc->buf_cookie);
-=======
 			mvpp2_pool_refill(port, bm, dma_addr, phys_addr);
->>>>>>> 2ac97f0f
 			continue;
 		}
 
