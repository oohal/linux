/*
 * DWMAC4 Header file.
 *
 * Copyright (C) 2015  STMicroelectronics Ltd
 *
 * This program is free software; you can redistribute it and/or modify it
 * under the terms and conditions of the GNU General Public License,
 * version 2, as published by the Free Software Foundation.
 *
 * Author: Alexandre Torgue <alexandre.torgue@st.com>
 */

#ifndef __DWMAC4_H__
#define __DWMAC4_H__

#include "common.h"

/*  MAC registers */
#define GMAC_CONFIG			0x00000000
#define GMAC_PACKET_FILTER		0x00000008
#define GMAC_HASH_TAB_0_31		0x00000010
#define GMAC_HASH_TAB_32_63		0x00000014
#define GMAC_RX_FLOW_CTRL		0x00000090
#define GMAC_QX_TX_FLOW_CTRL(x)		(0x70 + x * 4)
<<<<<<< HEAD
#define GMAC_RXQ_CTRL0			0x000000a0
=======
#define GMAC_TXQ_PRTY_MAP0		0x98
#define GMAC_TXQ_PRTY_MAP1		0x9C
#define GMAC_RXQ_CTRL0			0x000000a0
#define GMAC_RXQ_CTRL1			0x000000a4
#define GMAC_RXQ_CTRL2			0x000000a8
#define GMAC_RXQ_CTRL3			0x000000ac
>>>>>>> 2ac97f0f
#define GMAC_INT_STATUS			0x000000b0
#define GMAC_INT_EN			0x000000b4
#define GMAC_1US_TIC_COUNTER		0x000000dc
#define GMAC_PCS_BASE			0x000000e0
#define GMAC_PHYIF_CONTROL_STATUS	0x000000f8
#define GMAC_PMT			0x000000c0
#define GMAC_VERSION			0x00000110
#define GMAC_DEBUG			0x00000114
#define GMAC_HW_FEATURE0		0x0000011c
#define GMAC_HW_FEATURE1		0x00000120
#define GMAC_HW_FEATURE2		0x00000124
#define GMAC_MDIO_ADDR			0x00000200
#define GMAC_MDIO_DATA			0x00000204
#define GMAC_ADDR_HIGH(reg)		(0x300 + reg * 8)
#define GMAC_ADDR_LOW(reg)		(0x304 + reg * 8)

/* RX Queues Routing */
#define GMAC_RXQCTRL_AVCPQ_MASK		GENMASK(2, 0)
#define GMAC_RXQCTRL_AVCPQ_SHIFT	0
#define GMAC_RXQCTRL_PTPQ_MASK		GENMASK(6, 4)
#define GMAC_RXQCTRL_PTPQ_SHIFT		4
#define GMAC_RXQCTRL_DCBCPQ_MASK	GENMASK(10, 8)
#define GMAC_RXQCTRL_DCBCPQ_SHIFT	8
#define GMAC_RXQCTRL_UPQ_MASK		GENMASK(14, 12)
#define GMAC_RXQCTRL_UPQ_SHIFT		12
#define GMAC_RXQCTRL_MCBCQ_MASK		GENMASK(18, 16)
#define GMAC_RXQCTRL_MCBCQ_SHIFT	16
#define GMAC_RXQCTRL_MCBCQEN		BIT(20)
#define GMAC_RXQCTRL_MCBCQEN_SHIFT	20
#define GMAC_RXQCTRL_TACPQE		BIT(21)
#define GMAC_RXQCTRL_TACPQE_SHIFT	21

/* MAC Packet Filtering */
#define GMAC_PACKET_FILTER_PR		BIT(0)
#define GMAC_PACKET_FILTER_HMC		BIT(2)
#define GMAC_PACKET_FILTER_PM		BIT(4)

#define GMAC_MAX_PERFECT_ADDRESSES	128

/* MAC RX Queue Enable */
#define GMAC_RX_QUEUE_CLEAR(queue)	~(GENMASK(1, 0) << ((queue) * 2))
#define GMAC_RX_AV_QUEUE_ENABLE(queue)	BIT((queue) * 2)
#define GMAC_RX_DCB_QUEUE_ENABLE(queue)	BIT(((queue) * 2) + 1)

/* MAC Flow Control RX */
#define GMAC_RX_FLOW_CTRL_RFE		BIT(0)

/* RX Queues Priorities */
#define GMAC_RXQCTRL_PSRQX_MASK(x)	GENMASK(7 + ((x) * 8), 0 + ((x) * 8))
#define GMAC_RXQCTRL_PSRQX_SHIFT(x)	((x) * 8)

/* TX Queues Priorities */
#define GMAC_TXQCTRL_PSTQX_MASK(x)	GENMASK(7 + ((x) * 8), 0 + ((x) * 8))
#define GMAC_TXQCTRL_PSTQX_SHIFT(x)	((x) * 8)

/* MAC Flow Control TX */
#define GMAC_TX_FLOW_CTRL_TFE		BIT(1)
#define GMAC_TX_FLOW_CTRL_PT_SHIFT	16

/*  MAC Interrupt bitmap*/
#define GMAC_INT_RGSMIIS		BIT(0)
#define GMAC_INT_PCS_LINK		BIT(1)
#define GMAC_INT_PCS_ANE		BIT(2)
#define GMAC_INT_PCS_PHYIS		BIT(3)
#define GMAC_INT_PMT_EN			BIT(4)
#define GMAC_INT_LPI_EN			BIT(5)

#define	GMAC_PCS_IRQ_DEFAULT	(GMAC_INT_RGSMIIS | GMAC_INT_PCS_LINK |	\
				 GMAC_INT_PCS_ANE)

#define	GMAC_INT_DEFAULT_MASK	GMAC_INT_PMT_EN

enum dwmac4_irq_status {
	time_stamp_irq = 0x00001000,
	mmc_rx_csum_offload_irq = 0x00000800,
	mmc_tx_irq = 0x00000400,
	mmc_rx_irq = 0x00000200,
	mmc_irq = 0x00000100,
	pmt_irq = 0x00000010,
};

/* MAC PMT bitmap */
enum power_event {
	pointer_reset =	0x80000000,
	global_unicast = 0x00000200,
	wake_up_rx_frame = 0x00000040,
	magic_frame = 0x00000020,
	wake_up_frame_en = 0x00000004,
	magic_pkt_en = 0x00000002,
	power_down = 0x00000001,
};

/* Energy Efficient Ethernet (EEE) for GMAC4
 *
 * LPI status, timer and control register offset
 */
#define GMAC4_LPI_CTRL_STATUS	0xd0
#define GMAC4_LPI_TIMER_CTRL	0xd4

/* LPI control and status defines */
#define GMAC4_LPI_CTRL_STATUS_LPITCSE	BIT(21)	/* LPI Tx Clock Stop Enable */
#define GMAC4_LPI_CTRL_STATUS_LPITXA	BIT(19)	/* Enable LPI TX Automate */
#define GMAC4_LPI_CTRL_STATUS_PLS	BIT(17) /* PHY Link Status */
#define GMAC4_LPI_CTRL_STATUS_LPIEN	BIT(16)	/* LPI Enable */

/* MAC Debug bitmap */
#define GMAC_DEBUG_TFCSTS_MASK		GENMASK(18, 17)
#define GMAC_DEBUG_TFCSTS_SHIFT		17
#define GMAC_DEBUG_TFCSTS_IDLE		0
#define GMAC_DEBUG_TFCSTS_WAIT		1
#define GMAC_DEBUG_TFCSTS_GEN_PAUSE	2
#define GMAC_DEBUG_TFCSTS_XFER		3
#define GMAC_DEBUG_TPESTS		BIT(16)
#define GMAC_DEBUG_RFCFCSTS_MASK	GENMASK(2, 1)
#define GMAC_DEBUG_RFCFCSTS_SHIFT	1
#define GMAC_DEBUG_RPESTS		BIT(0)

/* MAC config */
#define GMAC_CONFIG_IPC			BIT(27)
#define GMAC_CONFIG_2K			BIT(22)
#define GMAC_CONFIG_ACS			BIT(20)
#define GMAC_CONFIG_BE			BIT(18)
#define GMAC_CONFIG_JD			BIT(17)
#define GMAC_CONFIG_JE			BIT(16)
#define GMAC_CONFIG_PS			BIT(15)
#define GMAC_CONFIG_FES			BIT(14)
#define GMAC_CONFIG_DM			BIT(13)
#define GMAC_CONFIG_DCRS		BIT(9)
#define GMAC_CONFIG_TE			BIT(1)
#define GMAC_CONFIG_RE			BIT(0)

/* MAC HW features0 bitmap */
#define GMAC_HW_FEAT_ADDMAC		BIT(18)
#define GMAC_HW_FEAT_RXCOESEL		BIT(16)
#define GMAC_HW_FEAT_TXCOSEL		BIT(14)
#define GMAC_HW_FEAT_EEESEL		BIT(13)
#define GMAC_HW_FEAT_TSSEL		BIT(12)
#define GMAC_HW_FEAT_MMCSEL		BIT(8)
#define GMAC_HW_FEAT_MGKSEL		BIT(7)
#define GMAC_HW_FEAT_RWKSEL		BIT(6)
#define GMAC_HW_FEAT_SMASEL		BIT(5)
#define GMAC_HW_FEAT_VLHASH		BIT(4)
#define GMAC_HW_FEAT_PCSSEL		BIT(3)
#define GMAC_HW_FEAT_HDSEL		BIT(2)
#define GMAC_HW_FEAT_GMIISEL		BIT(1)
#define GMAC_HW_FEAT_MIISEL		BIT(0)

/* MAC HW features1 bitmap */
#define GMAC_HW_FEAT_AVSEL		BIT(20)
#define GMAC_HW_TSOEN			BIT(18)
#define GMAC_HW_TXFIFOSIZE		GENMASK(10, 6)
#define GMAC_HW_RXFIFOSIZE		GENMASK(4, 0)

/* MAC HW features2 bitmap */
#define GMAC_HW_FEAT_TXCHCNT		GENMASK(21, 18)
#define GMAC_HW_FEAT_RXCHCNT		GENMASK(15, 12)
#define GMAC_HW_FEAT_TXQCNT		GENMASK(9, 6)
#define GMAC_HW_FEAT_RXQCNT		GENMASK(3, 0)

/* MAC HW ADDR regs */
#define GMAC_HI_DCS			GENMASK(18, 16)
#define GMAC_HI_DCS_SHIFT		16
#define GMAC_HI_REG_AE			BIT(31)

/*  MTL registers */
#define MTL_OPERATION_MODE		0x00000c00
#define MTL_OPERATION_SCHALG_MASK	GENMASK(6, 5)
#define MTL_OPERATION_SCHALG_WRR	(0x0 << 5)
#define MTL_OPERATION_SCHALG_WFQ	(0x1 << 5)
#define MTL_OPERATION_SCHALG_DWRR	(0x2 << 5)
#define MTL_OPERATION_SCHALG_SP		(0x3 << 5)
#define MTL_OPERATION_RAA		BIT(2)
#define MTL_OPERATION_RAA_SP		(0x0 << 2)
#define MTL_OPERATION_RAA_WSP		(0x1 << 2)

#define MTL_INT_STATUS			0x00000c20
#define MTL_INT_QX(x)			BIT(x)

#define MTL_RXQ_DMA_MAP0		0x00000c30 /* queue 0 to 3 */
#define MTL_RXQ_DMA_MAP1		0x00000c34 /* queue 4 to 7 */
#define MTL_RXQ_DMA_Q04MDMACH_MASK	GENMASK(3, 0)
#define MTL_RXQ_DMA_Q04MDMACH(x)	((x) << 0)
#define MTL_RXQ_DMA_QXMDMACH_MASK(x)	GENMASK(11 + (8 * ((x) - 1)), 8 * (x))
#define MTL_RXQ_DMA_QXMDMACH(chan, q)	((chan) << (8 * (q)))

#define MTL_CHAN_BASE_ADDR		0x00000d00
#define MTL_CHAN_BASE_OFFSET		0x40
#define MTL_CHANX_BASE_ADDR(x)		(MTL_CHAN_BASE_ADDR + \
					(x * MTL_CHAN_BASE_OFFSET))

#define MTL_CHAN_TX_OP_MODE(x)		MTL_CHANX_BASE_ADDR(x)
#define MTL_CHAN_TX_DEBUG(x)		(MTL_CHANX_BASE_ADDR(x) + 0x8)
#define MTL_CHAN_INT_CTRL(x)		(MTL_CHANX_BASE_ADDR(x) + 0x2c)
#define MTL_CHAN_RX_OP_MODE(x)		(MTL_CHANX_BASE_ADDR(x) + 0x30)
#define MTL_CHAN_RX_DEBUG(x)		(MTL_CHANX_BASE_ADDR(x) + 0x38)

#define MTL_OP_MODE_RSF			BIT(5)
#define MTL_OP_MODE_TXQEN		BIT(3)
#define MTL_OP_MODE_TSF			BIT(1)

#define MTL_OP_MODE_TQS_MASK		GENMASK(24, 16)
#define MTL_OP_MODE_TQS_SHIFT		16

#define MTL_OP_MODE_TTC_MASK		0x70
#define MTL_OP_MODE_TTC_SHIFT		4

#define MTL_OP_MODE_TTC_32		0
#define MTL_OP_MODE_TTC_64		(1 << MTL_OP_MODE_TTC_SHIFT)
#define MTL_OP_MODE_TTC_96		(2 << MTL_OP_MODE_TTC_SHIFT)
#define MTL_OP_MODE_TTC_128		(3 << MTL_OP_MODE_TTC_SHIFT)
#define MTL_OP_MODE_TTC_192		(4 << MTL_OP_MODE_TTC_SHIFT)
#define MTL_OP_MODE_TTC_256		(5 << MTL_OP_MODE_TTC_SHIFT)
#define MTL_OP_MODE_TTC_384		(6 << MTL_OP_MODE_TTC_SHIFT)
#define MTL_OP_MODE_TTC_512		(7 << MTL_OP_MODE_TTC_SHIFT)

#define MTL_OP_MODE_RQS_MASK		GENMASK(29, 20)
#define MTL_OP_MODE_RQS_SHIFT		20

#define MTL_OP_MODE_RFD_MASK		GENMASK(19, 14)
#define MTL_OP_MODE_RFD_SHIFT		14

#define MTL_OP_MODE_RFA_MASK		GENMASK(13, 8)
#define MTL_OP_MODE_RFA_SHIFT		8

#define MTL_OP_MODE_EHFC		BIT(7)

#define MTL_OP_MODE_RTC_MASK		0x18
#define MTL_OP_MODE_RTC_SHIFT		3

#define MTL_OP_MODE_RTC_32		(1 << MTL_OP_MODE_RTC_SHIFT)
#define MTL_OP_MODE_RTC_64		0
#define MTL_OP_MODE_RTC_96		(2 << MTL_OP_MODE_RTC_SHIFT)
#define MTL_OP_MODE_RTC_128		(3 << MTL_OP_MODE_RTC_SHIFT)

/* MTL ETS Control register */
#define MTL_ETS_CTRL_BASE_ADDR		0x00000d10
#define MTL_ETS_CTRL_BASE_OFFSET	0x40
#define MTL_ETSX_CTRL_BASE_ADDR(x)	(MTL_ETS_CTRL_BASE_ADDR + \
					((x) * MTL_ETS_CTRL_BASE_OFFSET))

#define MTL_ETS_CTRL_CC			BIT(3)
#define MTL_ETS_CTRL_AVALG		BIT(2)

/* MTL Queue Quantum Weight */
#define MTL_TXQ_WEIGHT_BASE_ADDR	0x00000d18
#define MTL_TXQ_WEIGHT_BASE_OFFSET	0x40
#define MTL_TXQX_WEIGHT_BASE_ADDR(x)	(MTL_TXQ_WEIGHT_BASE_ADDR + \
					((x) * MTL_TXQ_WEIGHT_BASE_OFFSET))
#define MTL_TXQ_WEIGHT_ISCQW_MASK	GENMASK(20, 0)

/* MTL sendSlopeCredit register */
#define MTL_SEND_SLP_CRED_BASE_ADDR	0x00000d1c
#define MTL_SEND_SLP_CRED_OFFSET	0x40
#define MTL_SEND_SLP_CREDX_BASE_ADDR(x)	(MTL_SEND_SLP_CRED_BASE_ADDR + \
					((x) * MTL_SEND_SLP_CRED_OFFSET))

#define MTL_SEND_SLP_CRED_SSC_MASK	GENMASK(13, 0)

/* MTL hiCredit register */
#define MTL_HIGH_CRED_BASE_ADDR		0x00000d20
#define MTL_HIGH_CRED_OFFSET		0x40
#define MTL_HIGH_CREDX_BASE_ADDR(x)	(MTL_HIGH_CRED_BASE_ADDR + \
					((x) * MTL_HIGH_CRED_OFFSET))

#define MTL_HIGH_CRED_HC_MASK		GENMASK(28, 0)

/* MTL loCredit register */
#define MTL_LOW_CRED_BASE_ADDR		0x00000d24
#define MTL_LOW_CRED_OFFSET		0x40
#define MTL_LOW_CREDX_BASE_ADDR(x)	(MTL_LOW_CRED_BASE_ADDR + \
					((x) * MTL_LOW_CRED_OFFSET))

#define MTL_HIGH_CRED_LC_MASK		GENMASK(28, 0)

/*  MTL debug */
#define MTL_DEBUG_TXSTSFSTS		BIT(5)
#define MTL_DEBUG_TXFSTS		BIT(4)
#define MTL_DEBUG_TWCSTS		BIT(3)

/* MTL debug: Tx FIFO Read Controller Status */
#define MTL_DEBUG_TRCSTS_MASK		GENMASK(2, 1)
#define MTL_DEBUG_TRCSTS_SHIFT		1
#define MTL_DEBUG_TRCSTS_IDLE		0
#define MTL_DEBUG_TRCSTS_READ		1
#define MTL_DEBUG_TRCSTS_TXW		2
#define MTL_DEBUG_TRCSTS_WRITE		3
#define MTL_DEBUG_TXPAUSED		BIT(0)

/* MAC debug: GMII or MII Transmit Protocol Engine Status */
#define MTL_DEBUG_RXFSTS_MASK		GENMASK(5, 4)
#define MTL_DEBUG_RXFSTS_SHIFT		4
#define MTL_DEBUG_RXFSTS_EMPTY		0
#define MTL_DEBUG_RXFSTS_BT		1
#define MTL_DEBUG_RXFSTS_AT		2
#define MTL_DEBUG_RXFSTS_FULL		3
#define MTL_DEBUG_RRCSTS_MASK		GENMASK(2, 1)
#define MTL_DEBUG_RRCSTS_SHIFT		1
#define MTL_DEBUG_RRCSTS_IDLE		0
#define MTL_DEBUG_RRCSTS_RDATA		1
#define MTL_DEBUG_RRCSTS_RSTAT		2
#define MTL_DEBUG_RRCSTS_FLUSH		3
#define MTL_DEBUG_RWCSTS		BIT(0)

/*  MTL interrupt */
#define MTL_RX_OVERFLOW_INT_EN		BIT(24)
#define MTL_RX_OVERFLOW_INT		BIT(16)

/* Default operating mode of the MAC */
#define GMAC_CORE_INIT (GMAC_CONFIG_JD | GMAC_CONFIG_PS | GMAC_CONFIG_ACS | \
			GMAC_CONFIG_BE | GMAC_CONFIG_DCRS)

/* To dump the core regs excluding  the Address Registers */
#define	GMAC_REG_NUM	132

/*  MTL debug */
#define MTL_DEBUG_TXSTSFSTS		BIT(5)
#define MTL_DEBUG_TXFSTS		BIT(4)
#define MTL_DEBUG_TWCSTS		BIT(3)

/* MTL debug: Tx FIFO Read Controller Status */
#define MTL_DEBUG_TRCSTS_MASK		GENMASK(2, 1)
#define MTL_DEBUG_TRCSTS_SHIFT		1
#define MTL_DEBUG_TRCSTS_IDLE		0
#define MTL_DEBUG_TRCSTS_READ		1
#define MTL_DEBUG_TRCSTS_TXW		2
#define MTL_DEBUG_TRCSTS_WRITE		3
#define MTL_DEBUG_TXPAUSED		BIT(0)

/* MAC debug: GMII or MII Transmit Protocol Engine Status */
#define MTL_DEBUG_RXFSTS_MASK		GENMASK(5, 4)
#define MTL_DEBUG_RXFSTS_SHIFT		4
#define MTL_DEBUG_RXFSTS_EMPTY		0
#define MTL_DEBUG_RXFSTS_BT		1
#define MTL_DEBUG_RXFSTS_AT		2
#define MTL_DEBUG_RXFSTS_FULL		3
#define MTL_DEBUG_RRCSTS_MASK		GENMASK(2, 1)
#define MTL_DEBUG_RRCSTS_SHIFT		1
#define MTL_DEBUG_RRCSTS_IDLE		0
#define MTL_DEBUG_RRCSTS_RDATA		1
#define MTL_DEBUG_RRCSTS_RSTAT		2
#define MTL_DEBUG_RRCSTS_FLUSH		3
#define MTL_DEBUG_RWCSTS		BIT(0)

/* SGMII/RGMII status register */
#define GMAC_PHYIF_CTRLSTATUS_TC		BIT(0)
#define GMAC_PHYIF_CTRLSTATUS_LUD		BIT(1)
#define GMAC_PHYIF_CTRLSTATUS_SMIDRXS		BIT(4)
#define GMAC_PHYIF_CTRLSTATUS_LNKMOD		BIT(16)
#define GMAC_PHYIF_CTRLSTATUS_SPEED		GENMASK(18, 17)
#define GMAC_PHYIF_CTRLSTATUS_SPEED_SHIFT	17
#define GMAC_PHYIF_CTRLSTATUS_LNKSTS		BIT(19)
#define GMAC_PHYIF_CTRLSTATUS_JABTO		BIT(20)
#define GMAC_PHYIF_CTRLSTATUS_FALSECARDET	BIT(21)
/* LNKMOD */
#define GMAC_PHYIF_CTRLSTATUS_LNKMOD_MASK	0x1
/* LNKSPEED */
#define GMAC_PHYIF_CTRLSTATUS_SPEED_125		0x2
#define GMAC_PHYIF_CTRLSTATUS_SPEED_25		0x1
#define GMAC_PHYIF_CTRLSTATUS_SPEED_2_5		0x0

extern const struct stmmac_dma_ops dwmac4_dma_ops;
extern const struct stmmac_dma_ops dwmac410_dma_ops;
#endif /* __DWMAC4_H__ */<|MERGE_RESOLUTION|>--- conflicted
+++ resolved
@@ -22,16 +22,12 @@
 #define GMAC_HASH_TAB_32_63		0x00000014
 #define GMAC_RX_FLOW_CTRL		0x00000090
 #define GMAC_QX_TX_FLOW_CTRL(x)		(0x70 + x * 4)
-<<<<<<< HEAD
-#define GMAC_RXQ_CTRL0			0x000000a0
-=======
 #define GMAC_TXQ_PRTY_MAP0		0x98
 #define GMAC_TXQ_PRTY_MAP1		0x9C
 #define GMAC_RXQ_CTRL0			0x000000a0
 #define GMAC_RXQ_CTRL1			0x000000a4
 #define GMAC_RXQ_CTRL2			0x000000a8
 #define GMAC_RXQ_CTRL3			0x000000ac
->>>>>>> 2ac97f0f
 #define GMAC_INT_STATUS			0x000000b0
 #define GMAC_INT_EN			0x000000b4
 #define GMAC_1US_TIC_COUNTER		0x000000dc
