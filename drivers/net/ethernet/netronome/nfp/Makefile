obj-$(CONFIG_NFP)	+= nfp.o

nfp-objs := \
	    nfpcore/nfp6000_pcie.o \
	    nfpcore/nfp_cppcore.o \
	    nfpcore/nfp_cpplib.o \
	    nfpcore/nfp_hwinfo.o \
	    nfpcore/nfp_mip.o \
<<<<<<< HEAD
	    nfpcore/nfp_nffw.o \
	    nfpcore/nfp_nsp.o \
=======
	    nfpcore/nfp_mutex.o \
	    nfpcore/nfp_nffw.o \
	    nfpcore/nfp_nsp.o \
	    nfpcore/nfp_nsp_cmds.o \
>>>>>>> 2ac97f0f
	    nfpcore/nfp_nsp_eth.o \
	    nfpcore/nfp_resource.o \
	    nfpcore/nfp_rtsym.o \
	    nfpcore/nfp_target.o \
	    nfp_main.o \
	    nfp_net_common.o \
	    nfp_net_ethtool.o \
	    nfp_net_offload.o \
	    nfp_net_main.o \
	    nfp_netvf_main.o

ifeq ($(CONFIG_BPF_SYSCALL),y)
nfp-objs += \
	    nfp_bpf_verifier.o \
	    nfp_bpf_jit.o
endif

nfp-$(CONFIG_NFP_DEBUG) += nfp_net_debugfs.o<|MERGE_RESOLUTION|>--- conflicted
+++ resolved
@@ -6,15 +6,10 @@
 	    nfpcore/nfp_cpplib.o \
 	    nfpcore/nfp_hwinfo.o \
 	    nfpcore/nfp_mip.o \
-<<<<<<< HEAD
-	    nfpcore/nfp_nffw.o \
-	    nfpcore/nfp_nsp.o \
-=======
 	    nfpcore/nfp_mutex.o \
 	    nfpcore/nfp_nffw.o \
 	    nfpcore/nfp_nsp.o \
 	    nfpcore/nfp_nsp_cmds.o \
->>>>>>> 2ac97f0f
 	    nfpcore/nfp_nsp_eth.o \
 	    nfpcore/nfp_resource.o \
 	    nfpcore/nfp_rtsym.o \
