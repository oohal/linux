--- conflicted
+++ resolved
@@ -11,14 +11,6 @@
 #ifndef BNXT_HSI_H
 #define BNXT_HSI_H
 
-<<<<<<< HEAD
-/* HSI and HWRM Specification 1.7.0 */
-#define HWRM_VERSION_MAJOR	1
-#define HWRM_VERSION_MINOR	7
-#define HWRM_VERSION_UPDATE	0
-
-#define HWRM_VERSION_STR	"1.7.0"
-=======
 /* HSI and HWRM Specification 1.7.6 */
 #define HWRM_VERSION_MAJOR	1
 #define HWRM_VERSION_MINOR	7
@@ -27,7 +19,6 @@
 #define HWRM_VERSION_RSVD	2 /* non-zero means beta version */
 
 #define HWRM_VERSION_STR	"1.7.6.2"
->>>>>>> 2ac97f0f
 /*
  * Following is the signature for HWRM message field that indicates not
  * applicable (All F's). Need to cast it the size of the field if needed.
@@ -5267,8 +5258,6 @@
 	u8 unused_0[7];
 };
 
-<<<<<<< HEAD
-=======
 /* hwrm_selftest_qlist */
 /* Input (16 bytes) */
 struct hwrm_selftest_qlist_input {
@@ -5363,7 +5352,6 @@
 	__le16 resp_len;
 };
 
->>>>>>> 2ac97f0f
 /* Hardware Resource Manager Specification */
 /* Input (16 bytes) */
 struct input {
@@ -5514,21 +5502,15 @@
 	#define HWRM_CFA_FLOW_FLUSH				   (0x105UL)
 	#define HWRM_CFA_FLOW_STATS				   (0x106UL)
 	#define HWRM_CFA_FLOW_INFO				   (0x107UL)
-<<<<<<< HEAD
-=======
 	#define HWRM_SELFTEST_QLIST				   (0x200UL)
 	#define HWRM_SELFTEST_EXEC				   (0x201UL)
 	#define HWRM_SELFTEST_IRQ				   (0x202UL)
->>>>>>> 2ac97f0f
 	#define HWRM_DBG_READ_DIRECT				   (0xff10UL)
 	#define HWRM_DBG_READ_INDIRECT				   (0xff11UL)
 	#define HWRM_DBG_WRITE_DIRECT				   (0xff12UL)
 	#define HWRM_DBG_WRITE_INDIRECT			   (0xff13UL)
 	#define HWRM_DBG_DUMP					   (0xff14UL)
-<<<<<<< HEAD
-=======
 	#define HWRM_NVM_FACTORY_DEFAULTS			   (0xffeeUL)
->>>>>>> 2ac97f0f
 	#define HWRM_NVM_VALIDATE_OPTION			   (0xffefUL)
 	#define HWRM_NVM_FLUSH					   (0xfff0UL)
 	#define HWRM_NVM_GET_VARIABLE				   (0xfff1UL)
@@ -5736,10 +5718,7 @@
 	#define STRUCT_HDR_STRUCT_ID_DCBX_FEATURE_STATE	   0x422UL
 	#define STRUCT_HDR_STRUCT_ID_LLDP_GENERIC		   0x424UL
 	#define STRUCT_HDR_STRUCT_ID_LLDP_DEVICE		   0x426UL
-<<<<<<< HEAD
-=======
 	#define STRUCT_HDR_STRUCT_ID_AFM_OPAQUE		   0x1UL
->>>>>>> 2ac97f0f
 	#define STRUCT_HDR_STRUCT_ID_PORT_DESCRIPTION		   0xaUL
 	__le16 len;
 	u8 version;
