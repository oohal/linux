/* Broadcom NetXtreme-C/E network driver.
 *
 * Copyright (c) 2014-2016 Broadcom Corporation
 * Copyright (c) 2016-2017 Broadcom Limited
 *
 * This program is free software; you can redistribute it and/or modify
 * it under the terms of the GNU General Public License as published by
 * the Free Software Foundation.
 */

#ifndef BNXT_H
#define BNXT_H

#define DRV_MODULE_NAME		"bnxt_en"
#define DRV_MODULE_VERSION	"1.7.0"

#define DRV_VER_MAJ	1
#define DRV_VER_MIN	7
#define DRV_VER_UPD	0

#include <linux/interrupt.h>

struct tx_bd {
	__le32 tx_bd_len_flags_type;
	#define TX_BD_TYPE					(0x3f << 0)
	 #define TX_BD_TYPE_SHORT_TX_BD				 (0x00 << 0)
	 #define TX_BD_TYPE_LONG_TX_BD				 (0x10 << 0)
	#define TX_BD_FLAGS_PACKET_END				(1 << 6)
	#define TX_BD_FLAGS_NO_CMPL				(1 << 7)
	#define TX_BD_FLAGS_BD_CNT				(0x1f << 8)
	 #define TX_BD_FLAGS_BD_CNT_SHIFT			 8
	#define TX_BD_FLAGS_LHINT				(3 << 13)
	 #define TX_BD_FLAGS_LHINT_SHIFT			 13
	 #define TX_BD_FLAGS_LHINT_512_AND_SMALLER		 (0 << 13)
	 #define TX_BD_FLAGS_LHINT_512_TO_1023			 (1 << 13)
	 #define TX_BD_FLAGS_LHINT_1024_TO_2047			 (2 << 13)
	 #define TX_BD_FLAGS_LHINT_2048_AND_LARGER		 (3 << 13)
	#define TX_BD_FLAGS_COAL_NOW				(1 << 15)
	#define TX_BD_LEN					(0xffff << 16)
	 #define TX_BD_LEN_SHIFT				 16

	u32 tx_bd_opaque;
	__le64 tx_bd_haddr;
} __packed;

struct tx_bd_ext {
	__le32 tx_bd_hsize_lflags;
	#define TX_BD_FLAGS_TCP_UDP_CHKSUM			(1 << 0)
	#define TX_BD_FLAGS_IP_CKSUM				(1 << 1)
	#define TX_BD_FLAGS_NO_CRC				(1 << 2)
	#define TX_BD_FLAGS_STAMP				(1 << 3)
	#define TX_BD_FLAGS_T_IP_CHKSUM				(1 << 4)
	#define TX_BD_FLAGS_LSO					(1 << 5)
	#define TX_BD_FLAGS_IPID_FMT				(1 << 6)
	#define TX_BD_FLAGS_T_IPID				(1 << 7)
	#define TX_BD_HSIZE					(0xff << 16)
	 #define TX_BD_HSIZE_SHIFT				 16

	__le32 tx_bd_mss;
	__le32 tx_bd_cfa_action;
	#define TX_BD_CFA_ACTION				(0xffff << 16)
	 #define TX_BD_CFA_ACTION_SHIFT				 16

	__le32 tx_bd_cfa_meta;
	#define TX_BD_CFA_META_MASK                             0xfffffff
	#define TX_BD_CFA_META_VID_MASK                         0xfff
	#define TX_BD_CFA_META_PRI_MASK                         (0xf << 12)
	 #define TX_BD_CFA_META_PRI_SHIFT                        12
	#define TX_BD_CFA_META_TPID_MASK                        (3 << 16)
	 #define TX_BD_CFA_META_TPID_SHIFT                       16
	#define TX_BD_CFA_META_KEY                              (0xf << 28)
	 #define TX_BD_CFA_META_KEY_SHIFT			 28
	#define TX_BD_CFA_META_KEY_VLAN                         (1 << 28)
};

struct rx_bd {
	__le32 rx_bd_len_flags_type;
	#define RX_BD_TYPE					(0x3f << 0)
	 #define RX_BD_TYPE_RX_PACKET_BD			 0x4
	 #define RX_BD_TYPE_RX_BUFFER_BD			 0x5
	 #define RX_BD_TYPE_RX_AGG_BD				 0x6
	 #define RX_BD_TYPE_16B_BD_SIZE				 (0 << 4)
	 #define RX_BD_TYPE_32B_BD_SIZE				 (1 << 4)
	 #define RX_BD_TYPE_48B_BD_SIZE				 (2 << 4)
	 #define RX_BD_TYPE_64B_BD_SIZE				 (3 << 4)
	#define RX_BD_FLAGS_SOP					(1 << 6)
	#define RX_BD_FLAGS_EOP					(1 << 7)
	#define RX_BD_FLAGS_BUFFERS				(3 << 8)
	 #define RX_BD_FLAGS_1_BUFFER_PACKET			 (0 << 8)
	 #define RX_BD_FLAGS_2_BUFFER_PACKET			 (1 << 8)
	 #define RX_BD_FLAGS_3_BUFFER_PACKET			 (2 << 8)
	 #define RX_BD_FLAGS_4_BUFFER_PACKET			 (3 << 8)
	#define RX_BD_LEN					(0xffff << 16)
	 #define RX_BD_LEN_SHIFT				 16

	u32 rx_bd_opaque;
	__le64 rx_bd_haddr;
};

struct tx_cmp {
	__le32 tx_cmp_flags_type;
	#define CMP_TYPE					(0x3f << 0)
	 #define CMP_TYPE_TX_L2_CMP				 0
	 #define CMP_TYPE_RX_L2_CMP				 17
	 #define CMP_TYPE_RX_AGG_CMP				 18
	 #define CMP_TYPE_RX_L2_TPA_START_CMP			 19
	 #define CMP_TYPE_RX_L2_TPA_END_CMP			 21
	 #define CMP_TYPE_STATUS_CMP				 32
	 #define CMP_TYPE_REMOTE_DRIVER_REQ			 34
	 #define CMP_TYPE_REMOTE_DRIVER_RESP			 36
	 #define CMP_TYPE_ERROR_STATUS				 48
	 #define CMPL_BASE_TYPE_STAT_EJECT			 0x1aUL
	 #define CMPL_BASE_TYPE_HWRM_DONE			 0x20UL
	 #define CMPL_BASE_TYPE_HWRM_FWD_REQ			 0x22UL
	 #define CMPL_BASE_TYPE_HWRM_FWD_RESP			 0x24UL
	 #define CMPL_BASE_TYPE_HWRM_ASYNC_EVENT		 0x2eUL

	#define TX_CMP_FLAGS_ERROR				(1 << 6)
	#define TX_CMP_FLAGS_PUSH				(1 << 7)

	u32 tx_cmp_opaque;
	__le32 tx_cmp_errors_v;
	#define TX_CMP_V					(1 << 0)
	#define TX_CMP_ERRORS_BUFFER_ERROR			(7 << 1)
	 #define TX_CMP_ERRORS_BUFFER_ERROR_NO_ERROR		 0
	 #define TX_CMP_ERRORS_BUFFER_ERROR_BAD_FORMAT		 2
	 #define TX_CMP_ERRORS_BUFFER_ERROR_INVALID_STAG	 4
	 #define TX_CMP_ERRORS_BUFFER_ERROR_STAG_BOUNDS		 5
	 #define TX_CMP_ERRORS_ZERO_LENGTH_PKT			 (1 << 4)
	 #define TX_CMP_ERRORS_EXCESSIVE_BD_LEN			 (1 << 5)
	 #define TX_CMP_ERRORS_DMA_ERROR			 (1 << 6)
	 #define TX_CMP_ERRORS_HINT_TOO_SHORT			 (1 << 7)

	__le32 tx_cmp_unsed_3;
};

struct rx_cmp {
	__le32 rx_cmp_len_flags_type;
	#define RX_CMP_CMP_TYPE					(0x3f << 0)
	#define RX_CMP_FLAGS_ERROR				(1 << 6)
	#define RX_CMP_FLAGS_PLACEMENT				(7 << 7)
	#define RX_CMP_FLAGS_RSS_VALID				(1 << 10)
	#define RX_CMP_FLAGS_UNUSED				(1 << 11)
	 #define RX_CMP_FLAGS_ITYPES_SHIFT			 12
	 #define RX_CMP_FLAGS_ITYPE_UNKNOWN			 (0 << 12)
	 #define RX_CMP_FLAGS_ITYPE_IP				 (1 << 12)
	 #define RX_CMP_FLAGS_ITYPE_TCP				 (2 << 12)
	 #define RX_CMP_FLAGS_ITYPE_UDP				 (3 << 12)
	 #define RX_CMP_FLAGS_ITYPE_FCOE			 (4 << 12)
	 #define RX_CMP_FLAGS_ITYPE_ROCE			 (5 << 12)
	 #define RX_CMP_FLAGS_ITYPE_PTP_WO_TS			 (8 << 12)
	 #define RX_CMP_FLAGS_ITYPE_PTP_W_TS			 (9 << 12)
	#define RX_CMP_LEN					(0xffff << 16)
	 #define RX_CMP_LEN_SHIFT				 16

	u32 rx_cmp_opaque;
	__le32 rx_cmp_misc_v1;
	#define RX_CMP_V1					(1 << 0)
	#define RX_CMP_AGG_BUFS					(0x1f << 1)
	 #define RX_CMP_AGG_BUFS_SHIFT				 1
	#define RX_CMP_RSS_HASH_TYPE				(0x7f << 9)
	 #define RX_CMP_RSS_HASH_TYPE_SHIFT			 9
	#define RX_CMP_PAYLOAD_OFFSET				(0xff << 16)
	 #define RX_CMP_PAYLOAD_OFFSET_SHIFT			 16

	__le32 rx_cmp_rss_hash;
};

#define RX_CMP_HASH_VALID(rxcmp)				\
	((rxcmp)->rx_cmp_len_flags_type & cpu_to_le32(RX_CMP_FLAGS_RSS_VALID))

#define RSS_PROFILE_ID_MASK	0x1f

#define RX_CMP_HASH_TYPE(rxcmp)					\
	(((le32_to_cpu((rxcmp)->rx_cmp_misc_v1) & RX_CMP_RSS_HASH_TYPE) >>\
	  RX_CMP_RSS_HASH_TYPE_SHIFT) & RSS_PROFILE_ID_MASK)

struct rx_cmp_ext {
	__le32 rx_cmp_flags2;
	#define RX_CMP_FLAGS2_IP_CS_CALC			0x1
	#define RX_CMP_FLAGS2_L4_CS_CALC			(0x1 << 1)
	#define RX_CMP_FLAGS2_T_IP_CS_CALC			(0x1 << 2)
	#define RX_CMP_FLAGS2_T_L4_CS_CALC			(0x1 << 3)
	#define RX_CMP_FLAGS2_META_FORMAT_VLAN			(0x1 << 4)
	__le32 rx_cmp_meta_data;
	#define RX_CMP_FLAGS2_METADATA_VID_MASK			0xfff
	#define RX_CMP_FLAGS2_METADATA_TPID_MASK		0xffff0000
	 #define RX_CMP_FLAGS2_METADATA_TPID_SFT		 16
	__le32 rx_cmp_cfa_code_errors_v2;
	#define RX_CMP_V					(1 << 0)
	#define RX_CMPL_ERRORS_MASK				(0x7fff << 1)
	 #define RX_CMPL_ERRORS_SFT				 1
	#define RX_CMPL_ERRORS_BUFFER_ERROR_MASK		(0x7 << 1)
	 #define RX_CMPL_ERRORS_BUFFER_ERROR_NO_BUFFER		 (0x0 << 1)
	 #define RX_CMPL_ERRORS_BUFFER_ERROR_DID_NOT_FIT	 (0x1 << 1)
	 #define RX_CMPL_ERRORS_BUFFER_ERROR_NOT_ON_CHIP	 (0x2 << 1)
	 #define RX_CMPL_ERRORS_BUFFER_ERROR_BAD_FORMAT		 (0x3 << 1)
	#define RX_CMPL_ERRORS_IP_CS_ERROR			(0x1 << 4)
	#define RX_CMPL_ERRORS_L4_CS_ERROR			(0x1 << 5)
	#define RX_CMPL_ERRORS_T_IP_CS_ERROR			(0x1 << 6)
	#define RX_CMPL_ERRORS_T_L4_CS_ERROR			(0x1 << 7)
	#define RX_CMPL_ERRORS_CRC_ERROR			(0x1 << 8)
	#define RX_CMPL_ERRORS_T_PKT_ERROR_MASK			(0x7 << 9)
	 #define RX_CMPL_ERRORS_T_PKT_ERROR_NO_ERROR		 (0x0 << 9)
	 #define RX_CMPL_ERRORS_T_PKT_ERROR_T_L3_BAD_VERSION	 (0x1 << 9)
	 #define RX_CMPL_ERRORS_T_PKT_ERROR_T_L3_BAD_HDR_LEN	 (0x2 << 9)
	 #define RX_CMPL_ERRORS_T_PKT_ERROR_TUNNEL_TOTAL_ERROR	 (0x3 << 9)
	 #define RX_CMPL_ERRORS_T_PKT_ERROR_T_IP_TOTAL_ERROR	 (0x4 << 9)
	 #define RX_CMPL_ERRORS_T_PKT_ERROR_T_UDP_TOTAL_ERROR	 (0x5 << 9)
	 #define RX_CMPL_ERRORS_T_PKT_ERROR_T_L3_BAD_TTL	 (0x6 << 9)
	#define RX_CMPL_ERRORS_PKT_ERROR_MASK			(0xf << 12)
	 #define RX_CMPL_ERRORS_PKT_ERROR_NO_ERROR		 (0x0 << 12)
	 #define RX_CMPL_ERRORS_PKT_ERROR_L3_BAD_VERSION	 (0x1 << 12)
	 #define RX_CMPL_ERRORS_PKT_ERROR_L3_BAD_HDR_LEN	 (0x2 << 12)
	 #define RX_CMPL_ERRORS_PKT_ERROR_L3_BAD_TTL		 (0x3 << 12)
	 #define RX_CMPL_ERRORS_PKT_ERROR_IP_TOTAL_ERROR	 (0x4 << 12)
	 #define RX_CMPL_ERRORS_PKT_ERROR_UDP_TOTAL_ERROR	 (0x5 << 12)
	 #define RX_CMPL_ERRORS_PKT_ERROR_L4_BAD_HDR_LEN	 (0x6 << 12)
	 #define RX_CMPL_ERRORS_PKT_ERROR_L4_BAD_HDR_LEN_TOO_SMALL (0x7 << 12)
	 #define RX_CMPL_ERRORS_PKT_ERROR_L4_BAD_OPT_LEN	 (0x8 << 12)

	#define RX_CMPL_CFA_CODE_MASK				(0xffff << 16)
	 #define RX_CMPL_CFA_CODE_SFT				 16

	__le32 rx_cmp_unused3;
};

#define RX_CMP_L2_ERRORS						\
	cpu_to_le32(RX_CMPL_ERRORS_BUFFER_ERROR_MASK | RX_CMPL_ERRORS_CRC_ERROR)

#define RX_CMP_L4_CS_BITS						\
	(cpu_to_le32(RX_CMP_FLAGS2_L4_CS_CALC | RX_CMP_FLAGS2_T_L4_CS_CALC))

#define RX_CMP_L4_CS_ERR_BITS						\
	(cpu_to_le32(RX_CMPL_ERRORS_L4_CS_ERROR | RX_CMPL_ERRORS_T_L4_CS_ERROR))

#define RX_CMP_L4_CS_OK(rxcmp1)						\
	    (((rxcmp1)->rx_cmp_flags2 &	RX_CMP_L4_CS_BITS) &&		\
	     !((rxcmp1)->rx_cmp_cfa_code_errors_v2 & RX_CMP_L4_CS_ERR_BITS))

#define RX_CMP_ENCAP(rxcmp1)						\
	    ((le32_to_cpu((rxcmp1)->rx_cmp_flags2) &			\
	     RX_CMP_FLAGS2_T_L4_CS_CALC) >> 3)

struct rx_agg_cmp {
	__le32 rx_agg_cmp_len_flags_type;
	#define RX_AGG_CMP_TYPE					(0x3f << 0)
	#define RX_AGG_CMP_LEN					(0xffff << 16)
	 #define RX_AGG_CMP_LEN_SHIFT				 16
	u32 rx_agg_cmp_opaque;
	__le32 rx_agg_cmp_v;
	#define RX_AGG_CMP_V					(1 << 0)
	__le32 rx_agg_cmp_unused;
};

struct rx_tpa_start_cmp {
	__le32 rx_tpa_start_cmp_len_flags_type;
	#define RX_TPA_START_CMP_TYPE				(0x3f << 0)
	#define RX_TPA_START_CMP_FLAGS				(0x3ff << 6)
	 #define RX_TPA_START_CMP_FLAGS_SHIFT			 6
	#define RX_TPA_START_CMP_FLAGS_PLACEMENT		(0x7 << 7)
	 #define RX_TPA_START_CMP_FLAGS_PLACEMENT_SHIFT		 7
	 #define RX_TPA_START_CMP_FLAGS_PLACEMENT_JUMBO		 (0x1 << 7)
	 #define RX_TPA_START_CMP_FLAGS_PLACEMENT_HDS		 (0x2 << 7)
	 #define RX_TPA_START_CMP_FLAGS_PLACEMENT_GRO_JUMBO	 (0x5 << 7)
	 #define RX_TPA_START_CMP_FLAGS_PLACEMENT_GRO_HDS	 (0x6 << 7)
	#define RX_TPA_START_CMP_FLAGS_RSS_VALID		(0x1 << 10)
	#define RX_TPA_START_CMP_FLAGS_ITYPES			(0xf << 12)
	 #define RX_TPA_START_CMP_FLAGS_ITYPES_SHIFT		 12
	 #define RX_TPA_START_CMP_FLAGS_ITYPE_TCP		 (0x2 << 12)
	#define RX_TPA_START_CMP_LEN				(0xffff << 16)
	 #define RX_TPA_START_CMP_LEN_SHIFT			 16

	u32 rx_tpa_start_cmp_opaque;
	__le32 rx_tpa_start_cmp_misc_v1;
	#define RX_TPA_START_CMP_V1				(0x1 << 0)
	#define RX_TPA_START_CMP_RSS_HASH_TYPE			(0x7f << 9)
	 #define RX_TPA_START_CMP_RSS_HASH_TYPE_SHIFT		 9
	#define RX_TPA_START_CMP_AGG_ID				(0x7f << 25)
	 #define RX_TPA_START_CMP_AGG_ID_SHIFT			 25

	__le32 rx_tpa_start_cmp_rss_hash;
};

#define TPA_START_HASH_VALID(rx_tpa_start)				\
	((rx_tpa_start)->rx_tpa_start_cmp_len_flags_type &		\
	 cpu_to_le32(RX_TPA_START_CMP_FLAGS_RSS_VALID))

#define TPA_START_HASH_TYPE(rx_tpa_start)				\
	(((le32_to_cpu((rx_tpa_start)->rx_tpa_start_cmp_misc_v1) &	\
	   RX_TPA_START_CMP_RSS_HASH_TYPE) >>				\
	  RX_TPA_START_CMP_RSS_HASH_TYPE_SHIFT) & RSS_PROFILE_ID_MASK)

#define TPA_START_AGG_ID(rx_tpa_start)					\
	((le32_to_cpu((rx_tpa_start)->rx_tpa_start_cmp_misc_v1) &	\
	 RX_TPA_START_CMP_AGG_ID) >> RX_TPA_START_CMP_AGG_ID_SHIFT)

struct rx_tpa_start_cmp_ext {
	__le32 rx_tpa_start_cmp_flags2;
	#define RX_TPA_START_CMP_FLAGS2_IP_CS_CALC		(0x1 << 0)
	#define RX_TPA_START_CMP_FLAGS2_L4_CS_CALC		(0x1 << 1)
	#define RX_TPA_START_CMP_FLAGS2_T_IP_CS_CALC		(0x1 << 2)
	#define RX_TPA_START_CMP_FLAGS2_T_L4_CS_CALC		(0x1 << 3)
	#define RX_TPA_START_CMP_FLAGS2_IP_TYPE			(0x1 << 8)

	__le32 rx_tpa_start_cmp_metadata;
	__le32 rx_tpa_start_cmp_cfa_code_v2;
	#define RX_TPA_START_CMP_V2				(0x1 << 0)
	#define RX_TPA_START_CMP_CFA_CODE			(0xffff << 16)
	 #define RX_TPA_START_CMPL_CFA_CODE_SHIFT		 16
	__le32 rx_tpa_start_cmp_hdr_info;
};

struct rx_tpa_end_cmp {
	__le32 rx_tpa_end_cmp_len_flags_type;
	#define RX_TPA_END_CMP_TYPE				(0x3f << 0)
	#define RX_TPA_END_CMP_FLAGS				(0x3ff << 6)
	 #define RX_TPA_END_CMP_FLAGS_SHIFT			 6
	#define RX_TPA_END_CMP_FLAGS_PLACEMENT			(0x7 << 7)
	 #define RX_TPA_END_CMP_FLAGS_PLACEMENT_SHIFT		 7
	 #define RX_TPA_END_CMP_FLAGS_PLACEMENT_JUMBO		 (0x1 << 7)
	 #define RX_TPA_END_CMP_FLAGS_PLACEMENT_HDS		 (0x2 << 7)
	 #define RX_TPA_END_CMP_FLAGS_PLACEMENT_GRO_JUMBO	 (0x5 << 7)
	 #define RX_TPA_END_CMP_FLAGS_PLACEMENT_GRO_HDS		 (0x6 << 7)
	#define RX_TPA_END_CMP_FLAGS_RSS_VALID			(0x1 << 10)
	#define RX_TPA_END_CMP_FLAGS_ITYPES			(0xf << 12)
	 #define RX_TPA_END_CMP_FLAGS_ITYPES_SHIFT		 12
	 #define RX_TPA_END_CMP_FLAGS_ITYPE_TCP			 (0x2 << 12)
	#define RX_TPA_END_CMP_LEN				(0xffff << 16)
	 #define RX_TPA_END_CMP_LEN_SHIFT			 16

	u32 rx_tpa_end_cmp_opaque;
	__le32 rx_tpa_end_cmp_misc_v1;
	#define RX_TPA_END_CMP_V1				(0x1 << 0)
	#define RX_TPA_END_CMP_AGG_BUFS				(0x3f << 1)
	 #define RX_TPA_END_CMP_AGG_BUFS_SHIFT			 1
	#define RX_TPA_END_CMP_TPA_SEGS				(0xff << 8)
	 #define RX_TPA_END_CMP_TPA_SEGS_SHIFT			 8
	#define RX_TPA_END_CMP_PAYLOAD_OFFSET			(0xff << 16)
	 #define RX_TPA_END_CMP_PAYLOAD_OFFSET_SHIFT		 16
	#define RX_TPA_END_CMP_AGG_ID				(0x7f << 25)
	 #define RX_TPA_END_CMP_AGG_ID_SHIFT			 25

	__le32 rx_tpa_end_cmp_tsdelta;
	#define RX_TPA_END_GRO_TS				(0x1 << 31)
};

#define TPA_END_AGG_ID(rx_tpa_end)					\
	((le32_to_cpu((rx_tpa_end)->rx_tpa_end_cmp_misc_v1) &		\
	 RX_TPA_END_CMP_AGG_ID) >> RX_TPA_END_CMP_AGG_ID_SHIFT)

#define TPA_END_TPA_SEGS(rx_tpa_end)					\
	((le32_to_cpu((rx_tpa_end)->rx_tpa_end_cmp_misc_v1) &		\
	 RX_TPA_END_CMP_TPA_SEGS) >> RX_TPA_END_CMP_TPA_SEGS_SHIFT)

#define RX_TPA_END_CMP_FLAGS_PLACEMENT_ANY_GRO				\
	cpu_to_le32(RX_TPA_END_CMP_FLAGS_PLACEMENT_GRO_JUMBO &		\
		    RX_TPA_END_CMP_FLAGS_PLACEMENT_GRO_HDS)

#define TPA_END_GRO(rx_tpa_end)						\
	((rx_tpa_end)->rx_tpa_end_cmp_len_flags_type &			\
	 RX_TPA_END_CMP_FLAGS_PLACEMENT_ANY_GRO)

#define TPA_END_GRO_TS(rx_tpa_end)					\
	(!!((rx_tpa_end)->rx_tpa_end_cmp_tsdelta &			\
	    cpu_to_le32(RX_TPA_END_GRO_TS)))

struct rx_tpa_end_cmp_ext {
	__le32 rx_tpa_end_cmp_dup_acks;
	#define RX_TPA_END_CMP_TPA_DUP_ACKS			(0xf << 0)

	__le32 rx_tpa_end_cmp_seg_len;
	#define RX_TPA_END_CMP_TPA_SEG_LEN			(0xffff << 0)

	__le32 rx_tpa_end_cmp_errors_v2;
	#define RX_TPA_END_CMP_V2				(0x1 << 0)
	#define RX_TPA_END_CMP_ERRORS				(0x7fff << 1)
	#define RX_TPA_END_CMPL_ERRORS_SHIFT			 1

	u32 rx_tpa_end_cmp_start_opaque;
};

#define DB_IDX_MASK						0xffffff
#define DB_IDX_VALID						(0x1 << 26)
#define DB_IRQ_DIS						(0x1 << 27)
#define DB_KEY_TX						(0x0 << 28)
#define DB_KEY_RX						(0x1 << 28)
#define DB_KEY_CP						(0x2 << 28)
#define DB_KEY_ST						(0x3 << 28)
#define DB_KEY_TX_PUSH						(0x4 << 28)
#define DB_LONG_TX_PUSH						(0x2 << 24)

#define BNXT_MIN_ROCE_CP_RINGS	2
#define BNXT_MIN_ROCE_STAT_CTXS	1

#define INVALID_HW_RING_ID	((u16)-1)

/* The hardware supports certain page sizes.  Use the supported page sizes
 * to allocate the rings.
 */
#if (PAGE_SHIFT < 12)
#define BNXT_PAGE_SHIFT	12
#elif (PAGE_SHIFT <= 13)
#define BNXT_PAGE_SHIFT	PAGE_SHIFT
#elif (PAGE_SHIFT < 16)
#define BNXT_PAGE_SHIFT	13
#else
#define BNXT_PAGE_SHIFT	16
#endif

#define BNXT_PAGE_SIZE	(1 << BNXT_PAGE_SHIFT)

/* The RXBD length is 16-bit so we can only support page sizes < 64K */
#if (PAGE_SHIFT > 15)
#define BNXT_RX_PAGE_SHIFT 15
#else
#define BNXT_RX_PAGE_SHIFT PAGE_SHIFT
#endif

#define BNXT_RX_PAGE_SIZE (1 << BNXT_RX_PAGE_SHIFT)

#define BNXT_MAX_MTU		9500
#define BNXT_MAX_PAGE_MODE_MTU	\
	((unsigned int)PAGE_SIZE - VLAN_ETH_HLEN - NET_IP_ALIGN -	\
	 XDP_PACKET_HEADROOM)
<<<<<<< HEAD

#define BNXT_MIN_PKT_SIZE	52
=======
>>>>>>> 2ac97f0f

#define BNXT_MIN_PKT_SIZE	52

#define BNXT_DEFAULT_RX_RING_SIZE	511
#define BNXT_DEFAULT_TX_RING_SIZE	511

#define MAX_TPA		64

#if (BNXT_PAGE_SHIFT == 16)
#define MAX_RX_PAGES	1
#define MAX_RX_AGG_PAGES	4
#define MAX_TX_PAGES	1
#define MAX_CP_PAGES	8
#else
#define MAX_RX_PAGES	8
#define MAX_RX_AGG_PAGES	32
#define MAX_TX_PAGES	8
#define MAX_CP_PAGES	64
#endif

#define RX_DESC_CNT (BNXT_PAGE_SIZE / sizeof(struct rx_bd))
#define TX_DESC_CNT (BNXT_PAGE_SIZE / sizeof(struct tx_bd))
#define CP_DESC_CNT (BNXT_PAGE_SIZE / sizeof(struct tx_cmp))

#define SW_RXBD_RING_SIZE (sizeof(struct bnxt_sw_rx_bd) * RX_DESC_CNT)
#define HW_RXBD_RING_SIZE (sizeof(struct rx_bd) * RX_DESC_CNT)

#define SW_RXBD_AGG_RING_SIZE (sizeof(struct bnxt_sw_rx_agg_bd) * RX_DESC_CNT)

#define SW_TXBD_RING_SIZE (sizeof(struct bnxt_sw_tx_bd) * TX_DESC_CNT)
#define HW_TXBD_RING_SIZE (sizeof(struct tx_bd) * TX_DESC_CNT)

#define HW_CMPD_RING_SIZE (sizeof(struct tx_cmp) * CP_DESC_CNT)

#define BNXT_MAX_RX_DESC_CNT		(RX_DESC_CNT * MAX_RX_PAGES - 1)
#define BNXT_MAX_RX_JUM_DESC_CNT	(RX_DESC_CNT * MAX_RX_AGG_PAGES - 1)
#define BNXT_MAX_TX_DESC_CNT		(TX_DESC_CNT * MAX_TX_PAGES - 1)

#define RX_RING(x)	(((x) & ~(RX_DESC_CNT - 1)) >> (BNXT_PAGE_SHIFT - 4))
#define RX_IDX(x)	((x) & (RX_DESC_CNT - 1))

#define TX_RING(x)	(((x) & ~(TX_DESC_CNT - 1)) >> (BNXT_PAGE_SHIFT - 4))
#define TX_IDX(x)	((x) & (TX_DESC_CNT - 1))

#define CP_RING(x)	(((x) & ~(CP_DESC_CNT - 1)) >> (BNXT_PAGE_SHIFT - 4))
#define CP_IDX(x)	((x) & (CP_DESC_CNT - 1))

#define TX_CMP_VALID(txcmp, raw_cons)					\
	(!!((txcmp)->tx_cmp_errors_v & cpu_to_le32(TX_CMP_V)) ==	\
	 !((raw_cons) & bp->cp_bit))

#define RX_CMP_VALID(rxcmp1, raw_cons)					\
	(!!((rxcmp1)->rx_cmp_cfa_code_errors_v2 & cpu_to_le32(RX_CMP_V)) ==\
	 !((raw_cons) & bp->cp_bit))

#define RX_AGG_CMP_VALID(agg, raw_cons)				\
	(!!((agg)->rx_agg_cmp_v & cpu_to_le32(RX_AGG_CMP_V)) ==	\
	 !((raw_cons) & bp->cp_bit))

#define TX_CMP_TYPE(txcmp)					\
	(le32_to_cpu((txcmp)->tx_cmp_flags_type) & CMP_TYPE)

#define RX_CMP_TYPE(rxcmp)					\
	(le32_to_cpu((rxcmp)->rx_cmp_len_flags_type) & RX_CMP_CMP_TYPE)

#define NEXT_RX(idx)		(((idx) + 1) & bp->rx_ring_mask)

#define NEXT_RX_AGG(idx)	(((idx) + 1) & bp->rx_agg_ring_mask)

#define NEXT_TX(idx)		(((idx) + 1) & bp->tx_ring_mask)

#define ADV_RAW_CMP(idx, n)	((idx) + (n))
#define NEXT_RAW_CMP(idx)	ADV_RAW_CMP(idx, 1)
#define RING_CMP(idx)		((idx) & bp->cp_ring_mask)
#define NEXT_CMP(idx)		RING_CMP(ADV_RAW_CMP(idx, 1))

#define BNXT_HWRM_MAX_REQ_LEN		(bp->hwrm_max_req_len)
#define DFLT_HWRM_CMD_TIMEOUT		500
#define HWRM_CMD_TIMEOUT		(bp->hwrm_cmd_timeout)
#define HWRM_RESET_TIMEOUT		((HWRM_CMD_TIMEOUT) * 4)
#define HWRM_RESP_ERR_CODE_MASK		0xffff
#define HWRM_RESP_LEN_OFFSET		4
#define HWRM_RESP_LEN_MASK		0xffff0000
#define HWRM_RESP_LEN_SFT		16
#define HWRM_RESP_VALID_MASK		0xff000000
#define HWRM_SEQ_ID_INVALID		-1
#define BNXT_HWRM_REQ_MAX_SIZE		128
#define BNXT_HWRM_REQS_PER_PAGE		(BNXT_PAGE_SIZE /	\
					 BNXT_HWRM_REQ_MAX_SIZE)

#define BNXT_RX_EVENT	1
#define BNXT_AGG_EVENT	2
#define BNXT_TX_EVENT	4

struct bnxt_sw_tx_bd {
	struct sk_buff		*skb;
	DEFINE_DMA_UNMAP_ADDR(mapping);
	u8			is_gso;
	u8			is_push;
	union {
		unsigned short		nr_frags;
		u16			rx_prod;
	};
};

struct bnxt_sw_rx_bd {
	void			*data;
	u8			*data_ptr;
	dma_addr_t		mapping;
};

struct bnxt_sw_rx_agg_bd {
	struct page		*page;
	unsigned int		offset;
	dma_addr_t		mapping;
};

struct bnxt_ring_struct {
	int			nr_pages;
	int			page_size;
	void			**pg_arr;
	dma_addr_t		*dma_arr;

	__le64			*pg_tbl;
	dma_addr_t		pg_tbl_map;

	int			vmem_size;
	void			**vmem;

	u16			fw_ring_id; /* Ring id filled by Chimp FW */
	u8			queue_id;
};

struct tx_push_bd {
	__le32			doorbell;
	__le32			tx_bd_len_flags_type;
	u32			tx_bd_opaque;
	struct tx_bd_ext	txbd2;
};

struct tx_push_buffer {
	struct tx_push_bd	push_bd;
	u32			data[25];
};

struct bnxt_tx_ring_info {
	struct bnxt_napi	*bnapi;
	u16			tx_prod;
	u16			tx_cons;
	u16			txq_index;
	void __iomem		*tx_doorbell;

	struct tx_bd		*tx_desc_ring[MAX_TX_PAGES];
	struct bnxt_sw_tx_bd	*tx_buf_ring;

	dma_addr_t		tx_desc_mapping[MAX_TX_PAGES];

	struct tx_push_buffer	*tx_push;
	dma_addr_t		tx_push_mapping;
	__le64			data_mapping;

#define BNXT_DEV_STATE_CLOSING	0x1
	u32			dev_state;

	struct bnxt_ring_struct	tx_ring_struct;
};

struct bnxt_tpa_info {
	void			*data;
	u8			*data_ptr;
	dma_addr_t		mapping;
	u16			len;
	unsigned short		gso_type;
	u32			flags2;
	u32			metadata;
	enum pkt_hash_types	hash_type;
	u32			rss_hash;
	u32			hdr_info;

#define BNXT_TPA_L4_SIZE(hdr_info)	\
	(((hdr_info) & 0xf8000000) ? ((hdr_info) >> 27) : 32)

#define BNXT_TPA_INNER_L3_OFF(hdr_info)	\
	(((hdr_info) >> 18) & 0x1ff)

#define BNXT_TPA_INNER_L2_OFF(hdr_info)	\
	(((hdr_info) >> 9) & 0x1ff)

#define BNXT_TPA_OUTER_L3_OFF(hdr_info)	\
	((hdr_info) & 0x1ff)
};

struct bnxt_rx_ring_info {
	struct bnxt_napi	*bnapi;
	u16			rx_prod;
	u16			rx_agg_prod;
	u16			rx_sw_agg_prod;
	u16			rx_next_cons;
	void __iomem		*rx_doorbell;
	void __iomem		*rx_agg_doorbell;

	struct bpf_prog		*xdp_prog;

	struct rx_bd		*rx_desc_ring[MAX_RX_PAGES];
	struct bnxt_sw_rx_bd	*rx_buf_ring;

	struct rx_bd		*rx_agg_desc_ring[MAX_RX_AGG_PAGES];
	struct bnxt_sw_rx_agg_bd	*rx_agg_ring;

	unsigned long		*rx_agg_bmap;
	u16			rx_agg_bmap_size;

	struct page		*rx_page;
	unsigned int		rx_page_offset;

	dma_addr_t		rx_desc_mapping[MAX_RX_PAGES];
	dma_addr_t		rx_agg_desc_mapping[MAX_RX_AGG_PAGES];

	struct bnxt_tpa_info	*rx_tpa;

	struct bnxt_ring_struct	rx_ring_struct;
	struct bnxt_ring_struct	rx_agg_ring_struct;
};

struct bnxt_cp_ring_info {
	u32			cp_raw_cons;
	void __iomem		*cp_doorbell;

	struct tx_cmp		*cp_desc_ring[MAX_CP_PAGES];

	dma_addr_t		cp_desc_mapping[MAX_CP_PAGES];

	struct ctx_hw_stats	*hw_stats;
	dma_addr_t		hw_stats_map;
	u32			hw_stats_ctx_id;
	u64			rx_l4_csum_errors;

	struct bnxt_ring_struct	cp_ring_struct;
};

struct bnxt_napi {
	struct napi_struct	napi;
	struct bnxt		*bp;

	int			index;
	struct bnxt_cp_ring_info	cp_ring;
	struct bnxt_rx_ring_info	*rx_ring;
	struct bnxt_tx_ring_info	*tx_ring;

	void			(*tx_int)(struct bnxt *, struct bnxt_napi *,
					  int);
	u32			flags;
#define BNXT_NAPI_FLAG_XDP	0x1

	bool			in_reset;
};

struct bnxt_irq {
	irq_handler_t	handler;
	unsigned int	vector;
	u8		requested;
	char		name[IFNAMSIZ + 2];
};

#define HWRM_RING_ALLOC_TX	0x1
#define HWRM_RING_ALLOC_RX	0x2
#define HWRM_RING_ALLOC_AGG	0x4
#define HWRM_RING_ALLOC_CMPL	0x8

#define INVALID_STATS_CTX_ID	-1

struct bnxt_ring_grp_info {
	u16	fw_stats_ctx;
	u16	fw_grp_id;
	u16	rx_fw_ring_id;
	u16	agg_fw_ring_id;
	u16	cp_fw_ring_id;
};

struct bnxt_vnic_info {
	u16		fw_vnic_id; /* returned by Chimp during alloc */
#define BNXT_MAX_CTX_PER_VNIC	2
	u16		fw_rss_cos_lb_ctx[BNXT_MAX_CTX_PER_VNIC];
	u16		fw_l2_ctx_id;
#define BNXT_MAX_UC_ADDRS	4
	__le64		fw_l2_filter_id[BNXT_MAX_UC_ADDRS];
				/* index 0 always dev_addr */
	u16		uc_filter_count;
	u8		*uc_list;

	u16		*fw_grp_ids;
	dma_addr_t	rss_table_dma_addr;
	__le16		*rss_table;
	dma_addr_t	rss_hash_key_dma_addr;
	u64		*rss_hash_key;
	u32		rx_mask;

	u8		*mc_list;
	int		mc_list_size;
	int		mc_list_count;
	dma_addr_t	mc_list_mapping;
#define BNXT_MAX_MC_ADDRS	16

	u32		flags;
#define BNXT_VNIC_RSS_FLAG	1
#define BNXT_VNIC_RFS_FLAG	2
#define BNXT_VNIC_MCAST_FLAG	4
#define BNXT_VNIC_UCAST_FLAG	8
#define BNXT_VNIC_RFS_NEW_RSS_FLAG	0x10
};

#if defined(CONFIG_BNXT_SRIOV)
struct bnxt_vf_info {
	u16	fw_fid;
	u8	mac_addr[ETH_ALEN];
	u16	max_rsscos_ctxs;
	u16	max_cp_rings;
	u16	max_tx_rings;
	u16	max_rx_rings;
	u16	max_hw_ring_grps;
	u16	max_l2_ctxs;
	u16	max_irqs;
	u16	max_vnics;
	u16	max_stat_ctxs;
	u16	vlan;
	u32	flags;
#define BNXT_VF_QOS		0x1
#define BNXT_VF_SPOOFCHK	0x2
#define BNXT_VF_LINK_FORCED	0x4
#define BNXT_VF_LINK_UP		0x8
	u32	func_flags; /* func cfg flags */
	u32	min_tx_rate;
	u32	max_tx_rate;
	void	*hwrm_cmd_req_addr;
	dma_addr_t	hwrm_cmd_req_dma_addr;
};
#endif

struct bnxt_pf_info {
#define BNXT_FIRST_PF_FID	1
#define BNXT_FIRST_VF_FID	128
	u16	fw_fid;
	u16	port_id;
	u8	mac_addr[ETH_ALEN];
	u16	max_rsscos_ctxs;
	u16	max_cp_rings;
	u16	max_tx_rings; /* HW assigned max tx rings for this PF */
	u16	max_rx_rings; /* HW assigned max rx rings for this PF */
	u16	max_hw_ring_grps;
	u16	max_irqs;
	u16	max_l2_ctxs;
	u16	max_vnics;
	u16	max_stat_ctxs;
	u32	first_vf_id;
	u16	active_vfs;
	u16	max_vfs;
	u32	max_encap_records;
	u32	max_decap_records;
	u32	max_tx_em_flows;
	u32	max_tx_wm_flows;
	u32	max_rx_em_flows;
	u32	max_rx_wm_flows;
	unsigned long	*vf_event_bmap;
	u16	hwrm_cmd_req_pages;
	void			*hwrm_cmd_req_addr[4];
	dma_addr_t		hwrm_cmd_req_dma_addr[4];
	struct bnxt_vf_info	*vf;
};

struct bnxt_ntuple_filter {
	struct hlist_node	hash;
	u8			dst_mac_addr[ETH_ALEN];
	u8			src_mac_addr[ETH_ALEN];
	struct flow_keys	fkeys;
	__le64			filter_id;
	u16			sw_id;
	u8			l2_fltr_idx;
	u16			rxq;
	u32			flow_id;
	unsigned long		state;
#define BNXT_FLTR_VALID		0
#define BNXT_FLTR_UPDATE	1
};

struct bnxt_link_info {
	u8			phy_type;
	u8			media_type;
	u8			transceiver;
	u8			phy_addr;
	u8			phy_link_status;
#define BNXT_LINK_NO_LINK	PORT_PHY_QCFG_RESP_LINK_NO_LINK
#define BNXT_LINK_SIGNAL	PORT_PHY_QCFG_RESP_LINK_SIGNAL
#define BNXT_LINK_LINK		PORT_PHY_QCFG_RESP_LINK_LINK
	u8			wire_speed;
	u8			loop_back;
	u8			link_up;
	u8			duplex;
#define BNXT_LINK_DUPLEX_HALF	PORT_PHY_QCFG_RESP_DUPLEX_HALF
#define BNXT_LINK_DUPLEX_FULL	PORT_PHY_QCFG_RESP_DUPLEX_FULL
	u8			pause;
#define BNXT_LINK_PAUSE_TX	PORT_PHY_QCFG_RESP_PAUSE_TX
#define BNXT_LINK_PAUSE_RX	PORT_PHY_QCFG_RESP_PAUSE_RX
#define BNXT_LINK_PAUSE_BOTH	(PORT_PHY_QCFG_RESP_PAUSE_RX | \
				 PORT_PHY_QCFG_RESP_PAUSE_TX)
	u8			lp_pause;
	u8			auto_pause_setting;
	u8			force_pause_setting;
	u8			duplex_setting;
	u8			auto_mode;
#define BNXT_AUTO_MODE(mode)	((mode) > BNXT_LINK_AUTO_NONE && \
				 (mode) <= BNXT_LINK_AUTO_MSK)
#define BNXT_LINK_AUTO_NONE     PORT_PHY_QCFG_RESP_AUTO_MODE_NONE
#define BNXT_LINK_AUTO_ALLSPDS	PORT_PHY_QCFG_RESP_AUTO_MODE_ALL_SPEEDS
#define BNXT_LINK_AUTO_ONESPD	PORT_PHY_QCFG_RESP_AUTO_MODE_ONE_SPEED
#define BNXT_LINK_AUTO_ONEORBELOW PORT_PHY_QCFG_RESP_AUTO_MODE_ONE_OR_BELOW
#define BNXT_LINK_AUTO_MSK	PORT_PHY_QCFG_RESP_AUTO_MODE_SPEED_MASK
#define PHY_VER_LEN		3
	u8			phy_ver[PHY_VER_LEN];
	u16			link_speed;
#define BNXT_LINK_SPEED_100MB	PORT_PHY_QCFG_RESP_LINK_SPEED_100MB
#define BNXT_LINK_SPEED_1GB	PORT_PHY_QCFG_RESP_LINK_SPEED_1GB
#define BNXT_LINK_SPEED_2GB	PORT_PHY_QCFG_RESP_LINK_SPEED_2GB
#define BNXT_LINK_SPEED_2_5GB	PORT_PHY_QCFG_RESP_LINK_SPEED_2_5GB
#define BNXT_LINK_SPEED_10GB	PORT_PHY_QCFG_RESP_LINK_SPEED_10GB
#define BNXT_LINK_SPEED_20GB	PORT_PHY_QCFG_RESP_LINK_SPEED_20GB
#define BNXT_LINK_SPEED_25GB	PORT_PHY_QCFG_RESP_LINK_SPEED_25GB
#define BNXT_LINK_SPEED_40GB	PORT_PHY_QCFG_RESP_LINK_SPEED_40GB
#define BNXT_LINK_SPEED_50GB	PORT_PHY_QCFG_RESP_LINK_SPEED_50GB
#define BNXT_LINK_SPEED_100GB	PORT_PHY_QCFG_RESP_LINK_SPEED_100GB
	u16			support_speeds;
	u16			auto_link_speeds;	/* fw adv setting */
#define BNXT_LINK_SPEED_MSK_100MB PORT_PHY_QCFG_RESP_SUPPORT_SPEEDS_100MB
#define BNXT_LINK_SPEED_MSK_1GB PORT_PHY_QCFG_RESP_SUPPORT_SPEEDS_1GB
#define BNXT_LINK_SPEED_MSK_2GB PORT_PHY_QCFG_RESP_SUPPORT_SPEEDS_2GB
#define BNXT_LINK_SPEED_MSK_10GB PORT_PHY_QCFG_RESP_SUPPORT_SPEEDS_10GB
#define BNXT_LINK_SPEED_MSK_2_5GB PORT_PHY_QCFG_RESP_SUPPORT_SPEEDS_2_5GB
#define BNXT_LINK_SPEED_MSK_20GB PORT_PHY_QCFG_RESP_SUPPORT_SPEEDS_20GB
#define BNXT_LINK_SPEED_MSK_25GB PORT_PHY_QCFG_RESP_SUPPORT_SPEEDS_25GB
#define BNXT_LINK_SPEED_MSK_40GB PORT_PHY_QCFG_RESP_SUPPORT_SPEEDS_40GB
#define BNXT_LINK_SPEED_MSK_50GB PORT_PHY_QCFG_RESP_SUPPORT_SPEEDS_50GB
#define BNXT_LINK_SPEED_MSK_100GB PORT_PHY_QCFG_RESP_SUPPORT_SPEEDS_100GB
	u16			support_auto_speeds;
	u16			lp_auto_link_speeds;
	u16			force_link_speed;
	u32			preemphasis;
	u8			module_status;
	u16			fec_cfg;
#define BNXT_FEC_AUTONEG	PORT_PHY_QCFG_RESP_FEC_CFG_FEC_AUTONEG_ENABLED
#define BNXT_FEC_ENC_BASE_R	PORT_PHY_QCFG_RESP_FEC_CFG_FEC_CLAUSE74_ENABLED
#define BNXT_FEC_ENC_RS		PORT_PHY_QCFG_RESP_FEC_CFG_FEC_CLAUSE91_ENABLED

	/* copy of requested setting from ethtool cmd */
	u8			autoneg;
#define BNXT_AUTONEG_SPEED		1
#define BNXT_AUTONEG_FLOW_CTRL		2
	u8			req_duplex;
	u8			req_flow_ctrl;
	u16			req_link_speed;
	u16			advertising;	/* user adv setting */
	bool			force_link_chng;

	/* a copy of phy_qcfg output used to report link
	 * info to VF
	 */
	struct hwrm_port_phy_qcfg_output phy_qcfg_resp;
};

#define BNXT_MAX_QUEUE	8

struct bnxt_queue_info {
	u8	queue_id;
	u8	queue_profile;
};

#define BNXT_MAX_LED			4

struct bnxt_led_info {
	u8	led_id;
	u8	led_type;
	u8	led_group_id;
	u8	unused;
	__le16	led_state_caps;
#define BNXT_LED_ALT_BLINK_CAP(x)	((x) &	\
	cpu_to_le16(PORT_LED_QCAPS_RESP_LED0_STATE_CAPS_BLINK_ALT_SUPPORTED))

	__le16	led_color_caps;
};

<<<<<<< HEAD
=======
#define BNXT_MAX_TEST	8

struct bnxt_test_info {
	u8 offline_mask;
	u16 timeout;
	char string[BNXT_MAX_TEST][ETH_GSTRING_LEN];
};

>>>>>>> 2ac97f0f
#define BNXT_GRCPF_REG_WINDOW_BASE_OUT	0x400
#define BNXT_CAG_REG_LEGACY_INT_STATUS	0x4014
#define BNXT_CAG_REG_BASE		0x300000

struct bnxt {
	void __iomem		*bar0;
	void __iomem		*bar1;
	void __iomem		*bar2;

	u32			reg_base;
	u16			chip_num;
#define CHIP_NUM_57301		0x16c8
#define CHIP_NUM_57302		0x16c9
#define CHIP_NUM_57304		0x16ca
#define CHIP_NUM_58700		0x16cd
#define CHIP_NUM_57402		0x16d0
#define CHIP_NUM_57404		0x16d1
#define CHIP_NUM_57406		0x16d2

#define CHIP_NUM_57311		0x16ce
#define CHIP_NUM_57312		0x16cf
#define CHIP_NUM_57314		0x16df
#define CHIP_NUM_57412		0x16d6
#define CHIP_NUM_57414		0x16d7
#define CHIP_NUM_57416		0x16d8
#define CHIP_NUM_57417		0x16d9

#define BNXT_CHIP_NUM_5730X(chip_num)		\
	((chip_num) >= CHIP_NUM_57301 &&	\
	 (chip_num) <= CHIP_NUM_57304)

#define BNXT_CHIP_NUM_5740X(chip_num)		\
	((chip_num) >= CHIP_NUM_57402 &&	\
	 (chip_num) <= CHIP_NUM_57406)

#define BNXT_CHIP_NUM_5731X(chip_num)		\
	((chip_num) == CHIP_NUM_57311 ||	\
	 (chip_num) == CHIP_NUM_57312 ||	\
	 (chip_num) == CHIP_NUM_57314)

#define BNXT_CHIP_NUM_5741X(chip_num)		\
	((chip_num) >= CHIP_NUM_57412 &&	\
	 (chip_num) <= CHIP_NUM_57417)

#define BNXT_CHIP_NUM_57X0X(chip_num)		\
	(BNXT_CHIP_NUM_5730X(chip_num) || BNXT_CHIP_NUM_5740X(chip_num))

#define BNXT_CHIP_NUM_57X1X(chip_num)		\
	(BNXT_CHIP_NUM_5731X(chip_num) || BNXT_CHIP_NUM_5741X(chip_num))

	struct net_device	*dev;
	struct pci_dev		*pdev;

	atomic_t		intr_sem;

	u32			flags;
	#define BNXT_FLAG_DCB_ENABLED	0x1
	#define BNXT_FLAG_VF		0x2
	#define BNXT_FLAG_LRO		0x4
#ifdef CONFIG_INET
	#define BNXT_FLAG_GRO		0x8
#else
	/* Cannot support hardware GRO if CONFIG_INET is not set */
	#define BNXT_FLAG_GRO		0x0
#endif
	#define BNXT_FLAG_TPA		(BNXT_FLAG_LRO | BNXT_FLAG_GRO)
	#define BNXT_FLAG_JUMBO		0x10
	#define BNXT_FLAG_STRIP_VLAN	0x20
	#define BNXT_FLAG_AGG_RINGS	(BNXT_FLAG_JUMBO | BNXT_FLAG_GRO | \
					 BNXT_FLAG_LRO)
	#define BNXT_FLAG_USING_MSIX	0x40
	#define BNXT_FLAG_MSIX_CAP	0x80
	#define BNXT_FLAG_RFS		0x100
	#define BNXT_FLAG_SHARED_RINGS	0x200
	#define BNXT_FLAG_PORT_STATS	0x400
	#define BNXT_FLAG_UDP_RSS_CAP	0x800
	#define BNXT_FLAG_EEE_CAP	0x1000
	#define BNXT_FLAG_NEW_RSS_CAP	0x2000
<<<<<<< HEAD
=======
	#define BNXT_FLAG_WOL_CAP	0x4000
>>>>>>> 2ac97f0f
	#define BNXT_FLAG_ROCEV1_CAP	0x8000
	#define BNXT_FLAG_ROCEV2_CAP	0x10000
	#define BNXT_FLAG_ROCE_CAP	(BNXT_FLAG_ROCEV1_CAP |	\
					 BNXT_FLAG_ROCEV2_CAP)
	#define BNXT_FLAG_NO_AGG_RINGS	0x20000
	#define BNXT_FLAG_RX_PAGE_MODE	0x40000
	#define BNXT_FLAG_FW_LLDP_AGENT	0x80000
<<<<<<< HEAD
=======
	#define BNXT_FLAG_MULTI_HOST	0x100000
>>>>>>> 2ac97f0f
	#define BNXT_FLAG_CHIP_NITRO_A0	0x1000000

	#define BNXT_FLAG_ALL_CONFIG_FEATS (BNXT_FLAG_TPA |		\
					    BNXT_FLAG_RFS |		\
					    BNXT_FLAG_STRIP_VLAN)

#define BNXT_PF(bp)		(!((bp)->flags & BNXT_FLAG_VF))
#define BNXT_VF(bp)		((bp)->flags & BNXT_FLAG_VF)
#define BNXT_NPAR(bp)		((bp)->port_partition_type)
#define BNXT_MH(bp)		((bp)->flags & BNXT_FLAG_MULTI_HOST)
#define BNXT_SINGLE_PF(bp)	(BNXT_PF(bp) && !BNXT_NPAR(bp) && !BNXT_MH(bp))
#define BNXT_CHIP_TYPE_NITRO_A0(bp) ((bp)->flags & BNXT_FLAG_CHIP_NITRO_A0)
#define BNXT_RX_PAGE_MODE(bp)	((bp)->flags & BNXT_FLAG_RX_PAGE_MODE)

	struct bnxt_en_dev	*edev;
	struct bnxt_en_dev *	(*ulp_probe)(struct net_device *);

	struct bnxt_napi	**bnapi;

	struct bnxt_rx_ring_info	*rx_ring;
	struct bnxt_tx_ring_info	*tx_ring;
	u16			*tx_ring_map;

	struct sk_buff *	(*gro_func)(struct bnxt_tpa_info *, int, int,
					    struct sk_buff *);

	struct sk_buff *	(*rx_skb_func)(struct bnxt *,
					       struct bnxt_rx_ring_info *,
					       u16, void *, u8 *, dma_addr_t,
					       unsigned int);

	u32			rx_buf_size;
	u32			rx_buf_use_size;	/* useable size */
	u16			rx_offset;
	u16			rx_dma_offset;
	enum dma_data_direction	rx_dir;
	u32			rx_ring_size;
	u32			rx_agg_ring_size;
	u32			rx_copy_thresh;
	u32			rx_ring_mask;
	u32			rx_agg_ring_mask;
	int			rx_nr_pages;
	int			rx_agg_nr_pages;
	int			rx_nr_rings;
	int			rsscos_nr_ctxs;

	u32			tx_ring_size;
	u32			tx_ring_mask;
	int			tx_nr_pages;
	int			tx_nr_rings;
	int			tx_nr_rings_per_tc;
	int			tx_nr_rings_xdp;

	int			tx_wake_thresh;
	int			tx_push_thresh;
	int			tx_push_size;

	u32			cp_ring_size;
	u32			cp_ring_mask;
	u32			cp_bit;
	int			cp_nr_pages;
	int			cp_nr_rings;

	int			num_stat_ctxs;

	/* grp_info indexed by completion ring index */
	struct bnxt_ring_grp_info	*grp_info;
	struct bnxt_vnic_info	*vnic_info;
	int			nr_vnics;
	u32			rss_hash_cfg;

	u8			max_tc;
	u8			max_lltc;	/* lossless TCs */
	struct bnxt_queue_info	q_info[BNXT_MAX_QUEUE];

	unsigned int		current_interval;
#define BNXT_TIMER_INTERVAL	HZ

	struct timer_list	timer;

	unsigned long		state;
#define BNXT_STATE_OPEN		0
#define BNXT_STATE_IN_SP_TASK	1

	struct bnxt_irq	*irq_tbl;
	int			total_irqs;
	u8			mac_addr[ETH_ALEN];

#ifdef CONFIG_BNXT_DCB
	struct ieee_pfc		*ieee_pfc;
	struct ieee_ets		*ieee_ets;
	u8			dcbx_cap;
	u8			default_pri;
#endif /* CONFIG_BNXT_DCB */

	u32			msg_enable;

	u32			hwrm_spec_code;
	u16			hwrm_cmd_seq;
	u32			hwrm_intr_seq_id;
	void			*hwrm_cmd_resp_addr;
	dma_addr_t		hwrm_cmd_resp_dma_addr;
	void			*hwrm_dbg_resp_addr;
	dma_addr_t		hwrm_dbg_resp_dma_addr;
#define HWRM_DBG_REG_BUF_SIZE	128

	struct rx_port_stats	*hw_rx_port_stats;
	struct tx_port_stats	*hw_tx_port_stats;
	dma_addr_t		hw_rx_port_stats_map;
	dma_addr_t		hw_tx_port_stats_map;
	int			hw_port_stats_size;

	u16			hwrm_max_req_len;
	int			hwrm_cmd_timeout;
	struct mutex		hwrm_cmd_lock;	/* serialize hwrm messages */
	struct hwrm_ver_get_output	ver_resp;
#define FW_VER_STR_LEN		32
#define BC_HWRM_STR_LEN		21
#define PHY_VER_STR_LEN         (FW_VER_STR_LEN - BC_HWRM_STR_LEN)
	char			fw_ver_str[FW_VER_STR_LEN];
	__be16			vxlan_port;
	u8			vxlan_port_cnt;
	__le16			vxlan_fw_dst_port_id;
	__be16			nge_port;
	u8			nge_port_cnt;
	__le16			nge_fw_dst_port_id;
	u8			port_partition_type;

	u16			rx_coal_ticks;
	u16			rx_coal_ticks_irq;
	u16			rx_coal_bufs;
	u16			rx_coal_bufs_irq;
	u16			tx_coal_ticks;
	u16			tx_coal_ticks_irq;
	u16			tx_coal_bufs;
	u16			tx_coal_bufs_irq;

#define BNXT_USEC_TO_COAL_TIMER(x)	((x) * 25 / 2)

	u32			stats_coal_ticks;
#define BNXT_DEF_STATS_COAL_TICKS	 1000000
#define BNXT_MIN_STATS_COAL_TICKS	  250000
#define BNXT_MAX_STATS_COAL_TICKS	 1000000

	struct work_struct	sp_task;
	unsigned long		sp_event;
#define BNXT_RX_MASK_SP_EVENT		0
#define BNXT_RX_NTP_FLTR_SP_EVENT	1
#define BNXT_LINK_CHNG_SP_EVENT		2
#define BNXT_HWRM_EXEC_FWD_REQ_SP_EVENT	3
#define BNXT_VXLAN_ADD_PORT_SP_EVENT	4
#define BNXT_VXLAN_DEL_PORT_SP_EVENT	5
#define BNXT_RESET_TASK_SP_EVENT	6
#define BNXT_RST_RING_SP_EVENT		7
#define BNXT_HWRM_PF_UNLOAD_SP_EVENT	8
#define BNXT_PERIODIC_STATS_SP_EVENT	9
#define BNXT_HWRM_PORT_MODULE_SP_EVENT	10
#define BNXT_RESET_TASK_SILENT_SP_EVENT	11
#define BNXT_GENEVE_ADD_PORT_SP_EVENT	12
#define BNXT_GENEVE_DEL_PORT_SP_EVENT	13
#define BNXT_LINK_SPEED_CHNG_SP_EVENT	14

	struct bnxt_pf_info	pf;
#ifdef CONFIG_BNXT_SRIOV
	int			nr_vfs;
	struct bnxt_vf_info	vf;
	wait_queue_head_t	sriov_cfg_wait;
	bool			sriov_cfg;
#define BNXT_SRIOV_CFG_WAIT_TMO	msecs_to_jiffies(10000)
#endif

#define BNXT_NTP_FLTR_MAX_FLTR	4096
#define BNXT_NTP_FLTR_HASH_SIZE	512
#define BNXT_NTP_FLTR_HASH_MASK	(BNXT_NTP_FLTR_HASH_SIZE - 1)
	struct hlist_head	ntp_fltr_hash_tbl[BNXT_NTP_FLTR_HASH_SIZE];
	spinlock_t		ntp_fltr_lock;	/* for hash table add, del */

	unsigned long		*ntp_fltr_bmap;
	int			ntp_fltr_count;

	struct bnxt_link_info	link_info;
	struct ethtool_eee	eee;
	u32			lpi_tmr_lo;
	u32			lpi_tmr_hi;

<<<<<<< HEAD
=======
	u8			num_tests;
	struct bnxt_test_info	*test_info;

	u8			wol_filter_id;
	u8			wol;

>>>>>>> 2ac97f0f
	u8			num_leds;
	struct bnxt_led_info	leds[BNXT_MAX_LED];

	struct bpf_prog		*xdp_prog;
};

#define BNXT_RX_STATS_OFFSET(counter)			\
	(offsetof(struct rx_port_stats, counter) / 8)

#define BNXT_TX_STATS_OFFSET(counter)			\
	((offsetof(struct tx_port_stats, counter) +	\
	  sizeof(struct rx_port_stats) + 512) / 8)

#define I2C_DEV_ADDR_A0				0xa0
#define I2C_DEV_ADDR_A2				0xa2
#define SFP_EEPROM_SFF_8472_COMP_ADDR		0x5e
#define SFP_EEPROM_SFF_8472_COMP_SIZE		1
#define SFF_MODULE_ID_SFP			0x3
#define SFF_MODULE_ID_QSFP			0xc
#define SFF_MODULE_ID_QSFP_PLUS			0xd
#define SFF_MODULE_ID_QSFP28			0x11
#define BNXT_MAX_PHY_I2C_RESP_SIZE		64

static inline u32 bnxt_tx_avail(struct bnxt *bp, struct bnxt_tx_ring_info *txr)
{
	/* Tell compiler to fetch tx indices from memory. */
	barrier();

	return bp->tx_ring_size -
		((txr->tx_prod - txr->tx_cons) & bp->tx_ring_mask);
}

extern const u16 bnxt_lhint_arr[];

int bnxt_alloc_rx_data(struct bnxt *bp, struct bnxt_rx_ring_info *rxr,
		       u16 prod, gfp_t gfp);
void bnxt_reuse_rx_data(struct bnxt_rx_ring_info *rxr, u16 cons, void *data);
void bnxt_set_tpa_flags(struct bnxt *bp);
void bnxt_set_ring_params(struct bnxt *);
int bnxt_set_rx_skb_mode(struct bnxt *bp, bool page_mode);
void bnxt_hwrm_cmd_hdr_init(struct bnxt *, void *, u16, u16, u16);
int _hwrm_send_message(struct bnxt *, void *, u32, int);
int hwrm_send_message(struct bnxt *, void *, u32, int);
int hwrm_send_message_silent(struct bnxt *, void *, u32, int);
int bnxt_hwrm_func_rgtr_async_events(struct bnxt *bp, unsigned long *bmap,
				     int bmap_size);
int bnxt_hwrm_vnic_cfg(struct bnxt *bp, u16 vnic_id);
int __bnxt_hwrm_get_tx_rings(struct bnxt *bp, u16 fid, int *tx_rings);
int bnxt_hwrm_set_coal(struct bnxt *);
unsigned int bnxt_get_max_func_stat_ctxs(struct bnxt *bp);
void bnxt_set_max_func_stat_ctxs(struct bnxt *bp, unsigned int max);
unsigned int bnxt_get_max_func_cp_rings(struct bnxt *bp);
void bnxt_set_max_func_cp_rings(struct bnxt *bp, unsigned int max);
void bnxt_set_max_func_irqs(struct bnxt *bp, unsigned int max);
void bnxt_tx_disable(struct bnxt *bp);
void bnxt_tx_enable(struct bnxt *bp);
int bnxt_hwrm_set_pause(struct bnxt *);
int bnxt_hwrm_set_link_setting(struct bnxt *, bool, bool);
int bnxt_hwrm_alloc_wol_fltr(struct bnxt *bp);
int bnxt_hwrm_free_wol_fltr(struct bnxt *bp);
int bnxt_hwrm_fw_set_time(struct bnxt *);
int bnxt_open_nic(struct bnxt *, bool, bool);
int bnxt_half_open_nic(struct bnxt *bp);
void bnxt_half_close_nic(struct bnxt *bp);
int bnxt_close_nic(struct bnxt *, bool, bool);
int bnxt_reserve_rings(struct bnxt *bp, int tx, int rx, int tcs, int tx_xdp);
int bnxt_setup_mq_tc(struct net_device *dev, u8 tc);
int bnxt_get_max_rings(struct bnxt *, int *, int *, bool);
void bnxt_restore_pf_fw_resources(struct bnxt *bp);
#endif<|MERGE_RESOLUTION|>--- conflicted
+++ resolved
@@ -423,11 +423,6 @@
 #define BNXT_MAX_PAGE_MODE_MTU	\
 	((unsigned int)PAGE_SIZE - VLAN_ETH_HLEN - NET_IP_ALIGN -	\
 	 XDP_PACKET_HEADROOM)
-<<<<<<< HEAD
-
-#define BNXT_MIN_PKT_SIZE	52
-=======
->>>>>>> 2ac97f0f
 
 #define BNXT_MIN_PKT_SIZE	52
 
@@ -916,8 +911,6 @@
 	__le16	led_color_caps;
 };
 
-<<<<<<< HEAD
-=======
 #define BNXT_MAX_TEST	8
 
 struct bnxt_test_info {
@@ -926,7 +919,6 @@
 	char string[BNXT_MAX_TEST][ETH_GSTRING_LEN];
 };
 
->>>>>>> 2ac97f0f
 #define BNXT_GRCPF_REG_WINDOW_BASE_OUT	0x400
 #define BNXT_CAG_REG_LEGACY_INT_STATUS	0x4014
 #define BNXT_CAG_REG_BASE		0x300000
@@ -1005,10 +997,7 @@
 	#define BNXT_FLAG_UDP_RSS_CAP	0x800
 	#define BNXT_FLAG_EEE_CAP	0x1000
 	#define BNXT_FLAG_NEW_RSS_CAP	0x2000
-<<<<<<< HEAD
-=======
 	#define BNXT_FLAG_WOL_CAP	0x4000
->>>>>>> 2ac97f0f
 	#define BNXT_FLAG_ROCEV1_CAP	0x8000
 	#define BNXT_FLAG_ROCEV2_CAP	0x10000
 	#define BNXT_FLAG_ROCE_CAP	(BNXT_FLAG_ROCEV1_CAP |	\
@@ -1016,10 +1005,7 @@
 	#define BNXT_FLAG_NO_AGG_RINGS	0x20000
 	#define BNXT_FLAG_RX_PAGE_MODE	0x40000
 	#define BNXT_FLAG_FW_LLDP_AGENT	0x80000
-<<<<<<< HEAD
-=======
 	#define BNXT_FLAG_MULTI_HOST	0x100000
->>>>>>> 2ac97f0f
 	#define BNXT_FLAG_CHIP_NITRO_A0	0x1000000
 
 	#define BNXT_FLAG_ALL_CONFIG_FEATS (BNXT_FLAG_TPA |		\
@@ -1205,15 +1191,12 @@
 	u32			lpi_tmr_lo;
 	u32			lpi_tmr_hi;
 
-<<<<<<< HEAD
-=======
 	u8			num_tests;
 	struct bnxt_test_info	*test_info;
 
 	u8			wol_filter_id;
 	u8			wol;
 
->>>>>>> 2ac97f0f
 	u8			num_leds;
 	struct bnxt_led_info	leds[BNXT_MAX_LED];
 
