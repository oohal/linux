--- conflicted
+++ resolved
@@ -44,15 +44,9 @@
 
 #define DRV_KERN "-k"
 
-<<<<<<< HEAD
-#define DRV_VERSION_MAJOR 1
-#define DRV_VERSION_MINOR 6
-#define DRV_VERSION_BUILD 27
-=======
 #define DRV_VERSION_MAJOR 2
 #define DRV_VERSION_MINOR 1
 #define DRV_VERSION_BUILD 14
->>>>>>> 2ac97f0f
 #define DRV_VERSION __stringify(DRV_VERSION_MAJOR) "." \
 	     __stringify(DRV_VERSION_MINOR) "." \
 	     __stringify(DRV_VERSION_BUILD) \
