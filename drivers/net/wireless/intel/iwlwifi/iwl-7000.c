--- conflicted
+++ resolved
@@ -73,13 +73,8 @@
 /* Highest firmware API version supported */
 #define IWL7260_UCODE_API_MAX	17
 #define IWL7265_UCODE_API_MAX	17
-<<<<<<< HEAD
-#define IWL7265D_UCODE_API_MAX	28
-#define IWL3168_UCODE_API_MAX	28
-=======
 #define IWL7265D_UCODE_API_MAX	29
 #define IWL3168_UCODE_API_MAX	29
->>>>>>> 2ac97f0f
 
 /* Lowest firmware API version supported */
 #define IWL7260_UCODE_API_MIN	17
