/*
 * Copyright (c) 2012-2017 Qualcomm Atheros, Inc.
 *
 * Permission to use, copy, modify, and/or distribute this software for any
 * purpose with or without fee is hereby granted, provided that the above
 * copyright notice and this permission notice appear in all copies.
 *
 * THE SOFTWARE IS PROVIDED "AS IS" AND THE AUTHOR DISCLAIMS ALL WARRANTIES
 * WITH REGARD TO THIS SOFTWARE INCLUDING ALL IMPLIED WARRANTIES OF
 * MERCHANTABILITY AND FITNESS. IN NO EVENT SHALL THE AUTHOR BE LIABLE FOR
 * ANY SPECIAL, DIRECT, INDIRECT, OR CONSEQUENTIAL DAMAGES OR ANY DAMAGES
 * WHATSOEVER RESULTING FROM LOSS OF USE, DATA OR PROFITS, WHETHER IN AN
 * ACTION OF CONTRACT, NEGLIGENCE OR OTHER TORTIOUS ACTION, ARISING OUT OF
 * OR IN CONNECTION WITH THE USE OR PERFORMANCE OF THIS SOFTWARE.
 */

#include <linux/moduleparam.h>
#include <linux/if_arp.h>
#include <linux/etherdevice.h>

#include "wil6210.h"
#include "txrx.h"
#include "wmi.h"
#include "boot_loader.h"

#define WAIT_FOR_HALP_VOTE_MS 100
#define WAIT_FOR_SCAN_ABORT_MS 1000

bool debug_fw; /* = false; */
module_param(debug_fw, bool, 0444);
MODULE_PARM_DESC(debug_fw, " do not perform card reset. For FW debug");

<<<<<<< HEAD
static bool oob_mode;
module_param(oob_mode, bool, 0444);
=======
static u8 oob_mode;
module_param(oob_mode, byte, 0444);
>>>>>>> 2ac97f0f
MODULE_PARM_DESC(oob_mode,
		 " enable out of the box (OOB) mode in FW, for diagnostics and certification");

bool no_fw_recovery;
module_param(no_fw_recovery, bool, 0644);
MODULE_PARM_DESC(no_fw_recovery, " disable automatic FW error recovery");

/* if not set via modparam, will be set to default value of 1/8 of
 * rx ring size during init flow
 */
unsigned short rx_ring_overflow_thrsh = WIL6210_RX_HIGH_TRSH_INIT;
module_param(rx_ring_overflow_thrsh, ushort, 0444);
MODULE_PARM_DESC(rx_ring_overflow_thrsh,
		 " RX ring overflow threshold in descriptors.");

/* We allow allocation of more than 1 page buffers to support large packets.
 * It is suboptimal behavior performance wise in case MTU above page size.
 */
unsigned int mtu_max = TXRX_BUF_LEN_DEFAULT - WIL_MAX_MPDU_OVERHEAD;
static int mtu_max_set(const char *val, const struct kernel_param *kp)
{
	int ret;

	/* sets mtu_max directly. no need to restore it in case of
	 * illegal value since we assume this will fail insmod
	 */
	ret = param_set_uint(val, kp);
	if (ret)
		return ret;

	if (mtu_max < 68 || mtu_max > WIL_MAX_ETH_MTU)
		ret = -EINVAL;

	return ret;
}

static const struct kernel_param_ops mtu_max_ops = {
	.set = mtu_max_set,
	.get = param_get_uint,
};

module_param_cb(mtu_max, &mtu_max_ops, &mtu_max, 0444);
MODULE_PARM_DESC(mtu_max, " Max MTU value.");

static uint rx_ring_order = WIL_RX_RING_SIZE_ORDER_DEFAULT;
static uint tx_ring_order = WIL_TX_RING_SIZE_ORDER_DEFAULT;
static uint bcast_ring_order = WIL_BCAST_RING_SIZE_ORDER_DEFAULT;

static int ring_order_set(const char *val, const struct kernel_param *kp)
{
	int ret;
	uint x;

	ret = kstrtouint(val, 0, &x);
	if (ret)
		return ret;

	if ((x < WIL_RING_SIZE_ORDER_MIN) || (x > WIL_RING_SIZE_ORDER_MAX))
		return -EINVAL;

	*((uint *)kp->arg) = x;

	return 0;
}

static const struct kernel_param_ops ring_order_ops = {
	.set = ring_order_set,
	.get = param_get_uint,
};

module_param_cb(rx_ring_order, &ring_order_ops, &rx_ring_order, 0444);
MODULE_PARM_DESC(rx_ring_order, " Rx ring order; size = 1 << order");
module_param_cb(tx_ring_order, &ring_order_ops, &tx_ring_order, 0444);
MODULE_PARM_DESC(tx_ring_order, " Tx ring order; size = 1 << order");
module_param_cb(bcast_ring_order, &ring_order_ops, &bcast_ring_order, 0444);
MODULE_PARM_DESC(bcast_ring_order, " Bcast ring order; size = 1 << order");

#define RST_DELAY (20) /* msec, for loop in @wil_target_reset */
#define RST_COUNT (1 + 1000/RST_DELAY) /* round up to be above 1 sec total */

/*
 * Due to a hardware issue,
 * one has to read/write to/from NIC in 32-bit chunks;
 * regular memcpy_fromio and siblings will
 * not work on 64-bit platform - it uses 64-bit transactions
 *
 * Force 32-bit transactions to enable NIC on 64-bit platforms
 *
 * To avoid byte swap on big endian host, __raw_{read|write}l
 * should be used - {read|write}l would swap bytes to provide
 * little endian on PCI value in host endianness.
 */
void wil_memcpy_fromio_32(void *dst, const volatile void __iomem *src,
			  size_t count)
{
	u32 *d = dst;
	const volatile u32 __iomem *s = src;

	for (; count >= 4; count -= 4)
		*d++ = __raw_readl(s++);

	if (unlikely(count)) {
		/* count can be 1..3 */
		u32 tmp = __raw_readl(s);

		memcpy(d, &tmp, count);
	}
}

void wil_memcpy_toio_32(volatile void __iomem *dst, const void *src,
			size_t count)
{
	volatile u32 __iomem *d = dst;
	const u32 *s = src;

	for (; count >= 4; count -= 4)
		__raw_writel(*s++, d++);

	if (unlikely(count)) {
		/* count can be 1..3 */
		u32 tmp = 0;

		memcpy(&tmp, s, count);
		__raw_writel(tmp, d);
	}
}

static void wil_disconnect_cid(struct wil6210_priv *wil, int cid,
			       u16 reason_code, bool from_event)
__acquires(&sta->tid_rx_lock) __releases(&sta->tid_rx_lock)
{
	uint i;
	struct net_device *ndev = wil_to_ndev(wil);
	struct wireless_dev *wdev = wil->wdev;
	struct wil_sta_info *sta = &wil->sta[cid];

	might_sleep();
	wil_dbg_misc(wil, "disconnect_cid: CID %d, status %d\n",
		     cid, sta->status);
	/* inform upper/lower layers */
	if (sta->status != wil_sta_unused) {
		if (!from_event) {
			bool del_sta = (wdev->iftype == NL80211_IFTYPE_AP) ?
						disable_ap_sme : false;
			wmi_disconnect_sta(wil, sta->addr, reason_code,
					   true, del_sta);
		}

		switch (wdev->iftype) {
		case NL80211_IFTYPE_AP:
		case NL80211_IFTYPE_P2P_GO:
			/* AP-like interface */
			cfg80211_del_sta(ndev, sta->addr, GFP_KERNEL);
			break;
		default:
			break;
		}
		sta->status = wil_sta_unused;
	}
	/* reorder buffers */
	for (i = 0; i < WIL_STA_TID_NUM; i++) {
		struct wil_tid_ampdu_rx *r;

		spin_lock_bh(&sta->tid_rx_lock);

		r = sta->tid_rx[i];
		sta->tid_rx[i] = NULL;
		wil_tid_ampdu_rx_free(wil, r);

		spin_unlock_bh(&sta->tid_rx_lock);
	}
	/* crypto context */
	memset(sta->tid_crypto_rx, 0, sizeof(sta->tid_crypto_rx));
	memset(&sta->group_crypto_rx, 0, sizeof(sta->group_crypto_rx));
	/* release vrings */
	for (i = 0; i < ARRAY_SIZE(wil->vring_tx); i++) {
		if (wil->vring2cid_tid[i][0] == cid)
			wil_vring_fini_tx(wil, i);
	}
	/* statistics */
	memset(&sta->stats, 0, sizeof(sta->stats));
}

static bool wil_is_connected(struct wil6210_priv *wil)
{
	int i;

	for (i = 0; i < ARRAY_SIZE(wil->sta); i++) {
		if (wil->sta[i].status == wil_sta_connected)
			return true;
	}

	return false;
}

static void _wil6210_disconnect(struct wil6210_priv *wil, const u8 *bssid,
				u16 reason_code, bool from_event)
{
	int cid = -ENOENT;
	struct net_device *ndev = wil_to_ndev(wil);
	struct wireless_dev *wdev = wil->wdev;

	if (unlikely(!ndev))
		return;

	might_sleep();
	wil_info(wil, "bssid=%pM, reason=%d, ev%s\n", bssid,
		 reason_code, from_event ? "+" : "-");

	/* Cases are:
	 * - disconnect single STA, still connected
	 * - disconnect single STA, already disconnected
	 * - disconnect all
	 *
	 * For "disconnect all", there are 3 options:
	 * - bssid == NULL
	 * - bssid is broadcast address (ff:ff:ff:ff:ff:ff)
	 * - bssid is our MAC address
	 */
	if (bssid && !is_broadcast_ether_addr(bssid) &&
	    !ether_addr_equal_unaligned(ndev->dev_addr, bssid)) {
		cid = wil_find_cid(wil, bssid);
		wil_dbg_misc(wil, "Disconnect %pM, CID=%d, reason=%d\n",
			     bssid, cid, reason_code);
		if (cid >= 0) /* disconnect 1 peer */
			wil_disconnect_cid(wil, cid, reason_code, from_event);
	} else { /* all */
		wil_dbg_misc(wil, "Disconnect all\n");
		for (cid = 0; cid < WIL6210_MAX_CID; cid++)
			wil_disconnect_cid(wil, cid, reason_code, from_event);
	}

	/* link state */
	switch (wdev->iftype) {
	case NL80211_IFTYPE_STATION:
	case NL80211_IFTYPE_P2P_CLIENT:
		wil_bcast_fini(wil);
		wil_update_net_queues_bh(wil, NULL, true);
		netif_carrier_off(ndev);
		wil6210_bus_request(wil, WIL_DEFAULT_BUS_REQUEST_KBPS);

		if (test_bit(wil_status_fwconnected, wil->status)) {
			clear_bit(wil_status_fwconnected, wil->status);
			cfg80211_disconnected(ndev, reason_code,
					      NULL, 0,
					      wil->locally_generated_disc,
					      GFP_KERNEL);
			wil->locally_generated_disc = false;
		} else if (test_bit(wil_status_fwconnecting, wil->status)) {
			cfg80211_connect_result(ndev, bssid, NULL, 0, NULL, 0,
						WLAN_STATUS_UNSPECIFIED_FAILURE,
						GFP_KERNEL);
			wil->bss = NULL;
		}
		clear_bit(wil_status_fwconnecting, wil->status);
		break;
	case NL80211_IFTYPE_AP:
	case NL80211_IFTYPE_P2P_GO:
		if (!wil_is_connected(wil)) {
			wil_update_net_queues_bh(wil, NULL, true);
			clear_bit(wil_status_fwconnected, wil->status);
		} else {
			wil_update_net_queues_bh(wil, NULL, false);
		}
		break;
	default:
		break;
	}
}

static void wil_disconnect_worker(struct work_struct *work)
{
	struct wil6210_priv *wil = container_of(work,
			struct wil6210_priv, disconnect_worker);
	struct net_device *ndev = wil_to_ndev(wil);
	int rc;
	struct {
		struct wmi_cmd_hdr wmi;
		struct wmi_disconnect_event evt;
	} __packed reply;

	if (test_bit(wil_status_fwconnected, wil->status))
		/* connect succeeded after all */
		return;

	if (!test_bit(wil_status_fwconnecting, wil->status))
		/* already disconnected */
		return;

	rc = wmi_call(wil, WMI_DISCONNECT_CMDID, NULL, 0,
		      WMI_DISCONNECT_EVENTID, &reply, sizeof(reply),
		      WIL6210_DISCONNECT_TO_MS);
	if (rc) {
		wil_err(wil, "disconnect error %d\n", rc);
		return;
	}

	wil_update_net_queues_bh(wil, NULL, true);
	netif_carrier_off(ndev);
	cfg80211_connect_result(ndev, NULL, NULL, 0, NULL, 0,
				WLAN_STATUS_UNSPECIFIED_FAILURE, GFP_KERNEL);
	clear_bit(wil_status_fwconnecting, wil->status);
}

static void wil_connect_timer_fn(ulong x)
{
	struct wil6210_priv *wil = (void *)x;
	bool q;

	wil_err(wil, "Connect timeout detected, disconnect station\n");

	/* reschedule to thread context - disconnect won't
	 * run from atomic context.
	 * queue on wmi_wq to prevent race with connect event.
	 */
	q = queue_work(wil->wmi_wq, &wil->disconnect_worker);
	wil_dbg_wmi(wil, "queue_work of disconnect_worker -> %d\n", q);
}

static void wil_scan_timer_fn(ulong x)
{
	struct wil6210_priv *wil = (void *)x;

	clear_bit(wil_status_fwready, wil->status);
	wil_err(wil, "Scan timeout detected, start fw error recovery\n");
	wil_fw_error_recovery(wil);
}

static int wil_wait_for_recovery(struct wil6210_priv *wil)
{
	if (wait_event_interruptible(wil->wq, wil->recovery_state !=
				     fw_recovery_pending)) {
		wil_err(wil, "Interrupt, canceling recovery\n");
		return -ERESTARTSYS;
	}
	if (wil->recovery_state != fw_recovery_running) {
		wil_info(wil, "Recovery cancelled\n");
		return -EINTR;
	}
	wil_info(wil, "Proceed with recovery\n");
	return 0;
}

void wil_set_recovery_state(struct wil6210_priv *wil, int state)
{
	wil_dbg_misc(wil, "set_recovery_state: %d -> %d\n",
		     wil->recovery_state, state);

	wil->recovery_state = state;
	wake_up_interruptible(&wil->wq);
}

bool wil_is_recovery_blocked(struct wil6210_priv *wil)
{
	return no_fw_recovery && (wil->recovery_state == fw_recovery_pending);
}

static void wil_fw_error_worker(struct work_struct *work)
{
	struct wil6210_priv *wil = container_of(work, struct wil6210_priv,
						fw_error_worker);
	struct wireless_dev *wdev = wil->wdev;

	wil_dbg_misc(wil, "fw error worker\n");

	if (!netif_running(wil_to_ndev(wil))) {
		wil_info(wil, "No recovery - interface is down\n");
		return;
	}

	/* increment @recovery_count if less then WIL6210_FW_RECOVERY_TO
	 * passed since last recovery attempt
	 */
	if (time_is_after_jiffies(wil->last_fw_recovery +
				  WIL6210_FW_RECOVERY_TO))
		wil->recovery_count++;
	else
		wil->recovery_count = 1; /* fw was alive for a long time */

	if (wil->recovery_count > WIL6210_FW_RECOVERY_RETRIES) {
		wil_err(wil, "too many recovery attempts (%d), giving up\n",
			wil->recovery_count);
		return;
	}

	wil->last_fw_recovery = jiffies;

	wil_info(wil, "fw error recovery requested (try %d)...\n",
		 wil->recovery_count);
	if (!no_fw_recovery)
		wil->recovery_state = fw_recovery_running;
	if (wil_wait_for_recovery(wil) != 0)
		return;

	mutex_lock(&wil->mutex);
	switch (wdev->iftype) {
	case NL80211_IFTYPE_STATION:
	case NL80211_IFTYPE_P2P_CLIENT:
	case NL80211_IFTYPE_MONITOR:
		/* silent recovery, upper layers will see disconnect */
		__wil_down(wil);
		__wil_up(wil);
		break;
	case NL80211_IFTYPE_AP:
	case NL80211_IFTYPE_P2P_GO:
		wil_info(wil, "No recovery for AP-like interface\n");
		/* recovery in these modes is done by upper layers */
		break;
	default:
		wil_err(wil, "No recovery - unknown interface type %d\n",
			wdev->iftype);
		break;
	}
	mutex_unlock(&wil->mutex);
}

static int wil_find_free_vring(struct wil6210_priv *wil)
{
	int i;

	for (i = 0; i < WIL6210_MAX_TX_RINGS; i++) {
		if (!wil->vring_tx[i].va)
			return i;
	}
	return -EINVAL;
}

int wil_tx_init(struct wil6210_priv *wil, int cid)
{
	int rc = -EINVAL, ringid;

	if (cid < 0) {
		wil_err(wil, "No connection pending\n");
		goto out;
	}
	ringid = wil_find_free_vring(wil);
	if (ringid < 0) {
		wil_err(wil, "No free vring found\n");
		goto out;
	}

	wil_dbg_wmi(wil, "Configure for connection CID %d vring %d\n",
		    cid, ringid);

	rc = wil_vring_init_tx(wil, ringid, 1 << tx_ring_order, cid, 0);
	if (rc)
		wil_err(wil, "wil_vring_init_tx for CID %d vring %d failed\n",
			cid, ringid);

out:
	return rc;
}

int wil_bcast_init(struct wil6210_priv *wil)
{
	int ri = wil->bcast_vring, rc;

	if ((ri >= 0) && wil->vring_tx[ri].va)
		return 0;

	ri = wil_find_free_vring(wil);
	if (ri < 0)
		return ri;

	wil->bcast_vring = ri;
	rc = wil_vring_init_bcast(wil, ri, 1 << bcast_ring_order);
	if (rc)
		wil->bcast_vring = -1;

	return rc;
}

void wil_bcast_fini(struct wil6210_priv *wil)
{
	int ri = wil->bcast_vring;

	if (ri < 0)
		return;

	wil->bcast_vring = -1;
	wil_vring_fini_tx(wil, ri);
}

int wil_priv_init(struct wil6210_priv *wil)
{
	uint i;

	wil_dbg_misc(wil, "priv_init\n");

	memset(wil->sta, 0, sizeof(wil->sta));
	for (i = 0; i < WIL6210_MAX_CID; i++)
		spin_lock_init(&wil->sta[i].tid_rx_lock);

	for (i = 0; i < WIL6210_MAX_TX_RINGS; i++)
		spin_lock_init(&wil->vring_tx_data[i].lock);

	mutex_init(&wil->mutex);
	mutex_init(&wil->wmi_mutex);
	mutex_init(&wil->probe_client_mutex);
	mutex_init(&wil->p2p_wdev_mutex);
	mutex_init(&wil->halp.lock);

	init_completion(&wil->wmi_ready);
	init_completion(&wil->wmi_call);
	init_completion(&wil->halp.comp);

	wil->bcast_vring = -1;
	setup_timer(&wil->connect_timer, wil_connect_timer_fn, (ulong)wil);
	setup_timer(&wil->scan_timer, wil_scan_timer_fn, (ulong)wil);
	setup_timer(&wil->p2p.discovery_timer, wil_p2p_discovery_timer_fn,
		    (ulong)wil);

	INIT_WORK(&wil->disconnect_worker, wil_disconnect_worker);
	INIT_WORK(&wil->wmi_event_worker, wmi_event_worker);
	INIT_WORK(&wil->fw_error_worker, wil_fw_error_worker);
	INIT_WORK(&wil->probe_client_worker, wil_probe_client_worker);
	INIT_WORK(&wil->p2p.delayed_listen_work, wil_p2p_delayed_listen_work);

	INIT_LIST_HEAD(&wil->pending_wmi_ev);
	INIT_LIST_HEAD(&wil->probe_client_pending);
	spin_lock_init(&wil->wmi_ev_lock);
	spin_lock_init(&wil->net_queue_lock);
	wil->net_queue_stopped = 1;
	init_waitqueue_head(&wil->wq);

	wil->wmi_wq = create_singlethread_workqueue(WIL_NAME "_wmi");
	if (!wil->wmi_wq)
		return -EAGAIN;

	wil->wq_service = create_singlethread_workqueue(WIL_NAME "_service");
	if (!wil->wq_service)
		goto out_wmi_wq;

	wil->last_fw_recovery = jiffies;
	wil->tx_interframe_timeout = WIL6210_ITR_TX_INTERFRAME_TIMEOUT_DEFAULT;
	wil->rx_interframe_timeout = WIL6210_ITR_RX_INTERFRAME_TIMEOUT_DEFAULT;
	wil->tx_max_burst_duration = WIL6210_ITR_TX_MAX_BURST_DURATION_DEFAULT;
	wil->rx_max_burst_duration = WIL6210_ITR_RX_MAX_BURST_DURATION_DEFAULT;

	if (rx_ring_overflow_thrsh == WIL6210_RX_HIGH_TRSH_INIT)
		rx_ring_overflow_thrsh = WIL6210_RX_HIGH_TRSH_DEFAULT;

	wil->ps_profile =  WMI_PS_PROFILE_TYPE_DEFAULT;

	return 0;

out_wmi_wq:
	destroy_workqueue(wil->wmi_wq);

	return -EAGAIN;
}

void wil6210_bus_request(struct wil6210_priv *wil, u32 kbps)
{
	if (wil->platform_ops.bus_request)
		wil->platform_ops.bus_request(wil->platform_handle, kbps);
}

/**
 * wil6210_disconnect - disconnect one connection
 * @wil: driver context
 * @bssid: peer to disconnect, NULL to disconnect all
 * @reason_code: Reason code for the Disassociation frame
 * @from_event: whether is invoked from FW event handler
 *
 * Disconnect and release associated resources. If invoked not from the
 * FW event handler, issue WMI command(s) to trigger MAC disconnect.
 */
void wil6210_disconnect(struct wil6210_priv *wil, const u8 *bssid,
			u16 reason_code, bool from_event)
{
	wil_dbg_misc(wil, "disconnect\n");

	del_timer_sync(&wil->connect_timer);
	_wil6210_disconnect(wil, bssid, reason_code, from_event);
}

void wil_priv_deinit(struct wil6210_priv *wil)
{
	wil_dbg_misc(wil, "priv_deinit\n");

	wil_set_recovery_state(wil, fw_recovery_idle);
	del_timer_sync(&wil->scan_timer);
	del_timer_sync(&wil->p2p.discovery_timer);
	cancel_work_sync(&wil->disconnect_worker);
	cancel_work_sync(&wil->fw_error_worker);
	cancel_work_sync(&wil->p2p.discovery_expired_work);
	cancel_work_sync(&wil->p2p.delayed_listen_work);
	mutex_lock(&wil->mutex);
	wil6210_disconnect(wil, NULL, WLAN_REASON_DEAUTH_LEAVING, false);
	mutex_unlock(&wil->mutex);
	wmi_event_flush(wil);
	wil_probe_client_flush(wil);
	cancel_work_sync(&wil->probe_client_worker);
	destroy_workqueue(wil->wq_service);
	destroy_workqueue(wil->wmi_wq);
}

static inline void wil_halt_cpu(struct wil6210_priv *wil)
{
	wil_w(wil, RGF_USER_USER_CPU_0, BIT_USER_USER_CPU_MAN_RST);
	wil_w(wil, RGF_USER_MAC_CPU_0,  BIT_USER_MAC_CPU_MAN_RST);
}

static inline void wil_release_cpu(struct wil6210_priv *wil)
{
	/* Start CPU */
	wil_w(wil, RGF_USER_USER_CPU_0, 1);
}

static void wil_set_oob_mode(struct wil6210_priv *wil, u8 mode)
{
<<<<<<< HEAD
	wil_info(wil, "enable=%d\n", enable);
	if (enable)
=======
	wil_info(wil, "oob_mode to %d\n", mode);
	switch (mode) {
	case 0:
		wil_c(wil, RGF_USER_USAGE_6, BIT_USER_OOB_MODE |
		      BIT_USER_OOB_R2_MODE);
		break;
	case 1:
		wil_c(wil, RGF_USER_USAGE_6, BIT_USER_OOB_R2_MODE);
>>>>>>> 2ac97f0f
		wil_s(wil, RGF_USER_USAGE_6, BIT_USER_OOB_MODE);
		break;
	case 2:
		wil_c(wil, RGF_USER_USAGE_6, BIT_USER_OOB_MODE);
		wil_s(wil, RGF_USER_USAGE_6, BIT_USER_OOB_R2_MODE);
		break;
	default:
		wil_err(wil, "invalid oob_mode: %d\n", mode);
	}
}

static int wil_target_reset(struct wil6210_priv *wil)
{
	int delay = 0;
	u32 x, x1 = 0;

	wil_dbg_misc(wil, "Resetting \"%s\"...\n", wil->hw_name);

	/* Clear MAC link up */
	wil_s(wil, RGF_HP_CTRL, BIT(15));
	wil_s(wil, RGF_USER_CLKS_CTL_SW_RST_MASK_0, BIT_HPAL_PERST_FROM_PAD);
	wil_s(wil, RGF_USER_CLKS_CTL_SW_RST_MASK_0, BIT_CAR_PERST_RST);

	wil_halt_cpu(wil);

	/* clear all boot loader "ready" bits */
	wil_w(wil, RGF_USER_BL +
	      offsetof(struct bl_dedicated_registers_v0, boot_loader_ready), 0);
	/* Clear Fw Download notification */
	wil_c(wil, RGF_USER_USAGE_6, BIT(0));

	wil_s(wil, RGF_CAF_OSC_CONTROL, BIT_CAF_OSC_XTAL_EN);
	/* XTAL stabilization should take about 3ms */
	usleep_range(5000, 7000);
	x = wil_r(wil, RGF_CAF_PLL_LOCK_STATUS);
	if (!(x & BIT_CAF_OSC_DIG_XTAL_STABLE)) {
		wil_err(wil, "Xtal stabilization timeout\n"
			"RGF_CAF_PLL_LOCK_STATUS = 0x%08x\n", x);
		return -ETIME;
	}
	/* switch 10k to XTAL*/
	wil_c(wil, RGF_USER_SPARROW_M_4, BIT_SPARROW_M_4_SEL_SLEEP_OR_REF);
	/* 40 MHz */
	wil_c(wil, RGF_USER_CLKS_CTL_0, BIT_USER_CLKS_CAR_AHB_SW_SEL);

	wil_w(wil, RGF_USER_CLKS_CTL_EXT_SW_RST_VEC_0, 0x3ff81f);
	wil_w(wil, RGF_USER_CLKS_CTL_EXT_SW_RST_VEC_1, 0xf);

	wil_w(wil, RGF_USER_CLKS_CTL_SW_RST_VEC_2, 0xFE000000);
	wil_w(wil, RGF_USER_CLKS_CTL_SW_RST_VEC_1, 0x0000003F);
	wil_w(wil, RGF_USER_CLKS_CTL_SW_RST_VEC_3, 0x000000f0);
	wil_w(wil, RGF_USER_CLKS_CTL_SW_RST_VEC_0, 0xFFE7FE00);

	wil_w(wil, RGF_USER_CLKS_CTL_EXT_SW_RST_VEC_0, 0x0);
	wil_w(wil, RGF_USER_CLKS_CTL_EXT_SW_RST_VEC_1, 0x0);

	wil_w(wil, RGF_USER_CLKS_CTL_SW_RST_VEC_3, 0);
	wil_w(wil, RGF_USER_CLKS_CTL_SW_RST_VEC_2, 0);
	wil_w(wil, RGF_USER_CLKS_CTL_SW_RST_VEC_1, 0);
	wil_w(wil, RGF_USER_CLKS_CTL_SW_RST_VEC_0, 0);

	wil_w(wil, RGF_USER_CLKS_CTL_SW_RST_VEC_3, 0x00000003);
	/* reset A2 PCIE AHB */
	wil_w(wil, RGF_USER_CLKS_CTL_SW_RST_VEC_2, 0x00008000);

	wil_w(wil, RGF_USER_CLKS_CTL_SW_RST_VEC_0, 0);

	/* wait until device ready. typical time is 20..80 msec */
	do {
		msleep(RST_DELAY);
		x = wil_r(wil, RGF_USER_BL +
			  offsetof(struct bl_dedicated_registers_v0,
				   boot_loader_ready));
		if (x1 != x) {
			wil_dbg_misc(wil, "BL.ready 0x%08x => 0x%08x\n", x1, x);
			x1 = x;
		}
		if (delay++ > RST_COUNT) {
			wil_err(wil, "Reset not completed, bl.ready 0x%08x\n",
				x);
			return -ETIME;
		}
	} while (x != BL_READY);

	wil_c(wil, RGF_USER_CLKS_CTL_0, BIT_USER_CLKS_RST_PWGD);

	/* enable fix for HW bug related to the SA/DA swap in AP Rx */
	wil_s(wil, RGF_DMA_OFUL_NID_0, BIT_DMA_OFUL_NID_0_RX_EXT_TR_EN |
	      BIT_DMA_OFUL_NID_0_RX_EXT_A3_SRC);

	wil_dbg_misc(wil, "Reset completed in %d ms\n", delay * RST_DELAY);
	return 0;
}

static void wil_collect_fw_info(struct wil6210_priv *wil)
{
	struct wiphy *wiphy = wil_to_wiphy(wil);
	u8 retry_short;
	int rc;

	rc = wmi_get_mgmt_retry(wil, &retry_short);
	if (!rc) {
		wiphy->retry_short = retry_short;
		wil_dbg_misc(wil, "FW retry_short: %d\n", retry_short);
	}
}

void wil_mbox_ring_le2cpus(struct wil6210_mbox_ring *r)
{
	le32_to_cpus(&r->base);
	le16_to_cpus(&r->entry_size);
	le16_to_cpus(&r->size);
	le32_to_cpus(&r->tail);
	le32_to_cpus(&r->head);
}

static int wil_get_bl_info(struct wil6210_priv *wil)
{
	struct net_device *ndev = wil_to_ndev(wil);
	struct wiphy *wiphy = wil_to_wiphy(wil);
	union {
		struct bl_dedicated_registers_v0 bl0;
		struct bl_dedicated_registers_v1 bl1;
	} bl;
	u32 bl_ver;
	u8 *mac;
	u16 rf_status;

	wil_memcpy_fromio_32(&bl, wil->csr + HOSTADDR(RGF_USER_BL),
			     sizeof(bl));
	bl_ver = le32_to_cpu(bl.bl0.boot_loader_struct_version);
	mac = bl.bl0.mac_address;

	if (bl_ver == 0) {
		le32_to_cpus(&bl.bl0.rf_type);
		le32_to_cpus(&bl.bl0.baseband_type);
		rf_status = 0; /* actually, unknown */
		wil_info(wil,
			 "Boot Loader struct v%d: MAC = %pM RF = 0x%08x bband = 0x%08x\n",
			 bl_ver, mac,
			 bl.bl0.rf_type, bl.bl0.baseband_type);
		wil_info(wil, "Boot Loader build unknown for struct v0\n");
	} else {
		le16_to_cpus(&bl.bl1.rf_type);
		rf_status = le16_to_cpu(bl.bl1.rf_status);
		le32_to_cpus(&bl.bl1.baseband_type);
		le16_to_cpus(&bl.bl1.bl_version_subminor);
		le16_to_cpus(&bl.bl1.bl_version_build);
		wil_info(wil,
			 "Boot Loader struct v%d: MAC = %pM RF = 0x%04x (status 0x%04x) bband = 0x%08x\n",
			 bl_ver, mac,
			 bl.bl1.rf_type, rf_status,
			 bl.bl1.baseband_type);
		wil_info(wil, "Boot Loader build %d.%d.%d.%d\n",
			 bl.bl1.bl_version_major, bl.bl1.bl_version_minor,
			 bl.bl1.bl_version_subminor, bl.bl1.bl_version_build);
	}

	if (!is_valid_ether_addr(mac)) {
		wil_err(wil, "BL: Invalid MAC %pM\n", mac);
		return -EINVAL;
	}

	ether_addr_copy(ndev->perm_addr, mac);
	ether_addr_copy(wiphy->perm_addr, mac);
	if (!is_valid_ether_addr(ndev->dev_addr))
		ether_addr_copy(ndev->dev_addr, mac);

	if (rf_status) {/* bad RF cable? */
		wil_err(wil, "RF communication error 0x%04x",
			rf_status);
		return -EAGAIN;
	}

	return 0;
}

static void wil_bl_crash_info(struct wil6210_priv *wil, bool is_err)
{
	u32 bl_assert_code, bl_assert_blink, bl_magic_number;
	u32 bl_ver = wil_r(wil, RGF_USER_BL +
			   offsetof(struct bl_dedicated_registers_v0,
				    boot_loader_struct_version));

	if (bl_ver < 2)
		return;

	bl_assert_code = wil_r(wil, RGF_USER_BL +
			       offsetof(struct bl_dedicated_registers_v1,
					bl_assert_code));
	bl_assert_blink = wil_r(wil, RGF_USER_BL +
				offsetof(struct bl_dedicated_registers_v1,
					 bl_assert_blink));
	bl_magic_number = wil_r(wil, RGF_USER_BL +
				offsetof(struct bl_dedicated_registers_v1,
					 bl_magic_number));

	if (is_err) {
		wil_err(wil,
			"BL assert code 0x%08x blink 0x%08x magic 0x%08x\n",
			bl_assert_code, bl_assert_blink, bl_magic_number);
	} else {
		wil_dbg_misc(wil,
			     "BL assert code 0x%08x blink 0x%08x magic 0x%08x\n",
			     bl_assert_code, bl_assert_blink, bl_magic_number);
	}
}

static int wil_wait_for_fw_ready(struct wil6210_priv *wil)
{
	ulong to = msecs_to_jiffies(1000);
	ulong left = wait_for_completion_timeout(&wil->wmi_ready, to);

	if (0 == left) {
		wil_err(wil, "Firmware not ready\n");
		return -ETIME;
	} else {
		wil_info(wil, "FW ready after %d ms. HW version 0x%08x\n",
			 jiffies_to_msecs(to-left), wil->hw_version);
	}
	return 0;
}

void wil_abort_scan(struct wil6210_priv *wil, bool sync)
{
	int rc;
	struct cfg80211_scan_info info = {
		.aborted = true,
	};

	lockdep_assert_held(&wil->p2p_wdev_mutex);

	if (!wil->scan_request)
		return;

	wil_dbg_misc(wil, "Abort scan_request 0x%p\n", wil->scan_request);
	del_timer_sync(&wil->scan_timer);
	mutex_unlock(&wil->p2p_wdev_mutex);
	rc = wmi_abort_scan(wil);
	if (!rc && sync)
		wait_event_interruptible_timeout(wil->wq, !wil->scan_request,
						 msecs_to_jiffies(
						 WAIT_FOR_SCAN_ABORT_MS));

	mutex_lock(&wil->p2p_wdev_mutex);
	if (wil->scan_request) {
		cfg80211_scan_done(wil->scan_request, &info);
		wil->scan_request = NULL;
	}
}

int wil_ps_update(struct wil6210_priv *wil, enum wmi_ps_profile_type ps_profile)
{
	int rc;

	if (!test_bit(WMI_FW_CAPABILITY_PS_CONFIG, wil->fw_capabilities)) {
		wil_err(wil, "set_power_mgmt not supported\n");
		return -EOPNOTSUPP;
	}

	rc  = wmi_ps_dev_profile_cfg(wil, ps_profile);
	if (rc)
		wil_err(wil, "wmi_ps_dev_profile_cfg failed (%d)\n", rc);
	else
		wil->ps_profile = ps_profile;

	return rc;
}

/*
 * We reset all the structures, and we reset the UMAC.
 * After calling this routine, you're expected to reload
 * the firmware.
 */
int wil_reset(struct wil6210_priv *wil, bool load_fw)
{
	int rc;

	wil_dbg_misc(wil, "reset\n");

	WARN_ON(!mutex_is_locked(&wil->mutex));
	WARN_ON(test_bit(wil_status_napi_en, wil->status));

	if (debug_fw) {
		static const u8 mac[ETH_ALEN] = {
			0x00, 0xde, 0xad, 0x12, 0x34, 0x56,
		};
		struct net_device *ndev = wil_to_ndev(wil);

		ether_addr_copy(ndev->perm_addr, mac);
		ether_addr_copy(ndev->dev_addr, ndev->perm_addr);
		return 0;
	}

	if (wil->hw_version == HW_VER_UNKNOWN)
		return -ENODEV;

	if (wil->platform_ops.notify) {
		rc = wil->platform_ops.notify(wil->platform_handle,
					      WIL_PLATFORM_EVT_PRE_RESET);
		if (rc)
			wil_err(wil, "PRE_RESET platform notify failed, rc %d\n",
				rc);
	}

	set_bit(wil_status_resetting, wil->status);

	cancel_work_sync(&wil->disconnect_worker);
	wil6210_disconnect(wil, NULL, WLAN_REASON_DEAUTH_LEAVING, false);
	wil_bcast_fini(wil);

	/* Disable device led before reset*/
	wmi_led_cfg(wil, false);

	mutex_lock(&wil->p2p_wdev_mutex);
	wil_abort_scan(wil, false);
	mutex_unlock(&wil->p2p_wdev_mutex);

	/* prevent NAPI from being scheduled and prevent wmi commands */
	mutex_lock(&wil->wmi_mutex);
	bitmap_zero(wil->status, wil_status_last);
	mutex_unlock(&wil->wmi_mutex);

	wil_mask_irq(wil);

	wmi_event_flush(wil);

	flush_workqueue(wil->wq_service);
	flush_workqueue(wil->wmi_wq);

	wil_bl_crash_info(wil, false);
	wil_disable_irq(wil);
	rc = wil_target_reset(wil);
	wil6210_clear_irq(wil);
	wil_enable_irq(wil);
	wil_rx_fini(wil);
	if (rc) {
		wil_bl_crash_info(wil, true);
		return rc;
	}

	rc = wil_get_bl_info(wil);
	if (rc == -EAGAIN && !load_fw) /* ignore RF error if not going up */
		rc = 0;
	if (rc)
		return rc;

	wil_set_oob_mode(wil, oob_mode);
	if (load_fw) {
		wil_info(wil, "Use firmware <%s> + board <%s>\n",
			 wil->wil_fw_name, WIL_BOARD_FILE_NAME);

		wil_halt_cpu(wil);
		memset(wil->fw_version, 0, sizeof(wil->fw_version));
		/* Loading f/w from the file */
		rc = wil_request_firmware(wil, wil->wil_fw_name, true);
		if (rc)
			return rc;
		rc = wil_request_firmware(wil, WIL_BOARD_FILE_NAME, true);
		if (rc)
			return rc;

		/* Mark FW as loaded from host */
		wil_s(wil, RGF_USER_USAGE_6, 1);

		/* clear any interrupts which on-card-firmware
		 * may have set
		 */
		wil6210_clear_irq(wil);
		/* CAF_ICR - clear and mask */
		/* it is W1C, clear by writing back same value */
		wil_s(wil, RGF_CAF_ICR + offsetof(struct RGF_ICR, ICR), 0);
		wil_w(wil, RGF_CAF_ICR + offsetof(struct RGF_ICR, IMV), ~0);

		wil_release_cpu(wil);
	}

	/* init after reset */
	wil->ap_isolate = 0;
	reinit_completion(&wil->wmi_ready);
	reinit_completion(&wil->wmi_call);
	reinit_completion(&wil->halp.comp);

	if (load_fw) {
		wil_configure_interrupt_moderation(wil);
		wil_unmask_irq(wil);

		/* we just started MAC, wait for FW ready */
		rc = wil_wait_for_fw_ready(wil);
		if (rc)
			return rc;

		/* check FW is responsive */
		rc = wmi_echo(wil);
		if (rc) {
			wil_err(wil, "wmi_echo failed, rc %d\n", rc);
			return rc;
		}

		if (wil->ps_profile != WMI_PS_PROFILE_TYPE_DEFAULT)
			wil_ps_update(wil, wil->ps_profile);

		wil_collect_fw_info(wil);

		if (wil->platform_ops.notify) {
			rc = wil->platform_ops.notify(wil->platform_handle,
						      WIL_PLATFORM_EVT_FW_RDY);
			if (rc) {
				wil_err(wil, "FW_RDY notify failed, rc %d\n",
					rc);
				rc = 0;
			}
		}
	}

	return rc;
}

void wil_fw_error_recovery(struct wil6210_priv *wil)
{
	wil_dbg_misc(wil, "starting fw error recovery\n");

	if (test_bit(wil_status_resetting, wil->status)) {
		wil_info(wil, "Reset already in progress\n");
		return;
	}

	wil->recovery_state = fw_recovery_pending;
	schedule_work(&wil->fw_error_worker);
}

int __wil_up(struct wil6210_priv *wil)
{
	struct net_device *ndev = wil_to_ndev(wil);
	struct wireless_dev *wdev = wil->wdev;
	int rc;

	WARN_ON(!mutex_is_locked(&wil->mutex));

	rc = wil_reset(wil, true);
	if (rc)
		return rc;

	/* Rx VRING. After MAC and beacon */
	rc = wil_rx_init(wil, 1 << rx_ring_order);
	if (rc)
		return rc;

	switch (wdev->iftype) {
	case NL80211_IFTYPE_STATION:
		wil_dbg_misc(wil, "type: STATION\n");
		ndev->type = ARPHRD_ETHER;
		break;
	case NL80211_IFTYPE_AP:
		wil_dbg_misc(wil, "type: AP\n");
		ndev->type = ARPHRD_ETHER;
		break;
	case NL80211_IFTYPE_P2P_CLIENT:
		wil_dbg_misc(wil, "type: P2P_CLIENT\n");
		ndev->type = ARPHRD_ETHER;
		break;
	case NL80211_IFTYPE_P2P_GO:
		wil_dbg_misc(wil, "type: P2P_GO\n");
		ndev->type = ARPHRD_ETHER;
		break;
	case NL80211_IFTYPE_MONITOR:
		wil_dbg_misc(wil, "type: Monitor\n");
		ndev->type = ARPHRD_IEEE80211_RADIOTAP;
		/* ARPHRD_IEEE80211 or ARPHRD_IEEE80211_RADIOTAP ? */
		break;
	default:
		return -EOPNOTSUPP;
	}

	/* MAC address - pre-requisite for other commands */
	wmi_set_mac_address(wil, ndev->dev_addr);

	wil_dbg_misc(wil, "NAPI enable\n");
	napi_enable(&wil->napi_rx);
	napi_enable(&wil->napi_tx);
	set_bit(wil_status_napi_en, wil->status);

	wil6210_bus_request(wil, WIL_DEFAULT_BUS_REQUEST_KBPS);

	return 0;
}

int wil_up(struct wil6210_priv *wil)
{
	int rc;

	wil_dbg_misc(wil, "up\n");

	mutex_lock(&wil->mutex);
	rc = __wil_up(wil);
	mutex_unlock(&wil->mutex);

	return rc;
}

int __wil_down(struct wil6210_priv *wil)
{
	WARN_ON(!mutex_is_locked(&wil->mutex));

	set_bit(wil_status_resetting, wil->status);

	wil6210_bus_request(wil, 0);

	wil_disable_irq(wil);
	if (test_and_clear_bit(wil_status_napi_en, wil->status)) {
		napi_disable(&wil->napi_rx);
		napi_disable(&wil->napi_tx);
		wil_dbg_misc(wil, "NAPI disable\n");
	}
	wil_enable_irq(wil);

	mutex_lock(&wil->p2p_wdev_mutex);
	wil_p2p_stop_radio_operations(wil);
	wil_abort_scan(wil, false);
	mutex_unlock(&wil->p2p_wdev_mutex);

	wil_reset(wil, false);

	return 0;
}

int wil_down(struct wil6210_priv *wil)
{
	int rc;

	wil_dbg_misc(wil, "down\n");

	wil_set_recovery_state(wil, fw_recovery_idle);
	mutex_lock(&wil->mutex);
	rc = __wil_down(wil);
	mutex_unlock(&wil->mutex);

	return rc;
}

int wil_find_cid(struct wil6210_priv *wil, const u8 *mac)
{
	int i;
	int rc = -ENOENT;

	for (i = 0; i < ARRAY_SIZE(wil->sta); i++) {
		if ((wil->sta[i].status != wil_sta_unused) &&
		    ether_addr_equal(wil->sta[i].addr, mac)) {
			rc = i;
			break;
		}
	}

	return rc;
}

void wil_halp_vote(struct wil6210_priv *wil)
{
	unsigned long rc;
	unsigned long to_jiffies = msecs_to_jiffies(WAIT_FOR_HALP_VOTE_MS);

	mutex_lock(&wil->halp.lock);

	wil_dbg_irq(wil, "halp_vote: start, HALP ref_cnt (%d)\n",
		    wil->halp.ref_cnt);

	if (++wil->halp.ref_cnt == 1) {
		reinit_completion(&wil->halp.comp);
		wil6210_set_halp(wil);
		rc = wait_for_completion_timeout(&wil->halp.comp, to_jiffies);
		if (!rc) {
			wil_err(wil, "HALP vote timed out\n");
			/* Mask HALP as done in case the interrupt is raised */
			wil6210_mask_halp(wil);
		} else {
			wil_dbg_irq(wil,
				    "halp_vote: HALP vote completed after %d ms\n",
				    jiffies_to_msecs(to_jiffies - rc));
		}
	}

	wil_dbg_irq(wil, "halp_vote: end, HALP ref_cnt (%d)\n",
		    wil->halp.ref_cnt);

	mutex_unlock(&wil->halp.lock);
}

void wil_halp_unvote(struct wil6210_priv *wil)
{
	WARN_ON(wil->halp.ref_cnt == 0);

	mutex_lock(&wil->halp.lock);

	wil_dbg_irq(wil, "halp_unvote: start, HALP ref_cnt (%d)\n",
		    wil->halp.ref_cnt);

	if (--wil->halp.ref_cnt == 0) {
		wil6210_clear_halp(wil);
		wil_dbg_irq(wil, "HALP unvote\n");
	}

	wil_dbg_irq(wil, "halp_unvote:end, HALP ref_cnt (%d)\n",
		    wil->halp.ref_cnt);

	mutex_unlock(&wil->halp.lock);
}<|MERGE_RESOLUTION|>--- conflicted
+++ resolved
@@ -30,13 +30,8 @@
 module_param(debug_fw, bool, 0444);
 MODULE_PARM_DESC(debug_fw, " do not perform card reset. For FW debug");
 
-<<<<<<< HEAD
-static bool oob_mode;
-module_param(oob_mode, bool, 0444);
-=======
 static u8 oob_mode;
 module_param(oob_mode, byte, 0444);
->>>>>>> 2ac97f0f
 MODULE_PARM_DESC(oob_mode,
 		 " enable out of the box (OOB) mode in FW, for diagnostics and certification");
 
@@ -649,10 +644,6 @@
 
 static void wil_set_oob_mode(struct wil6210_priv *wil, u8 mode)
 {
-<<<<<<< HEAD
-	wil_info(wil, "enable=%d\n", enable);
-	if (enable)
-=======
 	wil_info(wil, "oob_mode to %d\n", mode);
 	switch (mode) {
 	case 0:
@@ -661,7 +652,6 @@
 		break;
 	case 1:
 		wil_c(wil, RGF_USER_USAGE_6, BIT_USER_OOB_R2_MODE);
->>>>>>> 2ac97f0f
 		wil_s(wil, RGF_USER_USAGE_6, BIT_USER_OOB_MODE);
 		break;
 	case 2:
