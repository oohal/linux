--- conflicted
+++ resolved
@@ -214,10 +214,6 @@
 				      rtlpriv->io.dev, GFP_KERNEL, hw,
 				      rtl_fw_cb);
 	if (err) {
-<<<<<<< HEAD
-		pr_err("Failed to request normal firmware!\n");
-		return 1;
-=======
 		/* Failed to get firmware. Check if old version available */
 		fw_name = "rtlwifi/rtl8821aefw.bin";
 		pr_info("Using firmware %s\n", fw_name);
@@ -228,7 +224,6 @@
 			pr_err("Failed to request normal firmware!\n");
 			return 1;
 		}
->>>>>>> 2ac97f0f
 	}
 	/*load wowlan firmware*/
 	pr_info("Using firmware %s\n", wowlan_fw_name);
