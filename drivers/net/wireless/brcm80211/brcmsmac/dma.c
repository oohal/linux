--- conflicted
+++ resolved
@@ -363,11 +363,7 @@
 	uint dmactrlflags;
 
 	if (di == NULL) {
-<<<<<<< HEAD
-		DMA_ERROR(("_dma_ctrlflags: NULL dma handle\n"));
-=======
 		DMA_ERROR("NULL dma handle\n");
->>>>>>> eb1852b1
 		return 0;
 	}
 
@@ -931,11 +927,7 @@
 		return 0;
 
 	len = le16_to_cpu(*(__le16 *) (p->data));
-<<<<<<< HEAD
-	DMA_TRACE(("%s: dma_rx len %d\n", di->name, len));
-=======
 	DMA_TRACE("%s: dma_rx len %d\n", di->name, len);
->>>>>>> eb1852b1
 	dma_spin_for_len(len, p);
 
 	/* set actual length */
@@ -968,13 +960,8 @@
 #endif				/* BCMDBG */
 
 		if ((di->dma.dmactrlflags & DMA_CTRL_RXMULTI) == 0) {
-<<<<<<< HEAD
-			DMA_ERROR(("%s: dma_rx: bad frame length (%d)\n",
-				   di->name, len));
-=======
 			DMA_ERROR("%s: bad frame length (%d)\n",
 				  di->name, len);
->>>>>>> eb1852b1
 			skb_queue_walk_safe(&dma_frames, p, next) {
 				skb_unlink(p, &dma_frames);
 				brcmu_pkt_buf_free_skb(p);
