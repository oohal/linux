// SPDX-License-Identifier: GPL-2.0+

#define pr_fmt(fmt) "ipmi_hardcode: " fmt

#include <linux/moduleparam.h>
#include <linux/platform_device.h>
#include "ipmi_si.h"
#include "ipmi_plat_data.h"

/*
 * There can be 4 IO ports passed in (with or without IRQs), 4 addresses,
 * a default IO port, and 1 ACPI/SPMI address.  That sets SI_MAX_DRIVERS.
 */

#define SI_MAX_PARMS 4

#define MAX_SI_TYPE_STR 30
static char          si_type_str[MAX_SI_TYPE_STR] __initdata;
static unsigned long addrs[SI_MAX_PARMS];
static unsigned int num_addrs;
static unsigned int  ports[SI_MAX_PARMS];
static unsigned int num_ports;
static int           irqs[SI_MAX_PARMS] __initdata;
static unsigned int num_irqs __initdata;
static int           regspacings[SI_MAX_PARMS] __initdata;
static unsigned int num_regspacings __initdata;
static int           regsizes[SI_MAX_PARMS] __initdata;
static unsigned int num_regsizes __initdata;
static int           regshifts[SI_MAX_PARMS] __initdata;
static unsigned int num_regshifts __initdata;
static int slave_addrs[SI_MAX_PARMS] __initdata;
static unsigned int num_slave_addrs __initdata;

module_param_string(type, si_type_str, MAX_SI_TYPE_STR, 0);
MODULE_PARM_DESC(type, "Defines the type of each interface, each"
		 " interface separated by commas.  The types are 'kcs',"
		 " 'smic', and 'bt'.  For example si_type=kcs,bt will set"
		 " the first interface to kcs and the second to bt");
module_param_hw_array(addrs, ulong, iomem, &num_addrs, 0);
MODULE_PARM_DESC(addrs, "Sets the memory address of each interface, the"
		 " addresses separated by commas.  Only use if an interface"
		 " is in memory.  Otherwise, set it to zero or leave"
		 " it blank.");
module_param_hw_array(ports, uint, ioport, &num_ports, 0);
MODULE_PARM_DESC(ports, "Sets the port address of each interface, the"
		 " addresses separated by commas.  Only use if an interface"
		 " is a port.  Otherwise, set it to zero or leave"
		 " it blank.");
module_param_hw_array(irqs, int, irq, &num_irqs, 0);
MODULE_PARM_DESC(irqs, "Sets the interrupt of each interface, the"
		 " addresses separated by commas.  Only use if an interface"
		 " has an interrupt.  Otherwise, set it to zero or leave"
		 " it blank.");
module_param_hw_array(regspacings, int, other, &num_regspacings, 0);
MODULE_PARM_DESC(regspacings, "The number of bytes between the start address"
		 " and each successive register used by the interface.  For"
		 " instance, if the start address is 0xca2 and the spacing"
		 " is 2, then the second address is at 0xca4.  Defaults"
		 " to 1.");
module_param_hw_array(regsizes, int, other, &num_regsizes, 0);
MODULE_PARM_DESC(regsizes, "The size of the specific IPMI register in bytes."
		 " This should generally be 1, 2, 4, or 8 for an 8-bit,"
		 " 16-bit, 32-bit, or 64-bit register.  Use this if you"
		 " the 8-bit IPMI register has to be read from a larger"
		 " register.");
module_param_hw_array(regshifts, int, other, &num_regshifts, 0);
MODULE_PARM_DESC(regshifts, "The amount to shift the data read from the."
		 " IPMI register, in bits.  For instance, if the data"
		 " is read from a 32-bit word and the IPMI data is in"
		 " bit 8-15, then the shift would be 8");
module_param_hw_array(slave_addrs, int, other, &num_slave_addrs, 0);
MODULE_PARM_DESC(slave_addrs, "Set the default IPMB slave address for"
		 " the controller.  Normally this is 0x20, but can be"
		 " overridden by this parm.  This is an array indexed"
		 " by interface number.");

static void __init ipmi_hardcode_init_one(const char *si_type_str,
					  unsigned int i,
					  unsigned long addr,
					  enum ipmi_addr_space addr_space)
{
	struct ipmi_plat_data p;

	memset(&p, 0, sizeof(p));

	if (!si_type_str || !*si_type_str || strcmp(si_type_str, "kcs") == 0) {
		p.type = SI_KCS;
	} else if (strcmp(si_type_str, "smic") == 0) {
		p.type = SI_SMIC;
	} else if (strcmp(si_type_str, "bt") == 0) {
		p.type = SI_BT;
	} else if (strcmp(si_type_str, "invalid") == 0) {
		/*
		 * Allow a firmware-specified interface to be
		 * disabled.
		 */
		p.type = SI_TYPE_INVALID;
	} else {
		pr_warn("Interface type specified for interface %d, was invalid: %s\n",
			i, si_type_str);
		return;
	}

	p.regsize = regsizes[i];
	p.slave_addr = slave_addrs[i];
	p.addr_source = SI_HARDCODED;
	p.regshift = regshifts[i];
	p.regsize = regsizes[i];
	p.addr = addr;
	p.space = addr_space;

	ipmi_platform_add("hardcode-ipmi-si", i, &p);
}

void __init ipmi_hardcode_init(void)
{
	unsigned int i;
	char *str;
	char *si_type[SI_MAX_PARMS];
<<<<<<< HEAD
=======

	memset(si_type, 0, sizeof(si_type));
>>>>>>> 69dbdfff

	/* Parse out the si_type string into its components. */
	str = si_type_str;
	if (*str != '\0') {
		for (i = 0; (i < SI_MAX_PARMS) && (*str != '\0'); i++) {
			si_type[i] = str;
			str = strchr(str, ',');
			if (str) {
				*str = '\0';
				str++;
			} else {
				break;
			}
		}
	}

	for (i = 0; i < SI_MAX_PARMS; i++) {
		if (i < num_ports && ports[i])
			ipmi_hardcode_init_one(si_type[i], i, ports[i],
					       IPMI_IO_ADDR_SPACE);
		if (i < num_addrs && addrs[i])
			ipmi_hardcode_init_one(si_type[i], i, addrs[i],
					       IPMI_MEM_ADDR_SPACE);
	}
}


void ipmi_si_hardcode_exit(void)
{
	ipmi_remove_platform_device_by_name("hardcode-ipmi-si");
}

/*
 * Returns true of the given address exists as a hardcoded address,
 * false if not.
 */
int ipmi_si_hardcode_match(int addr_space, unsigned long addr)
{
	unsigned int i;

	if (addr_space == IPMI_IO_ADDR_SPACE) {
		for (i = 0; i < num_ports; i++) {
			if (ports[i] == addr)
				return 1;
		}
	} else {
		for (i = 0; i < num_addrs; i++) {
			if (addrs[i] == addr)
				return 1;
		}
	}

	return 0;
}<|MERGE_RESOLUTION|>--- conflicted
+++ resolved
@@ -117,11 +117,8 @@
 	unsigned int i;
 	char *str;
 	char *si_type[SI_MAX_PARMS];
-<<<<<<< HEAD
-=======
 
 	memset(si_type, 0, sizeof(si_type));
->>>>>>> 69dbdfff
 
 	/* Parse out the si_type string into its components. */
 	str = si_type_str;
