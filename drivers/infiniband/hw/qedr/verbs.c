/* QLogic qedr NIC Driver
 * Copyright (c) 2015-2016  QLogic Corporation
 *
 * This software is available to you under a choice of one of two
 * licenses.  You may choose to be licensed under the terms of the GNU
 * General Public License (GPL) Version 2, available from the file
 * COPYING in the main directory of this source tree, or the
 * OpenIB.org BSD license below:
 *
 *     Redistribution and use in source and binary forms, with or
 *     without modification, are permitted provided that the following
 *     conditions are met:
 *
 *      - Redistributions of source code must retain the above
 *        copyright notice, this list of conditions and the following
 *        disclaimer.
 *
 *      - Redistributions in binary form must reproduce the above
 *        copyright notice, this list of conditions and the following
 *        disclaimer in the documentation and /or other materials
 *        provided with the distribution.
 *
 * THE SOFTWARE IS PROVIDED "AS IS", WITHOUT WARRANTY OF ANY KIND,
 * EXPRESS OR IMPLIED, INCLUDING BUT NOT LIMITED TO THE WARRANTIES OF
 * MERCHANTABILITY, FITNESS FOR A PARTICULAR PURPOSE AND
 * NONINFRINGEMENT. IN NO EVENT SHALL THE AUTHORS OR COPYRIGHT HOLDERS
 * BE LIABLE FOR ANY CLAIM, DAMAGES OR OTHER LIABILITY, WHETHER IN AN
 * ACTION OF CONTRACT, TORT OR OTHERWISE, ARISING FROM, OUT OF OR IN
 * CONNECTION WITH THE SOFTWARE OR THE USE OR OTHER DEALINGS IN THE
 * SOFTWARE.
 */
#include <linux/dma-mapping.h>
#include <linux/crc32.h>
#include <net/ip.h>
#include <net/ipv6.h>
#include <net/udp.h>
#include <linux/iommu.h>

#include <rdma/ib_verbs.h>
#include <rdma/ib_user_verbs.h>
#include <rdma/iw_cm.h>
#include <rdma/ib_umem.h>
#include <rdma/ib_addr.h>
#include <rdma/ib_cache.h>

#include <linux/qed/common_hsi.h>
#include "qedr_hsi_rdma.h"
#include <linux/qed/qed_if.h>
#include "qedr.h"
#include "verbs.h"
#include <rdma/qedr-abi.h>
#include "qedr_cm.h"

#define DB_ADDR_SHIFT(addr)		((addr) << DB_PWM_ADDR_OFFSET_SHIFT)

int qedr_query_pkey(struct ib_device *ibdev, u8 port, u16 index, u16 *pkey)
{
	if (index > QEDR_ROCE_PKEY_TABLE_LEN)
		return -EINVAL;

	*pkey = QEDR_ROCE_PKEY_DEFAULT;
	return 0;
}

int qedr_query_gid(struct ib_device *ibdev, u8 port, int index,
		   union ib_gid *sgid)
{
	struct qedr_dev *dev = get_qedr_dev(ibdev);
	int rc = 0;

	if (!rdma_cap_roce_gid_table(ibdev, port))
		return -ENODEV;

	rc = ib_get_cached_gid(ibdev, port, index, sgid, NULL);
	if (rc == -EAGAIN) {
		memcpy(sgid, &zgid, sizeof(*sgid));
		return 0;
	}

	DP_DEBUG(dev, QEDR_MSG_INIT, "query gid: index=%d %llx:%llx\n", index,
		 sgid->global.interface_id, sgid->global.subnet_prefix);

	return rc;
}

int qedr_add_gid(struct ib_device *device, u8 port_num,
		 unsigned int index, const union ib_gid *gid,
		 const struct ib_gid_attr *attr, void **context)
{
	if (!rdma_cap_roce_gid_table(device, port_num))
		return -EINVAL;

	if (port_num > QEDR_MAX_PORT)
		return -EINVAL;

	if (!context)
		return -EINVAL;

	return 0;
}

int qedr_del_gid(struct ib_device *device, u8 port_num,
		 unsigned int index, void **context)
{
	if (!rdma_cap_roce_gid_table(device, port_num))
		return -EINVAL;

	if (port_num > QEDR_MAX_PORT)
		return -EINVAL;

	if (!context)
		return -EINVAL;

	return 0;
}

int qedr_query_device(struct ib_device *ibdev,
		      struct ib_device_attr *attr, struct ib_udata *udata)
{
	struct qedr_dev *dev = get_qedr_dev(ibdev);
	struct qedr_device_attr *qattr = &dev->attr;

	if (!dev->rdma_ctx) {
		DP_ERR(dev,
		       "qedr_query_device called with invalid params rdma_ctx=%p\n",
		       dev->rdma_ctx);
		return -EINVAL;
	}

	memset(attr, 0, sizeof(*attr));

	attr->fw_ver = qattr->fw_ver;
	attr->sys_image_guid = qattr->sys_image_guid;
	attr->max_mr_size = qattr->max_mr_size;
	attr->page_size_cap = qattr->page_size_caps;
	attr->vendor_id = qattr->vendor_id;
	attr->vendor_part_id = qattr->vendor_part_id;
	attr->hw_ver = qattr->hw_ver;
	attr->max_qp = qattr->max_qp;
	attr->max_qp_wr = max_t(u32, qattr->max_sqe, qattr->max_rqe);
	attr->device_cap_flags = IB_DEVICE_CURR_QP_STATE_MOD |
	    IB_DEVICE_RC_RNR_NAK_GEN |
	    IB_DEVICE_LOCAL_DMA_LKEY | IB_DEVICE_MEM_MGT_EXTENSIONS;

	attr->max_sge = qattr->max_sge;
	attr->max_sge_rd = qattr->max_sge;
	attr->max_cq = qattr->max_cq;
	attr->max_cqe = qattr->max_cqe;
	attr->max_mr = qattr->max_mr;
	attr->max_mw = qattr->max_mw;
	attr->max_pd = qattr->max_pd;
	attr->atomic_cap = dev->atomic_cap;
	attr->max_fmr = qattr->max_fmr;
	attr->max_map_per_fmr = 16;
	attr->max_qp_init_rd_atom =
	    1 << (fls(qattr->max_qp_req_rd_atomic_resc) - 1);
	attr->max_qp_rd_atom =
	    min(1 << (fls(qattr->max_qp_resp_rd_atomic_resc) - 1),
		attr->max_qp_init_rd_atom);

	attr->max_srq = qattr->max_srq;
	attr->max_srq_sge = qattr->max_srq_sge;
	attr->max_srq_wr = qattr->max_srq_wr;

	attr->local_ca_ack_delay = qattr->dev_ack_delay;
	attr->max_fast_reg_page_list_len = qattr->max_mr / 8;
	attr->max_pkeys = QEDR_ROCE_PKEY_MAX;
	attr->max_ah = qattr->max_ah;

	return 0;
}

#define QEDR_SPEED_SDR		(1)
#define QEDR_SPEED_DDR		(2)
#define QEDR_SPEED_QDR		(4)
#define QEDR_SPEED_FDR10	(8)
#define QEDR_SPEED_FDR		(16)
#define QEDR_SPEED_EDR		(32)

static inline void get_link_speed_and_width(int speed, u8 *ib_speed,
					    u8 *ib_width)
{
	switch (speed) {
	case 1000:
		*ib_speed = QEDR_SPEED_SDR;
		*ib_width = IB_WIDTH_1X;
		break;
	case 10000:
		*ib_speed = QEDR_SPEED_QDR;
		*ib_width = IB_WIDTH_1X;
		break;

	case 20000:
		*ib_speed = QEDR_SPEED_DDR;
		*ib_width = IB_WIDTH_4X;
		break;

	case 25000:
		*ib_speed = QEDR_SPEED_EDR;
		*ib_width = IB_WIDTH_1X;
		break;

	case 40000:
		*ib_speed = QEDR_SPEED_QDR;
		*ib_width = IB_WIDTH_4X;
		break;

	case 50000:
		*ib_speed = QEDR_SPEED_QDR;
		*ib_width = IB_WIDTH_4X;
		break;

	case 100000:
		*ib_speed = QEDR_SPEED_EDR;
		*ib_width = IB_WIDTH_4X;
		break;

	default:
		/* Unsupported */
		*ib_speed = QEDR_SPEED_SDR;
		*ib_width = IB_WIDTH_1X;
	}
}

int qedr_query_port(struct ib_device *ibdev, u8 port, struct ib_port_attr *attr)
{
	struct qedr_dev *dev;
	struct qed_rdma_port *rdma_port;

	dev = get_qedr_dev(ibdev);
	if (port > 1) {
		DP_ERR(dev, "invalid_port=0x%x\n", port);
		return -EINVAL;
	}

	if (!dev->rdma_ctx) {
		DP_ERR(dev, "rdma_ctx is NULL\n");
		return -EINVAL;
	}

	rdma_port = dev->ops->rdma_query_port(dev->rdma_ctx);

	/* *attr being zeroed by the caller, avoid zeroing it here */
	if (rdma_port->port_state == QED_RDMA_PORT_UP) {
		attr->state = IB_PORT_ACTIVE;
		attr->phys_state = 5;
	} else {
		attr->state = IB_PORT_DOWN;
		attr->phys_state = 3;
	}
	attr->max_mtu = IB_MTU_4096;
	attr->active_mtu = iboe_get_mtu(dev->ndev->mtu);
	attr->lid = 0;
	attr->lmc = 0;
	attr->sm_lid = 0;
	attr->sm_sl = 0;
	attr->port_cap_flags = IB_PORT_IP_BASED_GIDS;
	attr->gid_tbl_len = QEDR_MAX_SGID;
	attr->pkey_tbl_len = QEDR_ROCE_PKEY_TABLE_LEN;
	attr->bad_pkey_cntr = rdma_port->pkey_bad_counter;
	attr->qkey_viol_cntr = 0;
	get_link_speed_and_width(rdma_port->link_speed,
				 &attr->active_speed, &attr->active_width);
	attr->max_msg_sz = rdma_port->max_msg_size;
	attr->max_vl_num = 4;

	return 0;
}

int qedr_modify_port(struct ib_device *ibdev, u8 port, int mask,
		     struct ib_port_modify *props)
{
	struct qedr_dev *dev;

	dev = get_qedr_dev(ibdev);
	if (port > 1) {
		DP_ERR(dev, "invalid_port=0x%x\n", port);
		return -EINVAL;
	}

	return 0;
}

static int qedr_add_mmap(struct qedr_ucontext *uctx, u64 phy_addr,
			 unsigned long len)
{
	struct qedr_mm *mm;

	mm = kzalloc(sizeof(*mm), GFP_KERNEL);
	if (!mm)
		return -ENOMEM;

	mm->key.phy_addr = phy_addr;
	/* This function might be called with a length which is not a multiple
	 * of PAGE_SIZE, while the mapping is PAGE_SIZE grained and the kernel
	 * forces this granularity by increasing the requested size if needed.
	 * When qedr_mmap is called, it will search the list with the updated
	 * length as a key. To prevent search failures, the length is rounded up
	 * in advance to PAGE_SIZE.
	 */
	mm->key.len = roundup(len, PAGE_SIZE);
	INIT_LIST_HEAD(&mm->entry);

	mutex_lock(&uctx->mm_list_lock);
	list_add(&mm->entry, &uctx->mm_head);
	mutex_unlock(&uctx->mm_list_lock);

	DP_DEBUG(uctx->dev, QEDR_MSG_MISC,
		 "added (addr=0x%llx,len=0x%lx) for ctx=%p\n",
		 (unsigned long long)mm->key.phy_addr,
		 (unsigned long)mm->key.len, uctx);

	return 0;
}

static bool qedr_search_mmap(struct qedr_ucontext *uctx, u64 phy_addr,
			     unsigned long len)
{
	bool found = false;
	struct qedr_mm *mm;

	mutex_lock(&uctx->mm_list_lock);
	list_for_each_entry(mm, &uctx->mm_head, entry) {
		if (len != mm->key.len || phy_addr != mm->key.phy_addr)
			continue;

		found = true;
		break;
	}
	mutex_unlock(&uctx->mm_list_lock);
	DP_DEBUG(uctx->dev, QEDR_MSG_MISC,
		 "searched for (addr=0x%llx,len=0x%lx) for ctx=%p, result=%d\n",
		 mm->key.phy_addr, mm->key.len, uctx, found);

	return found;
}

struct ib_ucontext *qedr_alloc_ucontext(struct ib_device *ibdev,
					struct ib_udata *udata)
{
	int rc;
	struct qedr_ucontext *ctx;
	struct qedr_alloc_ucontext_resp uresp;
	struct qedr_dev *dev = get_qedr_dev(ibdev);
	struct qed_rdma_add_user_out_params oparams;

	if (!udata)
		return ERR_PTR(-EFAULT);

	ctx = kzalloc(sizeof(*ctx), GFP_KERNEL);
	if (!ctx)
		return ERR_PTR(-ENOMEM);

	rc = dev->ops->rdma_add_user(dev->rdma_ctx, &oparams);
	if (rc) {
		DP_ERR(dev,
		       "failed to allocate a DPI for a new RoCE application, rc=%d. To overcome this consider to increase the number of DPIs, increase the doorbell BAR size or just close unnecessary RoCE applications. In order to increase the number of DPIs consult the qedr readme\n",
		       rc);
		goto err;
	}

	ctx->dpi = oparams.dpi;
	ctx->dpi_addr = oparams.dpi_addr;
	ctx->dpi_phys_addr = oparams.dpi_phys_addr;
	ctx->dpi_size = oparams.dpi_size;
	INIT_LIST_HEAD(&ctx->mm_head);
	mutex_init(&ctx->mm_list_lock);

	memset(&uresp, 0, sizeof(uresp));

	uresp.db_pa = ctx->dpi_phys_addr;
	uresp.db_size = ctx->dpi_size;
	uresp.max_send_wr = dev->attr.max_sqe;
	uresp.max_recv_wr = dev->attr.max_rqe;
	uresp.max_srq_wr = dev->attr.max_srq_wr;
	uresp.sges_per_send_wr = QEDR_MAX_SQE_ELEMENTS_PER_SQE;
	uresp.sges_per_recv_wr = QEDR_MAX_RQE_ELEMENTS_PER_RQE;
	uresp.sges_per_srq_wr = dev->attr.max_srq_sge;
	uresp.max_cqes = QEDR_MAX_CQES;

	rc = ib_copy_to_udata(udata, &uresp, sizeof(uresp));
	if (rc)
		goto err;

	ctx->dev = dev;

	rc = qedr_add_mmap(ctx, ctx->dpi_phys_addr, ctx->dpi_size);
	if (rc)
		goto err;

	DP_DEBUG(dev, QEDR_MSG_INIT, "Allocating user context %p\n",
		 &ctx->ibucontext);
	return &ctx->ibucontext;

err:
	kfree(ctx);
	return ERR_PTR(rc);
}

int qedr_dealloc_ucontext(struct ib_ucontext *ibctx)
{
	struct qedr_ucontext *uctx = get_qedr_ucontext(ibctx);
	struct qedr_mm *mm, *tmp;
	int status = 0;

	DP_DEBUG(uctx->dev, QEDR_MSG_INIT, "Deallocating user context %p\n",
		 uctx);
	uctx->dev->ops->rdma_remove_user(uctx->dev->rdma_ctx, uctx->dpi);

	list_for_each_entry_safe(mm, tmp, &uctx->mm_head, entry) {
		DP_DEBUG(uctx->dev, QEDR_MSG_MISC,
			 "deleted (addr=0x%llx,len=0x%lx) for ctx=%p\n",
			 mm->key.phy_addr, mm->key.len, uctx);
		list_del(&mm->entry);
		kfree(mm);
	}

	kfree(uctx);
	return status;
}

int qedr_mmap(struct ib_ucontext *context, struct vm_area_struct *vma)
{
	struct qedr_ucontext *ucontext = get_qedr_ucontext(context);
	struct qedr_dev *dev = get_qedr_dev(context->device);
	unsigned long vm_page = vma->vm_pgoff << PAGE_SHIFT;
	u64 unmapped_db = dev->db_phys_addr;
	unsigned long len = (vma->vm_end - vma->vm_start);
	int rc = 0;
	bool found;

	DP_DEBUG(dev, QEDR_MSG_INIT,
		 "qedr_mmap called vm_page=0x%lx vm_pgoff=0x%lx unmapped_db=0x%llx db_size=%x, len=%lx\n",
		 vm_page, vma->vm_pgoff, unmapped_db, dev->db_size, len);
	if (vma->vm_start & (PAGE_SIZE - 1)) {
		DP_ERR(dev, "Vma_start not page aligned = %ld\n",
		       vma->vm_start);
		return -EINVAL;
	}

	found = qedr_search_mmap(ucontext, vm_page, len);
	if (!found) {
		DP_ERR(dev, "Vma_pgoff not found in mapped array = %ld\n",
		       vma->vm_pgoff);
		return -EINVAL;
	}

	DP_DEBUG(dev, QEDR_MSG_INIT, "Mapping doorbell bar\n");

	if ((vm_page >= unmapped_db) && (vm_page <= (unmapped_db +
						     dev->db_size))) {
		DP_DEBUG(dev, QEDR_MSG_INIT, "Mapping doorbell bar\n");
		if (vma->vm_flags & VM_READ) {
			DP_ERR(dev, "Trying to map doorbell bar for read\n");
			return -EPERM;
		}

		vma->vm_page_prot = pgprot_writecombine(vma->vm_page_prot);

		rc = io_remap_pfn_range(vma, vma->vm_start, vma->vm_pgoff,
					PAGE_SIZE, vma->vm_page_prot);
	} else {
		DP_DEBUG(dev, QEDR_MSG_INIT, "Mapping chains\n");
		rc = remap_pfn_range(vma, vma->vm_start,
				     vma->vm_pgoff, len, vma->vm_page_prot);
	}
	DP_DEBUG(dev, QEDR_MSG_INIT, "qedr_mmap return code: %d\n", rc);
	return rc;
}

struct ib_pd *qedr_alloc_pd(struct ib_device *ibdev,
			    struct ib_ucontext *context, struct ib_udata *udata)
{
	struct qedr_dev *dev = get_qedr_dev(ibdev);
	struct qedr_pd *pd;
	u16 pd_id;
	int rc;

	DP_DEBUG(dev, QEDR_MSG_INIT, "Function called from: %s\n",
		 (udata && context) ? "User Lib" : "Kernel");

	if (!dev->rdma_ctx) {
		DP_ERR(dev, "invlaid RDMA context\n");
		return ERR_PTR(-EINVAL);
	}

	pd = kzalloc(sizeof(*pd), GFP_KERNEL);
	if (!pd)
		return ERR_PTR(-ENOMEM);

	rc = dev->ops->rdma_alloc_pd(dev->rdma_ctx, &pd_id);
	if (rc)
		goto err;

	pd->pd_id = pd_id;

	if (udata && context) {
		struct qedr_alloc_pd_uresp uresp;

		uresp.pd_id = pd_id;

		rc = ib_copy_to_udata(udata, &uresp, sizeof(uresp));
		if (rc) {
			DP_ERR(dev, "copy error pd_id=0x%x.\n", pd_id);
			dev->ops->rdma_dealloc_pd(dev->rdma_ctx, pd_id);
			goto err;
		}

		pd->uctx = get_qedr_ucontext(context);
		pd->uctx->pd = pd;
	}

	return &pd->ibpd;

err:
	kfree(pd);
	return ERR_PTR(rc);
}

int qedr_dealloc_pd(struct ib_pd *ibpd)
{
	struct qedr_dev *dev = get_qedr_dev(ibpd->device);
	struct qedr_pd *pd = get_qedr_pd(ibpd);

	if (!pd) {
		pr_err("Invalid PD received in dealloc_pd\n");
		return -EINVAL;
	}

	DP_DEBUG(dev, QEDR_MSG_INIT, "Deallocating PD %d\n", pd->pd_id);
	dev->ops->rdma_dealloc_pd(dev->rdma_ctx, pd->pd_id);

	kfree(pd);

	return 0;
}

static void qedr_free_pbl(struct qedr_dev *dev,
			  struct qedr_pbl_info *pbl_info, struct qedr_pbl *pbl)
{
	struct pci_dev *pdev = dev->pdev;
	int i;

	for (i = 0; i < pbl_info->num_pbls; i++) {
		if (!pbl[i].va)
			continue;
		dma_free_coherent(&pdev->dev, pbl_info->pbl_size,
				  pbl[i].va, pbl[i].pa);
	}

	kfree(pbl);
}

#define MIN_FW_PBL_PAGE_SIZE (4 * 1024)
#define MAX_FW_PBL_PAGE_SIZE (64 * 1024)

#define NUM_PBES_ON_PAGE(_page_size) (_page_size / sizeof(u64))
#define MAX_PBES_ON_PAGE NUM_PBES_ON_PAGE(MAX_FW_PBL_PAGE_SIZE)
#define MAX_PBES_TWO_LAYER (MAX_PBES_ON_PAGE * MAX_PBES_ON_PAGE)

static struct qedr_pbl *qedr_alloc_pbl_tbl(struct qedr_dev *dev,
					   struct qedr_pbl_info *pbl_info,
					   gfp_t flags)
{
	struct pci_dev *pdev = dev->pdev;
	struct qedr_pbl *pbl_table;
	dma_addr_t *pbl_main_tbl;
	dma_addr_t pa;
	void *va;
	int i;

	pbl_table = kcalloc(pbl_info->num_pbls, sizeof(*pbl_table), flags);
	if (!pbl_table)
		return ERR_PTR(-ENOMEM);

	for (i = 0; i < pbl_info->num_pbls; i++) {
		va = dma_alloc_coherent(&pdev->dev, pbl_info->pbl_size,
					&pa, flags);
		if (!va)
			goto err;

		memset(va, 0, pbl_info->pbl_size);
		pbl_table[i].va = va;
		pbl_table[i].pa = pa;
	}

	/* Two-Layer PBLs, if we have more than one pbl we need to initialize
	 * the first one with physical pointers to all of the rest
	 */
	pbl_main_tbl = (dma_addr_t *)pbl_table[0].va;
	for (i = 0; i < pbl_info->num_pbls - 1; i++)
		pbl_main_tbl[i] = pbl_table[i + 1].pa;

	return pbl_table;

err:
	for (i--; i >= 0; i--)
		dma_free_coherent(&pdev->dev, pbl_info->pbl_size,
				  pbl_table[i].va, pbl_table[i].pa);

	qedr_free_pbl(dev, pbl_info, pbl_table);

	return ERR_PTR(-ENOMEM);
}

static int qedr_prepare_pbl_tbl(struct qedr_dev *dev,
				struct qedr_pbl_info *pbl_info,
				u32 num_pbes, int two_layer_capable)
{
	u32 pbl_capacity;
	u32 pbl_size;
	u32 num_pbls;

	if ((num_pbes > MAX_PBES_ON_PAGE) && two_layer_capable) {
		if (num_pbes > MAX_PBES_TWO_LAYER) {
			DP_ERR(dev, "prepare pbl table: too many pages %d\n",
			       num_pbes);
			return -EINVAL;
		}

		/* calculate required pbl page size */
		pbl_size = MIN_FW_PBL_PAGE_SIZE;
		pbl_capacity = NUM_PBES_ON_PAGE(pbl_size) *
			       NUM_PBES_ON_PAGE(pbl_size);

		while (pbl_capacity < num_pbes) {
			pbl_size *= 2;
			pbl_capacity = pbl_size / sizeof(u64);
			pbl_capacity = pbl_capacity * pbl_capacity;
		}

		num_pbls = DIV_ROUND_UP(num_pbes, NUM_PBES_ON_PAGE(pbl_size));
		num_pbls++;	/* One for the layer0 ( points to the pbls) */
		pbl_info->two_layered = true;
	} else {
		/* One layered PBL */
		num_pbls = 1;
		pbl_size = max_t(u32, MIN_FW_PBL_PAGE_SIZE,
				 roundup_pow_of_two((num_pbes * sizeof(u64))));
		pbl_info->two_layered = false;
	}

	pbl_info->num_pbls = num_pbls;
	pbl_info->pbl_size = pbl_size;
	pbl_info->num_pbes = num_pbes;

	DP_DEBUG(dev, QEDR_MSG_MR,
		 "prepare pbl table: num_pbes=%d, num_pbls=%d, pbl_size=%d\n",
		 pbl_info->num_pbes, pbl_info->num_pbls, pbl_info->pbl_size);

	return 0;
}

static void qedr_populate_pbls(struct qedr_dev *dev, struct ib_umem *umem,
			       struct qedr_pbl *pbl,
			       struct qedr_pbl_info *pbl_info, u32 pg_shift)
{
	int shift, pg_cnt, pages, pbe_cnt, total_num_pbes = 0;
	u32 fw_pg_cnt, fw_pg_per_umem_pg;
	struct qedr_pbl *pbl_tbl;
	struct scatterlist *sg;
	struct regpair *pbe;
	u64 pg_addr;
	int entry;

	if (!pbl_info->num_pbes)
		return;

	/* If we have a two layered pbl, the first pbl points to the rest
	 * of the pbls and the first entry lays on the second pbl in the table
	 */
	if (pbl_info->two_layered)
		pbl_tbl = &pbl[1];
	else
		pbl_tbl = pbl;

	pbe = (struct regpair *)pbl_tbl->va;
	if (!pbe) {
		DP_ERR(dev, "cannot populate PBL due to a NULL PBE\n");
		return;
	}

	pbe_cnt = 0;

	shift = umem->page_shift;
<<<<<<< HEAD
=======

	fw_pg_per_umem_pg = BIT(umem->page_shift - pg_shift);
>>>>>>> 13b2e1ba

	for_each_sg(umem->sg_head.sgl, sg, umem->nmap, entry) {
		pages = sg_dma_len(sg) >> shift;
		pg_addr = sg_dma_address(sg);
		for (pg_cnt = 0; pg_cnt < pages; pg_cnt++) {
<<<<<<< HEAD
			/* store the page address in pbe */
			pbe->lo = cpu_to_le32(sg_dma_address(sg) +
					      (pg_cnt << shift));
			addr = upper_32_bits(sg_dma_address(sg) +
					     (pg_cnt << shift));
			pbe->hi = cpu_to_le32(addr);
			pbe_cnt++;
			total_num_pbes++;
			pbe++;

			if (total_num_pbes == pbl_info->num_pbes)
				return;

			/* If the given pbl is full storing the pbes,
			 * move to next pbl.
			 */
			if (pbe_cnt == (pbl_info->pbl_size / sizeof(u64))) {
				pbl_tbl++;
				pbe = (struct regpair *)pbl_tbl->va;
				pbe_cnt = 0;
=======
			for (fw_pg_cnt = 0; fw_pg_cnt < fw_pg_per_umem_pg;) {
				pbe->lo = cpu_to_le32(pg_addr);
				pbe->hi = cpu_to_le32(upper_32_bits(pg_addr));

				pg_addr += BIT(pg_shift);
				pbe_cnt++;
				total_num_pbes++;
				pbe++;

				if (total_num_pbes == pbl_info->num_pbes)
					return;

				/* If the given pbl is full storing the pbes,
				 * move to next pbl.
				 */
				if (pbe_cnt ==
				    (pbl_info->pbl_size / sizeof(u64))) {
					pbl_tbl++;
					pbe = (struct regpair *)pbl_tbl->va;
					pbe_cnt = 0;
				}

				fw_pg_cnt++;
>>>>>>> 13b2e1ba
			}
		}
	}
}

static int qedr_copy_cq_uresp(struct qedr_dev *dev,
			      struct qedr_cq *cq, struct ib_udata *udata)
{
	struct qedr_create_cq_uresp uresp;
	int rc;

	memset(&uresp, 0, sizeof(uresp));

	uresp.db_offset = DB_ADDR_SHIFT(DQ_PWM_OFFSET_UCM_RDMA_CQ_CONS_32BIT);
	uresp.icid = cq->icid;

	rc = ib_copy_to_udata(udata, &uresp, sizeof(uresp));
	if (rc)
		DP_ERR(dev, "copy error cqid=0x%x.\n", cq->icid);

	return rc;
}

static void consume_cqe(struct qedr_cq *cq)
{
	if (cq->latest_cqe == cq->toggle_cqe)
		cq->pbl_toggle ^= RDMA_CQE_REQUESTER_TOGGLE_BIT_MASK;

	cq->latest_cqe = qed_chain_consume(&cq->pbl);
}

static inline int qedr_align_cq_entries(int entries)
{
	u64 size, aligned_size;

	/* We allocate an extra entry that we don't report to the FW. */
	size = (entries + 1) * QEDR_CQE_SIZE;
	aligned_size = ALIGN(size, PAGE_SIZE);

	return aligned_size / QEDR_CQE_SIZE;
}

static inline int qedr_init_user_queue(struct ib_ucontext *ib_ctx,
				       struct qedr_dev *dev,
				       struct qedr_userq *q,
				       u64 buf_addr, size_t buf_len,
				       int access, int dmasync)
{
	u32 fw_pages;
	int rc;

	q->buf_addr = buf_addr;
	q->buf_len = buf_len;
	q->umem = ib_umem_get(ib_ctx, q->buf_addr, q->buf_len, access, dmasync);
	if (IS_ERR(q->umem)) {
		DP_ERR(dev, "create user queue: failed ib_umem_get, got %ld\n",
		       PTR_ERR(q->umem));
		return PTR_ERR(q->umem);
	}

	fw_pages = ib_umem_page_count(q->umem) <<
	    (q->umem->page_shift - FW_PAGE_SHIFT);

	rc = qedr_prepare_pbl_tbl(dev, &q->pbl_info, fw_pages, 0);
	if (rc)
		goto err0;

	q->pbl_tbl = qedr_alloc_pbl_tbl(dev, &q->pbl_info, GFP_KERNEL);
	if (IS_ERR(q->pbl_tbl)) {
		rc = PTR_ERR(q->pbl_tbl);
		goto err0;
	}

		qedr_populate_pbls(dev, q->umem, q->pbl_tbl, &q->pbl_info,
				   FW_PAGE_SHIFT);

	return 0;

err0:
	ib_umem_release(q->umem);

	return rc;
}

static inline void qedr_init_cq_params(struct qedr_cq *cq,
				       struct qedr_ucontext *ctx,
				       struct qedr_dev *dev, int vector,
				       int chain_entries, int page_cnt,
				       u64 pbl_ptr,
				       struct qed_rdma_create_cq_in_params
				       *params)
{
	memset(params, 0, sizeof(*params));
	params->cq_handle_hi = upper_32_bits((uintptr_t)cq);
	params->cq_handle_lo = lower_32_bits((uintptr_t)cq);
	params->cnq_id = vector;
	params->cq_size = chain_entries - 1;
	params->dpi = (ctx) ? ctx->dpi : dev->dpi;
	params->pbl_num_pages = page_cnt;
	params->pbl_ptr = pbl_ptr;
	params->pbl_two_level = 0;
}

static void doorbell_cq(struct qedr_cq *cq, u32 cons, u8 flags)
{
	/* Flush data before signalling doorbell */
	wmb();
	cq->db.data.agg_flags = flags;
	cq->db.data.value = cpu_to_le32(cons);
	writeq(cq->db.raw, cq->db_addr);

	/* Make sure write would stick */
	mmiowb();
}

int qedr_arm_cq(struct ib_cq *ibcq, enum ib_cq_notify_flags flags)
{
	struct qedr_cq *cq = get_qedr_cq(ibcq);
	unsigned long sflags;
	struct qedr_dev *dev;

	dev = get_qedr_dev(ibcq->device);

	if (cq->destroyed) {
		DP_ERR(dev,
		       "warning: arm was invoked after destroy for cq %p (icid=%d)\n",
		       cq, cq->icid);
		return -EINVAL;
	}


	if (cq->cq_type == QEDR_CQ_TYPE_GSI)
		return 0;

	spin_lock_irqsave(&cq->cq_lock, sflags);

	cq->arm_flags = 0;

	if (flags & IB_CQ_SOLICITED)
		cq->arm_flags |= DQ_UCM_ROCE_CQ_ARM_SE_CF_CMD;

	if (flags & IB_CQ_NEXT_COMP)
		cq->arm_flags |= DQ_UCM_ROCE_CQ_ARM_CF_CMD;

	doorbell_cq(cq, cq->cq_cons - 1, cq->arm_flags);

	spin_unlock_irqrestore(&cq->cq_lock, sflags);

	return 0;
}

struct ib_cq *qedr_create_cq(struct ib_device *ibdev,
			     const struct ib_cq_init_attr *attr,
			     struct ib_ucontext *ib_ctx, struct ib_udata *udata)
{
	struct qedr_ucontext *ctx = get_qedr_ucontext(ib_ctx);
	struct qed_rdma_destroy_cq_out_params destroy_oparams;
	struct qed_rdma_destroy_cq_in_params destroy_iparams;
	struct qedr_dev *dev = get_qedr_dev(ibdev);
	struct qed_rdma_create_cq_in_params params;
	struct qedr_create_cq_ureq ureq;
	int vector = attr->comp_vector;
	int entries = attr->cqe;
	struct qedr_cq *cq;
	int chain_entries;
	int page_cnt;
	u64 pbl_ptr;
	u16 icid;
	int rc;

	DP_DEBUG(dev, QEDR_MSG_INIT,
		 "create_cq: called from %s. entries=%d, vector=%d\n",
		 udata ? "User Lib" : "Kernel", entries, vector);

	if (entries > QEDR_MAX_CQES) {
		DP_ERR(dev,
		       "create cq: the number of entries %d is too high. Must be equal or below %d.\n",
		       entries, QEDR_MAX_CQES);
		return ERR_PTR(-EINVAL);
	}

	chain_entries = qedr_align_cq_entries(entries);
	chain_entries = min_t(int, chain_entries, QEDR_MAX_CQES);

	cq = kzalloc(sizeof(*cq), GFP_KERNEL);
	if (!cq)
		return ERR_PTR(-ENOMEM);

	if (udata) {
		memset(&ureq, 0, sizeof(ureq));
		if (ib_copy_from_udata(&ureq, udata, sizeof(ureq))) {
			DP_ERR(dev,
			       "create cq: problem copying data from user space\n");
			goto err0;
		}

		if (!ureq.len) {
			DP_ERR(dev,
			       "create cq: cannot create a cq with 0 entries\n");
			goto err0;
		}

		cq->cq_type = QEDR_CQ_TYPE_USER;

		rc = qedr_init_user_queue(ib_ctx, dev, &cq->q, ureq.addr,
					  ureq.len, IB_ACCESS_LOCAL_WRITE, 1);
		if (rc)
			goto err0;

		pbl_ptr = cq->q.pbl_tbl->pa;
		page_cnt = cq->q.pbl_info.num_pbes;

		cq->ibcq.cqe = chain_entries;
	} else {
		cq->cq_type = QEDR_CQ_TYPE_KERNEL;

		rc = dev->ops->common->chain_alloc(dev->cdev,
						   QED_CHAIN_USE_TO_CONSUME,
						   QED_CHAIN_MODE_PBL,
						   QED_CHAIN_CNT_TYPE_U32,
						   chain_entries,
						   sizeof(union rdma_cqe),
						   &cq->pbl);
		if (rc)
			goto err1;

		page_cnt = qed_chain_get_page_cnt(&cq->pbl);
		pbl_ptr = qed_chain_get_pbl_phys(&cq->pbl);
		cq->ibcq.cqe = cq->pbl.capacity;
	}

	qedr_init_cq_params(cq, ctx, dev, vector, chain_entries, page_cnt,
			    pbl_ptr, &params);

	rc = dev->ops->rdma_create_cq(dev->rdma_ctx, &params, &icid);
	if (rc)
		goto err2;

	cq->icid = icid;
	cq->sig = QEDR_CQ_MAGIC_NUMBER;
	spin_lock_init(&cq->cq_lock);

	if (ib_ctx) {
		rc = qedr_copy_cq_uresp(dev, cq, udata);
		if (rc)
			goto err3;
	} else {
		/* Generate doorbell address. */
		cq->db_addr = dev->db_addr +
		    DB_ADDR_SHIFT(DQ_PWM_OFFSET_UCM_RDMA_CQ_CONS_32BIT);
		cq->db.data.icid = cq->icid;
		cq->db.data.params = DB_AGG_CMD_SET <<
		    RDMA_PWM_VAL32_DATA_AGG_CMD_SHIFT;

		/* point to the very last element, passing it we will toggle */
		cq->toggle_cqe = qed_chain_get_last_elem(&cq->pbl);
		cq->pbl_toggle = RDMA_CQE_REQUESTER_TOGGLE_BIT_MASK;
		cq->latest_cqe = NULL;
		consume_cqe(cq);
		cq->cq_cons = qed_chain_get_cons_idx_u32(&cq->pbl);
	}

	DP_DEBUG(dev, QEDR_MSG_CQ,
		 "create cq: icid=0x%0x, addr=%p, size(entries)=0x%0x\n",
		 cq->icid, cq, params.cq_size);

	return &cq->ibcq;

err3:
	destroy_iparams.icid = cq->icid;
	dev->ops->rdma_destroy_cq(dev->rdma_ctx, &destroy_iparams,
				  &destroy_oparams);
err2:
	if (udata)
		qedr_free_pbl(dev, &cq->q.pbl_info, cq->q.pbl_tbl);
	else
		dev->ops->common->chain_free(dev->cdev, &cq->pbl);
err1:
	if (udata)
		ib_umem_release(cq->q.umem);
err0:
	kfree(cq);
	return ERR_PTR(-EINVAL);
}

int qedr_resize_cq(struct ib_cq *ibcq, int new_cnt, struct ib_udata *udata)
{
	struct qedr_dev *dev = get_qedr_dev(ibcq->device);
	struct qedr_cq *cq = get_qedr_cq(ibcq);

	DP_ERR(dev, "cq %p RESIZE NOT SUPPORTED\n", cq);

	return 0;
}

#define QEDR_DESTROY_CQ_MAX_ITERATIONS		(10)
#define QEDR_DESTROY_CQ_ITER_DURATION		(10)

int qedr_destroy_cq(struct ib_cq *ibcq)
{
	struct qedr_dev *dev = get_qedr_dev(ibcq->device);
	struct qed_rdma_destroy_cq_out_params oparams;
	struct qed_rdma_destroy_cq_in_params iparams;
	struct qedr_cq *cq = get_qedr_cq(ibcq);
	int iter;
	int rc;
<<<<<<< HEAD

	DP_DEBUG(dev, QEDR_MSG_CQ, "destroy cq %p (icid=%d)\n", cq, cq->icid);

=======

	DP_DEBUG(dev, QEDR_MSG_CQ, "destroy cq %p (icid=%d)\n", cq, cq->icid);

>>>>>>> 13b2e1ba
	cq->destroyed = 1;

	/* GSIs CQs are handled by driver, so they don't exist in the FW */
	if (cq->cq_type == QEDR_CQ_TYPE_GSI)
		goto done;

	iparams.icid = cq->icid;
	rc = dev->ops->rdma_destroy_cq(dev->rdma_ctx, &iparams, &oparams);
	if (rc)
		return rc;

	dev->ops->common->chain_free(dev->cdev, &cq->pbl);

	if (ibcq->uobject && ibcq->uobject->context) {
		qedr_free_pbl(dev, &cq->q.pbl_info, cq->q.pbl_tbl);
		ib_umem_release(cq->q.umem);
	}

	/* We don't want the IRQ handler to handle a non-existing CQ so we
	 * wait until all CNQ interrupts, if any, are received. This will always
	 * happen and will always happen very fast. If not, then a serious error
	 * has occured. That is why we can use a long delay.
	 * We spin for a short time so we don’t lose time on context switching
	 * in case all the completions are handled in that span. Otherwise
	 * we sleep for a while and check again. Since the CNQ may be
	 * associated with (only) the current CPU we use msleep to allow the
	 * current CPU to be freed.
	 * The CNQ notification is increased in qedr_irq_handler().
	 */
	iter = QEDR_DESTROY_CQ_MAX_ITERATIONS;
	while (oparams.num_cq_notif != READ_ONCE(cq->cnq_notif) && iter) {
		udelay(QEDR_DESTROY_CQ_ITER_DURATION);
		iter--;
	}

	iter = QEDR_DESTROY_CQ_MAX_ITERATIONS;
	while (oparams.num_cq_notif != READ_ONCE(cq->cnq_notif) && iter) {
		msleep(QEDR_DESTROY_CQ_ITER_DURATION);
		iter--;
	}

	if (oparams.num_cq_notif != cq->cnq_notif)
		goto err;

	/* Note that we don't need to have explicit code to wait for the
	 * completion of the event handler because it is invoked from the EQ.
	 * Since the destroy CQ ramrod has also been received on the EQ we can
	 * be certain that there's no event handler in process.
	 */
done:
	cq->sig = ~cq->sig;

	kfree(cq);

	return 0;

err:
	DP_ERR(dev,
	       "CQ %p (icid=%d) not freed, expecting %d ints but got %d ints\n",
	       cq, cq->icid, oparams.num_cq_notif, cq->cnq_notif);

	return -EINVAL;
}

static inline int get_gid_info_from_table(struct ib_qp *ibqp,
					  struct ib_qp_attr *attr,
					  int attr_mask,
					  struct qed_rdma_modify_qp_in_params
					  *qp_params)
{
	enum rdma_network_type nw_type;
	struct ib_gid_attr gid_attr;
	const struct ib_global_route *grh = rdma_ah_read_grh(&attr->ah_attr);
	union ib_gid gid;
	u32 ipv4_addr;
	int rc = 0;
	int i;

	rc = ib_get_cached_gid(ibqp->device,
			       rdma_ah_get_port_num(&attr->ah_attr),
			       grh->sgid_index, &gid, &gid_attr);
	if (rc)
		return rc;

	if (!memcmp(&gid, &zgid, sizeof(gid)))
		return -ENOENT;

	if (gid_attr.ndev) {
		qp_params->vlan_id = rdma_vlan_dev_vlan_id(gid_attr.ndev);

		dev_put(gid_attr.ndev);
		nw_type = ib_gid_to_network_type(gid_attr.gid_type, &gid);
		switch (nw_type) {
		case RDMA_NETWORK_IPV6:
			memcpy(&qp_params->sgid.bytes[0], &gid.raw[0],
			       sizeof(qp_params->sgid));
			memcpy(&qp_params->dgid.bytes[0],
			       &grh->dgid,
			       sizeof(qp_params->dgid));
			qp_params->roce_mode = ROCE_V2_IPV6;
			SET_FIELD(qp_params->modify_flags,
				  QED_ROCE_MODIFY_QP_VALID_ROCE_MODE, 1);
			break;
		case RDMA_NETWORK_IB:
			memcpy(&qp_params->sgid.bytes[0], &gid.raw[0],
			       sizeof(qp_params->sgid));
			memcpy(&qp_params->dgid.bytes[0],
			       &grh->dgid,
			       sizeof(qp_params->dgid));
			qp_params->roce_mode = ROCE_V1;
			break;
		case RDMA_NETWORK_IPV4:
			memset(&qp_params->sgid, 0, sizeof(qp_params->sgid));
			memset(&qp_params->dgid, 0, sizeof(qp_params->dgid));
			ipv4_addr = qedr_get_ipv4_from_gid(gid.raw);
			qp_params->sgid.ipv4_addr = ipv4_addr;
			ipv4_addr =
			    qedr_get_ipv4_from_gid(grh->dgid.raw);
			qp_params->dgid.ipv4_addr = ipv4_addr;
			SET_FIELD(qp_params->modify_flags,
				  QED_ROCE_MODIFY_QP_VALID_ROCE_MODE, 1);
			qp_params->roce_mode = ROCE_V2_IPV4;
			break;
		}
	}

	for (i = 0; i < 4; i++) {
		qp_params->sgid.dwords[i] = ntohl(qp_params->sgid.dwords[i]);
		qp_params->dgid.dwords[i] = ntohl(qp_params->dgid.dwords[i]);
	}

	if (qp_params->vlan_id >= VLAN_CFI_MASK)
		qp_params->vlan_id = 0;

	return 0;
}

static int qedr_check_qp_attrs(struct ib_pd *ibpd, struct qedr_dev *dev,
			       struct ib_qp_init_attr *attrs)
{
	struct qedr_device_attr *qattr = &dev->attr;

	/* QP0... attrs->qp_type == IB_QPT_GSI */
	if (attrs->qp_type != IB_QPT_RC && attrs->qp_type != IB_QPT_GSI) {
		DP_DEBUG(dev, QEDR_MSG_QP,
			 "create qp: unsupported qp type=0x%x requested\n",
			 attrs->qp_type);
		return -EINVAL;
	}

	if (attrs->cap.max_send_wr > qattr->max_sqe) {
		DP_ERR(dev,
		       "create qp: cannot create a SQ with %d elements (max_send_wr=0x%x)\n",
		       attrs->cap.max_send_wr, qattr->max_sqe);
		return -EINVAL;
	}

	if (attrs->cap.max_inline_data > qattr->max_inline) {
		DP_ERR(dev,
		       "create qp: unsupported inline data size=0x%x requested (max_inline=0x%x)\n",
		       attrs->cap.max_inline_data, qattr->max_inline);
		return -EINVAL;
	}

	if (attrs->cap.max_send_sge > qattr->max_sge) {
		DP_ERR(dev,
		       "create qp: unsupported send_sge=0x%x requested (max_send_sge=0x%x)\n",
		       attrs->cap.max_send_sge, qattr->max_sge);
		return -EINVAL;
	}

	if (attrs->cap.max_recv_sge > qattr->max_sge) {
		DP_ERR(dev,
		       "create qp: unsupported recv_sge=0x%x requested (max_recv_sge=0x%x)\n",
		       attrs->cap.max_recv_sge, qattr->max_sge);
		return -EINVAL;
	}

	/* Unprivileged user space cannot create special QP */
	if (ibpd->uobject && attrs->qp_type == IB_QPT_GSI) {
		DP_ERR(dev,
		       "create qp: userspace can't create special QPs of type=0x%x\n",
		       attrs->qp_type);
		return -EINVAL;
	}

	return 0;
}

static void qedr_copy_rq_uresp(struct qedr_create_qp_uresp *uresp,
			       struct qedr_qp *qp)
{
	uresp->rq_db_offset = DB_ADDR_SHIFT(DQ_PWM_OFFSET_TCM_ROCE_RQ_PROD);
	uresp->rq_icid = qp->icid;
}

static void qedr_copy_sq_uresp(struct qedr_create_qp_uresp *uresp,
			       struct qedr_qp *qp)
{
	uresp->sq_db_offset = DB_ADDR_SHIFT(DQ_PWM_OFFSET_XCM_RDMA_SQ_PROD);
	uresp->sq_icid = qp->icid + 1;
}

static int qedr_copy_qp_uresp(struct qedr_dev *dev,
			      struct qedr_qp *qp, struct ib_udata *udata)
{
	struct qedr_create_qp_uresp uresp;
	int rc;

	memset(&uresp, 0, sizeof(uresp));
	qedr_copy_sq_uresp(&uresp, qp);
	qedr_copy_rq_uresp(&uresp, qp);

	uresp.atomic_supported = dev->atomic_cap != IB_ATOMIC_NONE;
	uresp.qp_id = qp->qp_id;

	rc = ib_copy_to_udata(udata, &uresp, sizeof(uresp));
	if (rc)
		DP_ERR(dev,
		       "create qp: failed a copy to user space with qp icid=0x%x.\n",
		       qp->icid);

	return rc;
}

static void qedr_set_common_qp_params(struct qedr_dev *dev,
				      struct qedr_qp *qp,
				      struct qedr_pd *pd,
				      struct ib_qp_init_attr *attrs)
{
	spin_lock_init(&qp->q_lock);
	qp->pd = pd;
	qp->qp_type = attrs->qp_type;
	qp->max_inline_data = attrs->cap.max_inline_data;
	qp->sq.max_sges = attrs->cap.max_send_sge;
	qp->state = QED_ROCE_QP_STATE_RESET;
	qp->signaled = (attrs->sq_sig_type == IB_SIGNAL_ALL_WR) ? true : false;
	qp->sq_cq = get_qedr_cq(attrs->send_cq);
	qp->rq_cq = get_qedr_cq(attrs->recv_cq);
	qp->dev = dev;
	qp->rq.max_sges = attrs->cap.max_recv_sge;

	DP_DEBUG(dev, QEDR_MSG_QP,
		 "RQ params:\trq_max_sges = %d, rq_cq_id = %d\n",
		 qp->rq.max_sges, qp->rq_cq->icid);
	DP_DEBUG(dev, QEDR_MSG_QP,
		 "QP params:\tpd = %d, qp_type = %d, max_inline_data = %d, state = %d, signaled = %d, use_srq=%d\n",
		 pd->pd_id, qp->qp_type, qp->max_inline_data,
		 qp->state, qp->signaled, (attrs->srq) ? 1 : 0);
	DP_DEBUG(dev, QEDR_MSG_QP,
		 "SQ params:\tsq_max_sges = %d, sq_cq_id = %d\n",
		 qp->sq.max_sges, qp->sq_cq->icid);
}

static void qedr_set_roce_db_info(struct qedr_dev *dev, struct qedr_qp *qp)
{
	qp->sq.db = dev->db_addr +
		    DB_ADDR_SHIFT(DQ_PWM_OFFSET_XCM_RDMA_SQ_PROD);
	qp->sq.db_data.data.icid = qp->icid + 1;
	qp->rq.db = dev->db_addr +
		    DB_ADDR_SHIFT(DQ_PWM_OFFSET_TCM_ROCE_RQ_PROD);
	qp->rq.db_data.data.icid = qp->icid;
}

static inline void
qedr_init_common_qp_in_params(struct qedr_dev *dev,
			      struct qedr_pd *pd,
			      struct qedr_qp *qp,
			      struct ib_qp_init_attr *attrs,
			      bool fmr_and_reserved_lkey,
			      struct qed_rdma_create_qp_in_params *params)
{
	/* QP handle to be written in an async event */
	params->qp_handle_async_lo = lower_32_bits((uintptr_t) qp);
	params->qp_handle_async_hi = upper_32_bits((uintptr_t) qp);

	params->signal_all = (attrs->sq_sig_type == IB_SIGNAL_ALL_WR);
	params->fmr_and_reserved_lkey = fmr_and_reserved_lkey;
	params->pd = pd->pd_id;
	params->dpi = pd->uctx ? pd->uctx->dpi : dev->dpi;
	params->sq_cq_id = get_qedr_cq(attrs->send_cq)->icid;
	params->stats_queue = 0;
	params->rq_cq_id = get_qedr_cq(attrs->recv_cq)->icid;
	params->srq_id = 0;
	params->use_srq = false;
}

static inline void qedr_qp_user_print(struct qedr_dev *dev, struct qedr_qp *qp)
{
	DP_DEBUG(dev, QEDR_MSG_QP, "create qp: successfully created user QP. "
		 "qp=%p. "
		 "sq_addr=0x%llx, "
		 "sq_len=%zd, "
		 "rq_addr=0x%llx, "
		 "rq_len=%zd"
		 "\n",
		 qp,
		 qp->usq.buf_addr,
		 qp->usq.buf_len, qp->urq.buf_addr, qp->urq.buf_len);
}

static void qedr_cleanup_user(struct qedr_dev *dev, struct qedr_qp *qp)
{
	if (qp->usq.umem)
		ib_umem_release(qp->usq.umem);
	qp->usq.umem = NULL;

	if (qp->urq.umem)
		ib_umem_release(qp->urq.umem);
	qp->urq.umem = NULL;
}

static int qedr_create_user_qp(struct qedr_dev *dev,
			       struct qedr_qp *qp,
			       struct ib_pd *ibpd,
			       struct ib_udata *udata,
			       struct ib_qp_init_attr *attrs)
{
	struct qed_rdma_create_qp_in_params in_params;
	struct qed_rdma_create_qp_out_params out_params;
	struct qedr_pd *pd = get_qedr_pd(ibpd);
	struct ib_ucontext *ib_ctx = NULL;
	struct qedr_ucontext *ctx = NULL;
	struct qedr_create_qp_ureq ureq;
	int rc = -EINVAL;

	ib_ctx = ibpd->uobject->context;
	ctx = get_qedr_ucontext(ib_ctx);

	memset(&ureq, 0, sizeof(ureq));
	rc = ib_copy_from_udata(&ureq, udata, sizeof(ureq));
	if (rc) {
		DP_ERR(dev, "Problem copying data from user space\n");
		return rc;
	}

	/* SQ - read access only (0), dma sync not required (0) */
	rc = qedr_init_user_queue(ib_ctx, dev, &qp->usq, ureq.sq_addr,
				  ureq.sq_len, 0, 0);
	if (rc)
		return rc;

	/* RQ - read access only (0), dma sync not required (0) */
	rc = qedr_init_user_queue(ib_ctx, dev, &qp->urq, ureq.rq_addr,
				  ureq.rq_len, 0, 0);

	if (rc)
		return rc;

	memset(&in_params, 0, sizeof(in_params));
	qedr_init_common_qp_in_params(dev, pd, qp, attrs, false, &in_params);
	in_params.qp_handle_lo = ureq.qp_handle_lo;
	in_params.qp_handle_hi = ureq.qp_handle_hi;
	in_params.sq_num_pages = qp->usq.pbl_info.num_pbes;
	in_params.sq_pbl_ptr = qp->usq.pbl_tbl->pa;
	in_params.rq_num_pages = qp->urq.pbl_info.num_pbes;
	in_params.rq_pbl_ptr = qp->urq.pbl_tbl->pa;

	qp->qed_qp = dev->ops->rdma_create_qp(dev->rdma_ctx,
					      &in_params, &out_params);

	if (!qp->qed_qp) {
		rc = -ENOMEM;
		goto err1;
	}

	qp->qp_id = out_params.qp_id;
	qp->icid = out_params.icid;

	rc = qedr_copy_qp_uresp(dev, qp, udata);
	if (rc)
		goto err;

	qedr_qp_user_print(dev, qp);

	return 0;
err:
	rc = dev->ops->rdma_destroy_qp(dev->rdma_ctx, qp->qed_qp);
	if (rc)
		DP_ERR(dev, "create qp: fatal fault. rc=%d", rc);

err1:
	qedr_cleanup_user(dev, qp);
	return rc;
}

static int
qedr_roce_create_kernel_qp(struct qedr_dev *dev,
			   struct qedr_qp *qp,
			   struct qed_rdma_create_qp_in_params *in_params,
			   u32 n_sq_elems, u32 n_rq_elems)
{
	struct qed_rdma_create_qp_out_params out_params;
	int rc;

	rc = dev->ops->common->chain_alloc(dev->cdev,
					   QED_CHAIN_USE_TO_PRODUCE,
					   QED_CHAIN_MODE_PBL,
					   QED_CHAIN_CNT_TYPE_U32,
					   n_sq_elems,
					   QEDR_SQE_ELEMENT_SIZE,
					   &qp->sq.pbl);

	if (rc)
		return rc;

	in_params->sq_num_pages = qed_chain_get_page_cnt(&qp->sq.pbl);
	in_params->sq_pbl_ptr = qed_chain_get_pbl_phys(&qp->sq.pbl);

	rc = dev->ops->common->chain_alloc(dev->cdev,
					   QED_CHAIN_USE_TO_CONSUME_PRODUCE,
					   QED_CHAIN_MODE_PBL,
					   QED_CHAIN_CNT_TYPE_U32,
					   n_rq_elems,
					   QEDR_RQE_ELEMENT_SIZE,
					   &qp->rq.pbl);
	if (rc)
		return rc;

	in_params->rq_num_pages = qed_chain_get_page_cnt(&qp->rq.pbl);
	in_params->rq_pbl_ptr = qed_chain_get_pbl_phys(&qp->rq.pbl);

	qp->qed_qp = dev->ops->rdma_create_qp(dev->rdma_ctx,
					      in_params, &out_params);

	if (!qp->qed_qp)
		return -EINVAL;

	qp->qp_id = out_params.qp_id;
	qp->icid = out_params.icid;

	qedr_set_roce_db_info(dev, qp);

	return 0;
}

static void qedr_cleanup_kernel(struct qedr_dev *dev, struct qedr_qp *qp)
{
	dev->ops->common->chain_free(dev->cdev, &qp->sq.pbl);
	kfree(qp->wqe_wr_id);

	dev->ops->common->chain_free(dev->cdev, &qp->rq.pbl);
	kfree(qp->rqe_wr_id);
}

static int qedr_create_kernel_qp(struct qedr_dev *dev,
				 struct qedr_qp *qp,
				 struct ib_pd *ibpd,
				 struct ib_qp_init_attr *attrs)
{
	struct qed_rdma_create_qp_in_params in_params;
	struct qedr_pd *pd = get_qedr_pd(ibpd);
	int rc = -EINVAL;
	u32 n_rq_elems;
	u32 n_sq_elems;
	u32 n_sq_entries;

	memset(&in_params, 0, sizeof(in_params));

	/* A single work request may take up to QEDR_MAX_SQ_WQE_SIZE elements in
	 * the ring. The ring should allow at least a single WR, even if the
	 * user requested none, due to allocation issues.
	 * We should add an extra WR since the prod and cons indices of
	 * wqe_wr_id are managed in such a way that the WQ is considered full
	 * when (prod+1)%max_wr==cons. We currently don't do that because we
	 * double the number of entries due an iSER issue that pushes far more
	 * WRs than indicated. If we decline its ib_post_send() then we get
	 * error prints in the dmesg we'd like to avoid.
	 */
	qp->sq.max_wr = min_t(u32, attrs->cap.max_send_wr * dev->wq_multiplier,
			      dev->attr.max_sqe);

	qp->wqe_wr_id = kzalloc(qp->sq.max_wr * sizeof(*qp->wqe_wr_id),
				GFP_KERNEL);
	if (!qp->wqe_wr_id) {
		DP_ERR(dev, "create qp: failed SQ shadow memory allocation\n");
		return -ENOMEM;
	}

	/* QP handle to be written in CQE */
	in_params.qp_handle_lo = lower_32_bits((uintptr_t) qp);
	in_params.qp_handle_hi = upper_32_bits((uintptr_t) qp);

	/* A single work request may take up to QEDR_MAX_RQ_WQE_SIZE elements in
	 * the ring. There ring should allow at least a single WR, even if the
	 * user requested none, due to allocation issues.
	 */
	qp->rq.max_wr = (u16) max_t(u32, attrs->cap.max_recv_wr, 1);

	/* Allocate driver internal RQ array */
	qp->rqe_wr_id = kzalloc(qp->rq.max_wr * sizeof(*qp->rqe_wr_id),
				GFP_KERNEL);
	if (!qp->rqe_wr_id) {
		DP_ERR(dev,
		       "create qp: failed RQ shadow memory allocation\n");
		kfree(qp->wqe_wr_id);
		return -ENOMEM;
	}

	qedr_init_common_qp_in_params(dev, pd, qp, attrs, true, &in_params);

	n_sq_entries = attrs->cap.max_send_wr;
	n_sq_entries = min_t(u32, n_sq_entries, dev->attr.max_sqe);
	n_sq_entries = max_t(u32, n_sq_entries, 1);
	n_sq_elems = n_sq_entries * QEDR_MAX_SQE_ELEMENTS_PER_SQE;

	n_rq_elems = qp->rq.max_wr * QEDR_MAX_RQE_ELEMENTS_PER_RQE;

	rc = qedr_roce_create_kernel_qp(dev, qp, &in_params,
					n_sq_elems, n_rq_elems);
	if (rc)
		qedr_cleanup_kernel(dev, qp);

	return rc;
}

struct ib_qp *qedr_create_qp(struct ib_pd *ibpd,
			     struct ib_qp_init_attr *attrs,
			     struct ib_udata *udata)
{
	struct qedr_dev *dev = get_qedr_dev(ibpd->device);
	struct qedr_pd *pd = get_qedr_pd(ibpd);
	struct qedr_qp *qp;
	struct ib_qp *ibqp;
	int rc = 0;

	DP_DEBUG(dev, QEDR_MSG_QP, "create qp: called from %s, pd=%p\n",
		 udata ? "user library" : "kernel", pd);

	rc = qedr_check_qp_attrs(ibpd, dev, attrs);
	if (rc)
		return ERR_PTR(rc);

	if (attrs->srq)
		return ERR_PTR(-EINVAL);

	DP_DEBUG(dev, QEDR_MSG_QP,
		 "create qp: called from %s, event_handler=%p, eepd=%p sq_cq=%p, sq_icid=%d, rq_cq=%p, rq_icid=%d\n",
		 udata ? "user library" : "kernel", attrs->event_handler, pd,
		 get_qedr_cq(attrs->send_cq),
		 get_qedr_cq(attrs->send_cq)->icid,
		 get_qedr_cq(attrs->recv_cq),
		 get_qedr_cq(attrs->recv_cq)->icid);

	qp = kzalloc(sizeof(*qp), GFP_KERNEL);
	if (!qp) {
		DP_ERR(dev, "create qp: failed allocating memory\n");
		return ERR_PTR(-ENOMEM);
	}

	qedr_set_common_qp_params(dev, qp, pd, attrs);

	if (attrs->qp_type == IB_QPT_GSI) {
		ibqp = qedr_create_gsi_qp(dev, attrs, qp);
		if (IS_ERR(ibqp))
			kfree(qp);
		return ibqp;
	}

	if (udata)
		rc = qedr_create_user_qp(dev, qp, ibpd, udata, attrs);
	else
		rc = qedr_create_kernel_qp(dev, qp, ibpd, attrs);

	if (rc)
		goto err;

	qp->ibqp.qp_num = qp->qp_id;

	return &qp->ibqp;

err:
	kfree(qp);

	return ERR_PTR(-EFAULT);
}

static enum ib_qp_state qedr_get_ibqp_state(enum qed_roce_qp_state qp_state)
{
	switch (qp_state) {
	case QED_ROCE_QP_STATE_RESET:
		return IB_QPS_RESET;
	case QED_ROCE_QP_STATE_INIT:
		return IB_QPS_INIT;
	case QED_ROCE_QP_STATE_RTR:
		return IB_QPS_RTR;
	case QED_ROCE_QP_STATE_RTS:
		return IB_QPS_RTS;
	case QED_ROCE_QP_STATE_SQD:
		return IB_QPS_SQD;
	case QED_ROCE_QP_STATE_ERR:
		return IB_QPS_ERR;
	case QED_ROCE_QP_STATE_SQE:
		return IB_QPS_SQE;
	}
	return IB_QPS_ERR;
}

static enum qed_roce_qp_state qedr_get_state_from_ibqp(
					enum ib_qp_state qp_state)
{
	switch (qp_state) {
	case IB_QPS_RESET:
		return QED_ROCE_QP_STATE_RESET;
	case IB_QPS_INIT:
		return QED_ROCE_QP_STATE_INIT;
	case IB_QPS_RTR:
		return QED_ROCE_QP_STATE_RTR;
	case IB_QPS_RTS:
		return QED_ROCE_QP_STATE_RTS;
	case IB_QPS_SQD:
		return QED_ROCE_QP_STATE_SQD;
	case IB_QPS_ERR:
		return QED_ROCE_QP_STATE_ERR;
	default:
		return QED_ROCE_QP_STATE_ERR;
	}
}

static void qedr_reset_qp_hwq_info(struct qedr_qp_hwq_info *qph)
{
	qed_chain_reset(&qph->pbl);
	qph->prod = 0;
	qph->cons = 0;
	qph->wqe_cons = 0;
	qph->db_data.data.value = cpu_to_le16(0);
}

static int qedr_update_qp_state(struct qedr_dev *dev,
				struct qedr_qp *qp,
				enum qed_roce_qp_state new_state)
{
	int status = 0;

	if (new_state == qp->state)
		return 0;

	switch (qp->state) {
	case QED_ROCE_QP_STATE_RESET:
		switch (new_state) {
		case QED_ROCE_QP_STATE_INIT:
			qp->prev_wqe_size = 0;
			qedr_reset_qp_hwq_info(&qp->sq);
			qedr_reset_qp_hwq_info(&qp->rq);
			break;
		default:
			status = -EINVAL;
			break;
		};
		break;
	case QED_ROCE_QP_STATE_INIT:
		switch (new_state) {
		case QED_ROCE_QP_STATE_RTR:
			/* Update doorbell (in case post_recv was
			 * done before move to RTR)
			 */
			wmb();
			writel(qp->rq.db_data.raw, qp->rq.db);
			/* Make sure write takes effect */
			mmiowb();
			break;
		case QED_ROCE_QP_STATE_ERR:
			break;
		default:
			/* Invalid state change. */
			status = -EINVAL;
			break;
		};
		break;
	case QED_ROCE_QP_STATE_RTR:
		/* RTR->XXX */
		switch (new_state) {
		case QED_ROCE_QP_STATE_RTS:
			break;
		case QED_ROCE_QP_STATE_ERR:
			break;
		default:
			/* Invalid state change. */
			status = -EINVAL;
			break;
		};
		break;
	case QED_ROCE_QP_STATE_RTS:
		/* RTS->XXX */
		switch (new_state) {
		case QED_ROCE_QP_STATE_SQD:
			break;
		case QED_ROCE_QP_STATE_ERR:
			break;
		default:
			/* Invalid state change. */
			status = -EINVAL;
			break;
		};
		break;
	case QED_ROCE_QP_STATE_SQD:
		/* SQD->XXX */
		switch (new_state) {
		case QED_ROCE_QP_STATE_RTS:
		case QED_ROCE_QP_STATE_ERR:
			break;
		default:
			/* Invalid state change. */
			status = -EINVAL;
			break;
		};
		break;
	case QED_ROCE_QP_STATE_ERR:
		/* ERR->XXX */
		switch (new_state) {
		case QED_ROCE_QP_STATE_RESET:
			if ((qp->rq.prod != qp->rq.cons) ||
			    (qp->sq.prod != qp->sq.cons)) {
				DP_NOTICE(dev,
					  "Error->Reset with rq/sq not empty rq.prod=%x rq.cons=%x sq.prod=%x sq.cons=%x\n",
					  qp->rq.prod, qp->rq.cons, qp->sq.prod,
					  qp->sq.cons);
				status = -EINVAL;
			}
			break;
		default:
			status = -EINVAL;
			break;
		};
		break;
	default:
		status = -EINVAL;
		break;
	};

	return status;
}

int qedr_modify_qp(struct ib_qp *ibqp, struct ib_qp_attr *attr,
		   int attr_mask, struct ib_udata *udata)
{
	struct qedr_qp *qp = get_qedr_qp(ibqp);
	struct qed_rdma_modify_qp_in_params qp_params = { 0 };
	struct qedr_dev *dev = get_qedr_dev(&qp->dev->ibdev);
	const struct ib_global_route *grh = rdma_ah_read_grh(&attr->ah_attr);
	enum ib_qp_state old_qp_state, new_qp_state;
	int rc = 0;

	DP_DEBUG(dev, QEDR_MSG_QP,
		 "modify qp: qp %p attr_mask=0x%x, state=%d", qp, attr_mask,
		 attr->qp_state);

	old_qp_state = qedr_get_ibqp_state(qp->state);
	if (attr_mask & IB_QP_STATE)
		new_qp_state = attr->qp_state;
	else
		new_qp_state = old_qp_state;

	if (!ib_modify_qp_is_ok
	    (old_qp_state, new_qp_state, ibqp->qp_type, attr_mask,
	     IB_LINK_LAYER_ETHERNET)) {
		DP_ERR(dev,
		       "modify qp: invalid attribute mask=0x%x specified for\n"
		       "qpn=0x%x of type=0x%x old_qp_state=0x%x, new_qp_state=0x%x\n",
		       attr_mask, qp->qp_id, ibqp->qp_type, old_qp_state,
		       new_qp_state);
		rc = -EINVAL;
		goto err;
	}

	/* Translate the masks... */
	if (attr_mask & IB_QP_STATE) {
		SET_FIELD(qp_params.modify_flags,
			  QED_RDMA_MODIFY_QP_VALID_NEW_STATE, 1);
		qp_params.new_state = qedr_get_state_from_ibqp(attr->qp_state);
	}

	if (attr_mask & IB_QP_EN_SQD_ASYNC_NOTIFY)
		qp_params.sqd_async = true;

	if (attr_mask & IB_QP_PKEY_INDEX) {
		SET_FIELD(qp_params.modify_flags,
			  QED_ROCE_MODIFY_QP_VALID_PKEY, 1);
		if (attr->pkey_index >= QEDR_ROCE_PKEY_TABLE_LEN) {
			rc = -EINVAL;
			goto err;
		}

		qp_params.pkey = QEDR_ROCE_PKEY_DEFAULT;
	}

	if (attr_mask & IB_QP_QKEY)
		qp->qkey = attr->qkey;

	if (attr_mask & IB_QP_ACCESS_FLAGS) {
		SET_FIELD(qp_params.modify_flags,
			  QED_RDMA_MODIFY_QP_VALID_RDMA_OPS_EN, 1);
		qp_params.incoming_rdma_read_en = attr->qp_access_flags &
						  IB_ACCESS_REMOTE_READ;
		qp_params.incoming_rdma_write_en = attr->qp_access_flags &
						   IB_ACCESS_REMOTE_WRITE;
		qp_params.incoming_atomic_en = attr->qp_access_flags &
					       IB_ACCESS_REMOTE_ATOMIC;
	}

	if (attr_mask & (IB_QP_AV | IB_QP_PATH_MTU)) {
		if (attr_mask & IB_QP_PATH_MTU) {
			if (attr->path_mtu < IB_MTU_256 ||
			    attr->path_mtu > IB_MTU_4096) {
				pr_err("error: Only MTU sizes of 256, 512, 1024, 2048 and 4096 are supported by RoCE\n");
				rc = -EINVAL;
				goto err;
			}
			qp->mtu = min(ib_mtu_enum_to_int(attr->path_mtu),
				      ib_mtu_enum_to_int(iboe_get_mtu
							 (dev->ndev->mtu)));
		}

		if (!qp->mtu) {
			qp->mtu =
			ib_mtu_enum_to_int(iboe_get_mtu(dev->ndev->mtu));
			pr_err("Fixing zeroed MTU to qp->mtu = %d\n", qp->mtu);
		}

		SET_FIELD(qp_params.modify_flags,
			  QED_ROCE_MODIFY_QP_VALID_ADDRESS_VECTOR, 1);

		qp_params.traffic_class_tos = grh->traffic_class;
		qp_params.flow_label = grh->flow_label;
		qp_params.hop_limit_ttl = grh->hop_limit;

		qp->sgid_idx = grh->sgid_index;

		rc = get_gid_info_from_table(ibqp, attr, attr_mask, &qp_params);
		if (rc) {
			DP_ERR(dev,
			       "modify qp: problems with GID index %d (rc=%d)\n",
			       grh->sgid_index, rc);
			return rc;
		}

		rc = qedr_get_dmac(dev, &attr->ah_attr,
				   qp_params.remote_mac_addr);
		if (rc)
			return rc;

		qp_params.use_local_mac = true;
		ether_addr_copy(qp_params.local_mac_addr, dev->ndev->dev_addr);

		DP_DEBUG(dev, QEDR_MSG_QP, "dgid=%x:%x:%x:%x\n",
			 qp_params.dgid.dwords[0], qp_params.dgid.dwords[1],
			 qp_params.dgid.dwords[2], qp_params.dgid.dwords[3]);
		DP_DEBUG(dev, QEDR_MSG_QP, "sgid=%x:%x:%x:%x\n",
			 qp_params.sgid.dwords[0], qp_params.sgid.dwords[1],
			 qp_params.sgid.dwords[2], qp_params.sgid.dwords[3]);
		DP_DEBUG(dev, QEDR_MSG_QP, "remote_mac=[%pM]\n",
			 qp_params.remote_mac_addr);

		qp_params.mtu = qp->mtu;
		qp_params.lb_indication = false;
	}

	if (!qp_params.mtu) {
		/* Stay with current MTU */
		if (qp->mtu)
			qp_params.mtu = qp->mtu;
		else
			qp_params.mtu =
			    ib_mtu_enum_to_int(iboe_get_mtu(dev->ndev->mtu));
	}

	if (attr_mask & IB_QP_TIMEOUT) {
		SET_FIELD(qp_params.modify_flags,
			  QED_ROCE_MODIFY_QP_VALID_ACK_TIMEOUT, 1);

		qp_params.ack_timeout = attr->timeout;
		if (attr->timeout) {
			u32 temp;

			temp = 4096 * (1UL << attr->timeout) / 1000 / 1000;
			/* FW requires [msec] */
			qp_params.ack_timeout = temp;
		} else {
			/* Infinite */
			qp_params.ack_timeout = 0;
		}
	}
	if (attr_mask & IB_QP_RETRY_CNT) {
		SET_FIELD(qp_params.modify_flags,
			  QED_ROCE_MODIFY_QP_VALID_RETRY_CNT, 1);
		qp_params.retry_cnt = attr->retry_cnt;
	}

	if (attr_mask & IB_QP_RNR_RETRY) {
		SET_FIELD(qp_params.modify_flags,
			  QED_ROCE_MODIFY_QP_VALID_RNR_RETRY_CNT, 1);
		qp_params.rnr_retry_cnt = attr->rnr_retry;
	}

	if (attr_mask & IB_QP_RQ_PSN) {
		SET_FIELD(qp_params.modify_flags,
			  QED_ROCE_MODIFY_QP_VALID_RQ_PSN, 1);
		qp_params.rq_psn = attr->rq_psn;
		qp->rq_psn = attr->rq_psn;
	}

	if (attr_mask & IB_QP_MAX_QP_RD_ATOMIC) {
		if (attr->max_rd_atomic > dev->attr.max_qp_req_rd_atomic_resc) {
			rc = -EINVAL;
			DP_ERR(dev,
			       "unsupported max_rd_atomic=%d, supported=%d\n",
			       attr->max_rd_atomic,
			       dev->attr.max_qp_req_rd_atomic_resc);
			goto err;
		}

		SET_FIELD(qp_params.modify_flags,
			  QED_RDMA_MODIFY_QP_VALID_MAX_RD_ATOMIC_REQ, 1);
		qp_params.max_rd_atomic_req = attr->max_rd_atomic;
	}

	if (attr_mask & IB_QP_MIN_RNR_TIMER) {
		SET_FIELD(qp_params.modify_flags,
			  QED_ROCE_MODIFY_QP_VALID_MIN_RNR_NAK_TIMER, 1);
		qp_params.min_rnr_nak_timer = attr->min_rnr_timer;
	}

	if (attr_mask & IB_QP_SQ_PSN) {
		SET_FIELD(qp_params.modify_flags,
			  QED_ROCE_MODIFY_QP_VALID_SQ_PSN, 1);
		qp_params.sq_psn = attr->sq_psn;
		qp->sq_psn = attr->sq_psn;
	}

	if (attr_mask & IB_QP_MAX_DEST_RD_ATOMIC) {
		if (attr->max_dest_rd_atomic >
		    dev->attr.max_qp_resp_rd_atomic_resc) {
			DP_ERR(dev,
			       "unsupported max_dest_rd_atomic=%d, supported=%d\n",
			       attr->max_dest_rd_atomic,
			       dev->attr.max_qp_resp_rd_atomic_resc);

			rc = -EINVAL;
			goto err;
		}

		SET_FIELD(qp_params.modify_flags,
			  QED_RDMA_MODIFY_QP_VALID_MAX_RD_ATOMIC_RESP, 1);
		qp_params.max_rd_atomic_resp = attr->max_dest_rd_atomic;
	}

	if (attr_mask & IB_QP_DEST_QPN) {
		SET_FIELD(qp_params.modify_flags,
			  QED_ROCE_MODIFY_QP_VALID_DEST_QP, 1);

		qp_params.dest_qp = attr->dest_qp_num;
		qp->dest_qp_num = attr->dest_qp_num;
	}

	if (qp->qp_type != IB_QPT_GSI)
		rc = dev->ops->rdma_modify_qp(dev->rdma_ctx,
					      qp->qed_qp, &qp_params);

	if (attr_mask & IB_QP_STATE) {
		if ((qp->qp_type != IB_QPT_GSI) && (!udata))
			rc = qedr_update_qp_state(dev, qp, qp_params.new_state);
		qp->state = qp_params.new_state;
	}

err:
	return rc;
}

static int qedr_to_ib_qp_acc_flags(struct qed_rdma_query_qp_out_params *params)
{
	int ib_qp_acc_flags = 0;

	if (params->incoming_rdma_write_en)
		ib_qp_acc_flags |= IB_ACCESS_REMOTE_WRITE;
	if (params->incoming_rdma_read_en)
		ib_qp_acc_flags |= IB_ACCESS_REMOTE_READ;
	if (params->incoming_atomic_en)
		ib_qp_acc_flags |= IB_ACCESS_REMOTE_ATOMIC;
	ib_qp_acc_flags |= IB_ACCESS_LOCAL_WRITE;
	return ib_qp_acc_flags;
}

int qedr_query_qp(struct ib_qp *ibqp,
		  struct ib_qp_attr *qp_attr,
		  int attr_mask, struct ib_qp_init_attr *qp_init_attr)
{
	struct qed_rdma_query_qp_out_params params;
	struct qedr_qp *qp = get_qedr_qp(ibqp);
	struct qedr_dev *dev = qp->dev;
	int rc = 0;

	memset(&params, 0, sizeof(params));

	rc = dev->ops->rdma_query_qp(dev->rdma_ctx, qp->qed_qp, &params);
	if (rc)
		goto err;

	memset(qp_attr, 0, sizeof(*qp_attr));
	memset(qp_init_attr, 0, sizeof(*qp_init_attr));

	qp_attr->qp_state = qedr_get_ibqp_state(params.state);
	qp_attr->cur_qp_state = qedr_get_ibqp_state(params.state);
	qp_attr->path_mtu = ib_mtu_int_to_enum(params.mtu);
	qp_attr->path_mig_state = IB_MIG_MIGRATED;
	qp_attr->rq_psn = params.rq_psn;
	qp_attr->sq_psn = params.sq_psn;
	qp_attr->dest_qp_num = params.dest_qp;

	qp_attr->qp_access_flags = qedr_to_ib_qp_acc_flags(&params);

	qp_attr->cap.max_send_wr = qp->sq.max_wr;
	qp_attr->cap.max_recv_wr = qp->rq.max_wr;
	qp_attr->cap.max_send_sge = qp->sq.max_sges;
	qp_attr->cap.max_recv_sge = qp->rq.max_sges;
	qp_attr->cap.max_inline_data = ROCE_REQ_MAX_INLINE_DATA_SIZE;
	qp_init_attr->cap = qp_attr->cap;

	qp_attr->ah_attr.type = RDMA_AH_ATTR_TYPE_ROCE;
	rdma_ah_set_grh(&qp_attr->ah_attr, NULL,
			params.flow_label, qp->sgid_idx,
			params.hop_limit_ttl, params.traffic_class_tos);
	rdma_ah_set_dgid_raw(&qp_attr->ah_attr, &params.dgid.bytes[0]);
	rdma_ah_set_port_num(&qp_attr->ah_attr, 1);
	rdma_ah_set_sl(&qp_attr->ah_attr, 0);
	qp_attr->timeout = params.timeout;
	qp_attr->rnr_retry = params.rnr_retry;
	qp_attr->retry_cnt = params.retry_cnt;
	qp_attr->min_rnr_timer = params.min_rnr_nak_timer;
	qp_attr->pkey_index = params.pkey_index;
	qp_attr->port_num = 1;
	rdma_ah_set_path_bits(&qp_attr->ah_attr, 0);
	rdma_ah_set_static_rate(&qp_attr->ah_attr, 0);
	qp_attr->alt_pkey_index = 0;
	qp_attr->alt_port_num = 0;
	qp_attr->alt_timeout = 0;
	memset(&qp_attr->alt_ah_attr, 0, sizeof(qp_attr->alt_ah_attr));

	qp_attr->sq_draining = (params.state == QED_ROCE_QP_STATE_SQD) ? 1 : 0;
	qp_attr->max_dest_rd_atomic = params.max_dest_rd_atomic;
	qp_attr->max_rd_atomic = params.max_rd_atomic;
	qp_attr->en_sqd_async_notify = (params.sqd_async) ? 1 : 0;

	DP_DEBUG(dev, QEDR_MSG_QP, "QEDR_QUERY_QP: max_inline_data=%d\n",
		 qp_attr->cap.max_inline_data);

err:
	return rc;
}

int qedr_free_qp_resources(struct qedr_dev *dev, struct qedr_qp *qp)
{
	int rc = 0;

	if (qp->qp_type != IB_QPT_GSI) {
		rc = dev->ops->rdma_destroy_qp(dev->rdma_ctx, qp->qed_qp);
		if (rc)
			return rc;
	}

	if (qp->ibqp.uobject && qp->ibqp.uobject->context)
		qedr_cleanup_user(dev, qp);
	else
		qedr_cleanup_kernel(dev, qp);

	return 0;
}

int qedr_destroy_qp(struct ib_qp *ibqp)
{
	struct qedr_qp *qp = get_qedr_qp(ibqp);
	struct qedr_dev *dev = qp->dev;
	struct ib_qp_attr attr;
	int attr_mask = 0;
	int rc = 0;

	DP_DEBUG(dev, QEDR_MSG_QP, "destroy qp: destroying %p, qp type=%d\n",
		 qp, qp->qp_type);

	if ((qp->state != QED_ROCE_QP_STATE_RESET) &&
	    (qp->state != QED_ROCE_QP_STATE_ERR) &&
	    (qp->state != QED_ROCE_QP_STATE_INIT)) {

		attr.qp_state = IB_QPS_ERR;
		attr_mask |= IB_QP_STATE;

		/* Change the QP state to ERROR */
		qedr_modify_qp(ibqp, &attr, attr_mask, NULL);
	}

	if (qp->qp_type == IB_QPT_GSI)
		qedr_destroy_gsi_qp(dev);

	qedr_free_qp_resources(dev, qp);

	kfree(qp);

	return rc;
}

struct ib_ah *qedr_create_ah(struct ib_pd *ibpd, struct rdma_ah_attr *attr,
			     struct ib_udata *udata)
{
	struct qedr_ah *ah;

	ah = kzalloc(sizeof(*ah), GFP_ATOMIC);
	if (!ah)
		return ERR_PTR(-ENOMEM);

	ah->attr = *attr;

	return &ah->ibah;
}

int qedr_destroy_ah(struct ib_ah *ibah)
{
	struct qedr_ah *ah = get_qedr_ah(ibah);

	kfree(ah);
	return 0;
}

static void free_mr_info(struct qedr_dev *dev, struct mr_info *info)
{
	struct qedr_pbl *pbl, *tmp;

	if (info->pbl_table)
		list_add_tail(&info->pbl_table->list_entry,
			      &info->free_pbl_list);

	if (!list_empty(&info->inuse_pbl_list))
		list_splice(&info->inuse_pbl_list, &info->free_pbl_list);

	list_for_each_entry_safe(pbl, tmp, &info->free_pbl_list, list_entry) {
		list_del(&pbl->list_entry);
		qedr_free_pbl(dev, &info->pbl_info, pbl);
	}
}

static int init_mr_info(struct qedr_dev *dev, struct mr_info *info,
			size_t page_list_len, bool two_layered)
{
	struct qedr_pbl *tmp;
	int rc;

	INIT_LIST_HEAD(&info->free_pbl_list);
	INIT_LIST_HEAD(&info->inuse_pbl_list);

	rc = qedr_prepare_pbl_tbl(dev, &info->pbl_info,
				  page_list_len, two_layered);
	if (rc)
		goto done;

	info->pbl_table = qedr_alloc_pbl_tbl(dev, &info->pbl_info, GFP_KERNEL);
	if (IS_ERR(info->pbl_table)) {
		rc = PTR_ERR(info->pbl_table);
		goto done;
	}

	DP_DEBUG(dev, QEDR_MSG_MR, "pbl_table_pa = %pa\n",
		 &info->pbl_table->pa);

	/* in usual case we use 2 PBLs, so we add one to free
	 * list and allocating another one
	 */
	tmp = qedr_alloc_pbl_tbl(dev, &info->pbl_info, GFP_KERNEL);
	if (IS_ERR(tmp)) {
		DP_DEBUG(dev, QEDR_MSG_MR, "Extra PBL is not allocated\n");
		goto done;
	}

	list_add_tail(&tmp->list_entry, &info->free_pbl_list);

	DP_DEBUG(dev, QEDR_MSG_MR, "extra pbl_table_pa = %pa\n", &tmp->pa);

done:
	if (rc)
		free_mr_info(dev, info);

	return rc;
}

struct ib_mr *qedr_reg_user_mr(struct ib_pd *ibpd, u64 start, u64 len,
			       u64 usr_addr, int acc, struct ib_udata *udata)
{
	struct qedr_dev *dev = get_qedr_dev(ibpd->device);
	struct qedr_mr *mr;
	struct qedr_pd *pd;
	int rc = -ENOMEM;

	pd = get_qedr_pd(ibpd);
	DP_DEBUG(dev, QEDR_MSG_MR,
		 "qedr_register user mr pd = %d start = %lld, len = %lld, usr_addr = %lld, acc = %d\n",
		 pd->pd_id, start, len, usr_addr, acc);

	if (acc & IB_ACCESS_REMOTE_WRITE && !(acc & IB_ACCESS_LOCAL_WRITE))
		return ERR_PTR(-EINVAL);

	mr = kzalloc(sizeof(*mr), GFP_KERNEL);
	if (!mr)
		return ERR_PTR(rc);

	mr->type = QEDR_MR_USER;

	mr->umem = ib_umem_get(ibpd->uobject->context, start, len, acc, 0);
	if (IS_ERR(mr->umem)) {
		rc = -EFAULT;
		goto err0;
	}

	rc = init_mr_info(dev, &mr->info, ib_umem_page_count(mr->umem), 1);
	if (rc)
		goto err1;

	qedr_populate_pbls(dev, mr->umem, mr->info.pbl_table,
			   &mr->info.pbl_info, mr->umem->page_shift);

	rc = dev->ops->rdma_alloc_tid(dev->rdma_ctx, &mr->hw_mr.itid);
	if (rc) {
		DP_ERR(dev, "roce alloc tid returned an error %d\n", rc);
		goto err1;
	}

	/* Index only, 18 bit long, lkey = itid << 8 | key */
	mr->hw_mr.tid_type = QED_RDMA_TID_REGISTERED_MR;
	mr->hw_mr.key = 0;
	mr->hw_mr.pd = pd->pd_id;
	mr->hw_mr.local_read = 1;
	mr->hw_mr.local_write = (acc & IB_ACCESS_LOCAL_WRITE) ? 1 : 0;
	mr->hw_mr.remote_read = (acc & IB_ACCESS_REMOTE_READ) ? 1 : 0;
	mr->hw_mr.remote_write = (acc & IB_ACCESS_REMOTE_WRITE) ? 1 : 0;
	mr->hw_mr.remote_atomic = (acc & IB_ACCESS_REMOTE_ATOMIC) ? 1 : 0;
	mr->hw_mr.mw_bind = false;
	mr->hw_mr.pbl_ptr = mr->info.pbl_table[0].pa;
	mr->hw_mr.pbl_two_level = mr->info.pbl_info.two_layered;
	mr->hw_mr.pbl_page_size_log = ilog2(mr->info.pbl_info.pbl_size);
	mr->hw_mr.page_size_log = mr->umem->page_shift;
	mr->hw_mr.fbo = ib_umem_offset(mr->umem);
	mr->hw_mr.length = len;
	mr->hw_mr.vaddr = usr_addr;
	mr->hw_mr.zbva = false;
	mr->hw_mr.phy_mr = false;
	mr->hw_mr.dma_mr = false;

	rc = dev->ops->rdma_register_tid(dev->rdma_ctx, &mr->hw_mr);
	if (rc) {
		DP_ERR(dev, "roce register tid returned an error %d\n", rc);
		goto err2;
	}

	mr->ibmr.lkey = mr->hw_mr.itid << 8 | mr->hw_mr.key;
	if (mr->hw_mr.remote_write || mr->hw_mr.remote_read ||
	    mr->hw_mr.remote_atomic)
		mr->ibmr.rkey = mr->hw_mr.itid << 8 | mr->hw_mr.key;

	DP_DEBUG(dev, QEDR_MSG_MR, "register user mr lkey: %x\n",
		 mr->ibmr.lkey);
	return &mr->ibmr;

err2:
	dev->ops->rdma_free_tid(dev->rdma_ctx, mr->hw_mr.itid);
err1:
	qedr_free_pbl(dev, &mr->info.pbl_info, mr->info.pbl_table);
err0:
	kfree(mr);
	return ERR_PTR(rc);
}

int qedr_dereg_mr(struct ib_mr *ib_mr)
{
	struct qedr_mr *mr = get_qedr_mr(ib_mr);
	struct qedr_dev *dev = get_qedr_dev(ib_mr->device);
	int rc = 0;

	rc = dev->ops->rdma_deregister_tid(dev->rdma_ctx, mr->hw_mr.itid);
	if (rc)
		return rc;

	dev->ops->rdma_free_tid(dev->rdma_ctx, mr->hw_mr.itid);

	if ((mr->type != QEDR_MR_DMA) && (mr->type != QEDR_MR_FRMR))
		qedr_free_pbl(dev, &mr->info.pbl_info, mr->info.pbl_table);

	/* it could be user registered memory. */
	if (mr->umem)
		ib_umem_release(mr->umem);

	kfree(mr);

	return rc;
}

static struct qedr_mr *__qedr_alloc_mr(struct ib_pd *ibpd,
				       int max_page_list_len)
{
	struct qedr_pd *pd = get_qedr_pd(ibpd);
	struct qedr_dev *dev = get_qedr_dev(ibpd->device);
	struct qedr_mr *mr;
	int rc = -ENOMEM;

	DP_DEBUG(dev, QEDR_MSG_MR,
		 "qedr_alloc_frmr pd = %d max_page_list_len= %d\n", pd->pd_id,
		 max_page_list_len);

	mr = kzalloc(sizeof(*mr), GFP_KERNEL);
	if (!mr)
		return ERR_PTR(rc);

	mr->dev = dev;
	mr->type = QEDR_MR_FRMR;

	rc = init_mr_info(dev, &mr->info, max_page_list_len, 1);
	if (rc)
		goto err0;

	rc = dev->ops->rdma_alloc_tid(dev->rdma_ctx, &mr->hw_mr.itid);
	if (rc) {
		DP_ERR(dev, "roce alloc tid returned an error %d\n", rc);
		goto err0;
	}

	/* Index only, 18 bit long, lkey = itid << 8 | key */
	mr->hw_mr.tid_type = QED_RDMA_TID_FMR;
	mr->hw_mr.key = 0;
	mr->hw_mr.pd = pd->pd_id;
	mr->hw_mr.local_read = 1;
	mr->hw_mr.local_write = 0;
	mr->hw_mr.remote_read = 0;
	mr->hw_mr.remote_write = 0;
	mr->hw_mr.remote_atomic = 0;
	mr->hw_mr.mw_bind = false;
	mr->hw_mr.pbl_ptr = 0;
	mr->hw_mr.pbl_two_level = mr->info.pbl_info.two_layered;
	mr->hw_mr.pbl_page_size_log = ilog2(mr->info.pbl_info.pbl_size);
	mr->hw_mr.fbo = 0;
	mr->hw_mr.length = 0;
	mr->hw_mr.vaddr = 0;
	mr->hw_mr.zbva = false;
	mr->hw_mr.phy_mr = true;
	mr->hw_mr.dma_mr = false;

	rc = dev->ops->rdma_register_tid(dev->rdma_ctx, &mr->hw_mr);
	if (rc) {
		DP_ERR(dev, "roce register tid returned an error %d\n", rc);
		goto err1;
	}

	mr->ibmr.lkey = mr->hw_mr.itid << 8 | mr->hw_mr.key;
	mr->ibmr.rkey = mr->ibmr.lkey;

	DP_DEBUG(dev, QEDR_MSG_MR, "alloc frmr: %x\n", mr->ibmr.lkey);
	return mr;

err1:
	dev->ops->rdma_free_tid(dev->rdma_ctx, mr->hw_mr.itid);
err0:
	kfree(mr);
	return ERR_PTR(rc);
}

struct ib_mr *qedr_alloc_mr(struct ib_pd *ibpd,
			    enum ib_mr_type mr_type, u32 max_num_sg)
{
	struct qedr_dev *dev;
	struct qedr_mr *mr;

	if (mr_type != IB_MR_TYPE_MEM_REG)
		return ERR_PTR(-EINVAL);

	mr = __qedr_alloc_mr(ibpd, max_num_sg);

	if (IS_ERR(mr))
		return ERR_PTR(-EINVAL);

	dev = mr->dev;

	return &mr->ibmr;
}

static int qedr_set_page(struct ib_mr *ibmr, u64 addr)
{
	struct qedr_mr *mr = get_qedr_mr(ibmr);
	struct qedr_pbl *pbl_table;
	struct regpair *pbe;
	u32 pbes_in_page;

	if (unlikely(mr->npages == mr->info.pbl_info.num_pbes)) {
		DP_ERR(mr->dev, "qedr_set_page failes when %d\n", mr->npages);
		return -ENOMEM;
	}

	DP_DEBUG(mr->dev, QEDR_MSG_MR, "qedr_set_page pages[%d] = 0x%llx\n",
		 mr->npages, addr);

	pbes_in_page = mr->info.pbl_info.pbl_size / sizeof(u64);
	pbl_table = mr->info.pbl_table + (mr->npages / pbes_in_page);
	pbe = (struct regpair *)pbl_table->va;
	pbe +=  mr->npages % pbes_in_page;
	pbe->lo = cpu_to_le32((u32)addr);
	pbe->hi = cpu_to_le32((u32)upper_32_bits(addr));

	mr->npages++;

	return 0;
}

static void handle_completed_mrs(struct qedr_dev *dev, struct mr_info *info)
{
	int work = info->completed - info->completed_handled - 1;

	DP_DEBUG(dev, QEDR_MSG_MR, "Special FMR work = %d\n", work);
	while (work-- > 0 && !list_empty(&info->inuse_pbl_list)) {
		struct qedr_pbl *pbl;

		/* Free all the page list that are possible to be freed
		 * (all the ones that were invalidated), under the assumption
		 * that if an FMR was completed successfully that means that
		 * if there was an invalidate operation before it also ended
		 */
		pbl = list_first_entry(&info->inuse_pbl_list,
				       struct qedr_pbl, list_entry);
		list_move_tail(&pbl->list_entry, &info->free_pbl_list);
		info->completed_handled++;
	}
}

int qedr_map_mr_sg(struct ib_mr *ibmr, struct scatterlist *sg,
		   int sg_nents, unsigned int *sg_offset)
{
	struct qedr_mr *mr = get_qedr_mr(ibmr);

	mr->npages = 0;

	handle_completed_mrs(mr->dev, &mr->info);
	return ib_sg_to_pages(ibmr, sg, sg_nents, NULL, qedr_set_page);
}

struct ib_mr *qedr_get_dma_mr(struct ib_pd *ibpd, int acc)
{
	struct qedr_dev *dev = get_qedr_dev(ibpd->device);
	struct qedr_pd *pd = get_qedr_pd(ibpd);
	struct qedr_mr *mr;
	int rc;

	mr = kzalloc(sizeof(*mr), GFP_KERNEL);
	if (!mr)
		return ERR_PTR(-ENOMEM);

	mr->type = QEDR_MR_DMA;

	rc = dev->ops->rdma_alloc_tid(dev->rdma_ctx, &mr->hw_mr.itid);
	if (rc) {
		DP_ERR(dev, "roce alloc tid returned an error %d\n", rc);
		goto err1;
	}

	/* index only, 18 bit long, lkey = itid << 8 | key */
	mr->hw_mr.tid_type = QED_RDMA_TID_REGISTERED_MR;
	mr->hw_mr.pd = pd->pd_id;
	mr->hw_mr.local_read = 1;
	mr->hw_mr.local_write = (acc & IB_ACCESS_LOCAL_WRITE) ? 1 : 0;
	mr->hw_mr.remote_read = (acc & IB_ACCESS_REMOTE_READ) ? 1 : 0;
	mr->hw_mr.remote_write = (acc & IB_ACCESS_REMOTE_WRITE) ? 1 : 0;
	mr->hw_mr.remote_atomic = (acc & IB_ACCESS_REMOTE_ATOMIC) ? 1 : 0;
	mr->hw_mr.dma_mr = true;

	rc = dev->ops->rdma_register_tid(dev->rdma_ctx, &mr->hw_mr);
	if (rc) {
		DP_ERR(dev, "roce register tid returned an error %d\n", rc);
		goto err2;
	}

	mr->ibmr.lkey = mr->hw_mr.itid << 8 | mr->hw_mr.key;
	if (mr->hw_mr.remote_write || mr->hw_mr.remote_read ||
	    mr->hw_mr.remote_atomic)
		mr->ibmr.rkey = mr->hw_mr.itid << 8 | mr->hw_mr.key;

	DP_DEBUG(dev, QEDR_MSG_MR, "get dma mr: lkey = %x\n", mr->ibmr.lkey);
	return &mr->ibmr;

err2:
	dev->ops->rdma_free_tid(dev->rdma_ctx, mr->hw_mr.itid);
err1:
	kfree(mr);
	return ERR_PTR(rc);
}

static inline int qedr_wq_is_full(struct qedr_qp_hwq_info *wq)
{
	return (((wq->prod + 1) % wq->max_wr) == wq->cons);
}

static int sge_data_len(struct ib_sge *sg_list, int num_sge)
{
	int i, len = 0;

	for (i = 0; i < num_sge; i++)
		len += sg_list[i].length;

	return len;
}

static void swap_wqe_data64(u64 *p)
{
	int i;

	for (i = 0; i < QEDR_SQE_ELEMENT_SIZE / sizeof(u64); i++, p++)
		*p = cpu_to_be64(cpu_to_le64(*p));
}

static u32 qedr_prepare_sq_inline_data(struct qedr_dev *dev,
				       struct qedr_qp *qp, u8 *wqe_size,
				       struct ib_send_wr *wr,
				       struct ib_send_wr **bad_wr, u8 *bits,
				       u8 bit)
{
	u32 data_size = sge_data_len(wr->sg_list, wr->num_sge);
	char *seg_prt, *wqe;
	int i, seg_siz;

	if (data_size > ROCE_REQ_MAX_INLINE_DATA_SIZE) {
		DP_ERR(dev, "Too much inline data in WR: %d\n", data_size);
		*bad_wr = wr;
		return 0;
	}

	if (!data_size)
		return data_size;

	*bits |= bit;

	seg_prt = NULL;
	wqe = NULL;
	seg_siz = 0;

	/* Copy data inline */
	for (i = 0; i < wr->num_sge; i++) {
		u32 len = wr->sg_list[i].length;
		void *src = (void *)(uintptr_t)wr->sg_list[i].addr;

		while (len > 0) {
			u32 cur;

			/* New segment required */
			if (!seg_siz) {
				wqe = (char *)qed_chain_produce(&qp->sq.pbl);
				seg_prt = wqe;
				seg_siz = sizeof(struct rdma_sq_common_wqe);
				(*wqe_size)++;
			}

			/* Calculate currently allowed length */
			cur = min_t(u32, len, seg_siz);
			memcpy(seg_prt, src, cur);

			/* Update segment variables */
			seg_prt += cur;
			seg_siz -= cur;

			/* Update sge variables */
			src += cur;
			len -= cur;

			/* Swap fully-completed segments */
			if (!seg_siz)
				swap_wqe_data64((u64 *)wqe);
		}
	}

	/* swap last not completed segment */
	if (seg_siz)
		swap_wqe_data64((u64 *)wqe);

	return data_size;
}

#define RQ_SGE_SET(sge, vaddr, vlength, vflags)			\
	do {							\
		DMA_REGPAIR_LE(sge->addr, vaddr);		\
		(sge)->length = cpu_to_le32(vlength);		\
		(sge)->flags = cpu_to_le32(vflags);		\
	} while (0)

#define SRQ_HDR_SET(hdr, vwr_id, num_sge)			\
	do {							\
		DMA_REGPAIR_LE(hdr->wr_id, vwr_id);		\
		(hdr)->num_sges = num_sge;			\
	} while (0)

#define SRQ_SGE_SET(sge, vaddr, vlength, vlkey)			\
	do {							\
		DMA_REGPAIR_LE(sge->addr, vaddr);		\
		(sge)->length = cpu_to_le32(vlength);		\
		(sge)->l_key = cpu_to_le32(vlkey);		\
	} while (0)

static u32 qedr_prepare_sq_sges(struct qedr_qp *qp, u8 *wqe_size,
				struct ib_send_wr *wr)
{
	u32 data_size = 0;
	int i;

	for (i = 0; i < wr->num_sge; i++) {
		struct rdma_sq_sge *sge = qed_chain_produce(&qp->sq.pbl);

		DMA_REGPAIR_LE(sge->addr, wr->sg_list[i].addr);
		sge->l_key = cpu_to_le32(wr->sg_list[i].lkey);
		sge->length = cpu_to_le32(wr->sg_list[i].length);
		data_size += wr->sg_list[i].length;
	}

	if (wqe_size)
		*wqe_size += wr->num_sge;

	return data_size;
}

static u32 qedr_prepare_sq_rdma_data(struct qedr_dev *dev,
				     struct qedr_qp *qp,
				     struct rdma_sq_rdma_wqe_1st *rwqe,
				     struct rdma_sq_rdma_wqe_2nd *rwqe2,
				     struct ib_send_wr *wr,
				     struct ib_send_wr **bad_wr)
{
	rwqe2->r_key = cpu_to_le32(rdma_wr(wr)->rkey);
	DMA_REGPAIR_LE(rwqe2->remote_va, rdma_wr(wr)->remote_addr);

	if (wr->send_flags & IB_SEND_INLINE &&
	    (wr->opcode == IB_WR_RDMA_WRITE_WITH_IMM ||
	     wr->opcode == IB_WR_RDMA_WRITE)) {
		u8 flags = 0;

		SET_FIELD2(flags, RDMA_SQ_RDMA_WQE_1ST_INLINE_FLG, 1);
		return qedr_prepare_sq_inline_data(dev, qp, &rwqe->wqe_size, wr,
						   bad_wr, &rwqe->flags, flags);
	}

	return qedr_prepare_sq_sges(qp, &rwqe->wqe_size, wr);
}

static u32 qedr_prepare_sq_send_data(struct qedr_dev *dev,
				     struct qedr_qp *qp,
				     struct rdma_sq_send_wqe_1st *swqe,
				     struct rdma_sq_send_wqe_2st *swqe2,
				     struct ib_send_wr *wr,
				     struct ib_send_wr **bad_wr)
{
	memset(swqe2, 0, sizeof(*swqe2));
	if (wr->send_flags & IB_SEND_INLINE) {
		u8 flags = 0;

		SET_FIELD2(flags, RDMA_SQ_SEND_WQE_INLINE_FLG, 1);
		return qedr_prepare_sq_inline_data(dev, qp, &swqe->wqe_size, wr,
						   bad_wr, &swqe->flags, flags);
	}

	return qedr_prepare_sq_sges(qp, &swqe->wqe_size, wr);
}

static int qedr_prepare_reg(struct qedr_qp *qp,
			    struct rdma_sq_fmr_wqe_1st *fwqe1,
			    struct ib_reg_wr *wr)
{
	struct qedr_mr *mr = get_qedr_mr(wr->mr);
	struct rdma_sq_fmr_wqe_2nd *fwqe2;

	fwqe2 = (struct rdma_sq_fmr_wqe_2nd *)qed_chain_produce(&qp->sq.pbl);
	fwqe1->addr.hi = upper_32_bits(mr->ibmr.iova);
	fwqe1->addr.lo = lower_32_bits(mr->ibmr.iova);
	fwqe1->l_key = wr->key;

	fwqe2->access_ctrl = 0;

	SET_FIELD2(fwqe2->access_ctrl, RDMA_SQ_FMR_WQE_2ND_REMOTE_READ,
		   !!(wr->access & IB_ACCESS_REMOTE_READ));
	SET_FIELD2(fwqe2->access_ctrl, RDMA_SQ_FMR_WQE_2ND_REMOTE_WRITE,
		   !!(wr->access & IB_ACCESS_REMOTE_WRITE));
	SET_FIELD2(fwqe2->access_ctrl, RDMA_SQ_FMR_WQE_2ND_ENABLE_ATOMIC,
		   !!(wr->access & IB_ACCESS_REMOTE_ATOMIC));
	SET_FIELD2(fwqe2->access_ctrl, RDMA_SQ_FMR_WQE_2ND_LOCAL_READ, 1);
	SET_FIELD2(fwqe2->access_ctrl, RDMA_SQ_FMR_WQE_2ND_LOCAL_WRITE,
		   !!(wr->access & IB_ACCESS_LOCAL_WRITE));
	fwqe2->fmr_ctrl = 0;

	SET_FIELD2(fwqe2->fmr_ctrl, RDMA_SQ_FMR_WQE_2ND_PAGE_SIZE_LOG,
		   ilog2(mr->ibmr.page_size) - 12);

	fwqe2->length_hi = 0;
	fwqe2->length_lo = mr->ibmr.length;
	fwqe2->pbl_addr.hi = upper_32_bits(mr->info.pbl_table->pa);
	fwqe2->pbl_addr.lo = lower_32_bits(mr->info.pbl_table->pa);

	qp->wqe_wr_id[qp->sq.prod].mr = mr;

	return 0;
}

static enum ib_wc_opcode qedr_ib_to_wc_opcode(enum ib_wr_opcode opcode)
{
	switch (opcode) {
	case IB_WR_RDMA_WRITE:
	case IB_WR_RDMA_WRITE_WITH_IMM:
		return IB_WC_RDMA_WRITE;
	case IB_WR_SEND_WITH_IMM:
	case IB_WR_SEND:
	case IB_WR_SEND_WITH_INV:
		return IB_WC_SEND;
	case IB_WR_RDMA_READ:
		return IB_WC_RDMA_READ;
	case IB_WR_ATOMIC_CMP_AND_SWP:
		return IB_WC_COMP_SWAP;
	case IB_WR_ATOMIC_FETCH_AND_ADD:
		return IB_WC_FETCH_ADD;
	case IB_WR_REG_MR:
		return IB_WC_REG_MR;
	case IB_WR_LOCAL_INV:
		return IB_WC_LOCAL_INV;
	default:
		return IB_WC_SEND;
	}
}

static inline bool qedr_can_post_send(struct qedr_qp *qp, struct ib_send_wr *wr)
{
	int wq_is_full, err_wr, pbl_is_full;
	struct qedr_dev *dev = qp->dev;

	/* prevent SQ overflow and/or processing of a bad WR */
	err_wr = wr->num_sge > qp->sq.max_sges;
	wq_is_full = qedr_wq_is_full(&qp->sq);
	pbl_is_full = qed_chain_get_elem_left_u32(&qp->sq.pbl) <
		      QEDR_MAX_SQE_ELEMENTS_PER_SQE;
	if (wq_is_full || err_wr || pbl_is_full) {
		if (wq_is_full && !(qp->err_bitmap & QEDR_QP_ERR_SQ_FULL)) {
			DP_ERR(dev,
			       "error: WQ is full. Post send on QP %p failed (this error appears only once)\n",
			       qp);
			qp->err_bitmap |= QEDR_QP_ERR_SQ_FULL;
		}

		if (err_wr && !(qp->err_bitmap & QEDR_QP_ERR_BAD_SR)) {
			DP_ERR(dev,
			       "error: WR is bad. Post send on QP %p failed (this error appears only once)\n",
			       qp);
			qp->err_bitmap |= QEDR_QP_ERR_BAD_SR;
		}

		if (pbl_is_full &&
		    !(qp->err_bitmap & QEDR_QP_ERR_SQ_PBL_FULL)) {
			DP_ERR(dev,
			       "error: WQ PBL is full. Post send on QP %p failed (this error appears only once)\n",
			       qp);
			qp->err_bitmap |= QEDR_QP_ERR_SQ_PBL_FULL;
		}
		return false;
	}
	return true;
}

static int __qedr_post_send(struct ib_qp *ibqp, struct ib_send_wr *wr,
		     struct ib_send_wr **bad_wr)
{
	struct qedr_dev *dev = get_qedr_dev(ibqp->device);
	struct qedr_qp *qp = get_qedr_qp(ibqp);
	struct rdma_sq_atomic_wqe_1st *awqe1;
	struct rdma_sq_atomic_wqe_2nd *awqe2;
	struct rdma_sq_atomic_wqe_3rd *awqe3;
	struct rdma_sq_send_wqe_2st *swqe2;
	struct rdma_sq_local_inv_wqe *iwqe;
	struct rdma_sq_rdma_wqe_2nd *rwqe2;
	struct rdma_sq_send_wqe_1st *swqe;
	struct rdma_sq_rdma_wqe_1st *rwqe;
	struct rdma_sq_fmr_wqe_1st *fwqe1;
	struct rdma_sq_common_wqe *wqe;
	u32 length;
	int rc = 0;
	bool comp;

	if (!qedr_can_post_send(qp, wr)) {
		*bad_wr = wr;
		return -ENOMEM;
	}

	wqe = qed_chain_produce(&qp->sq.pbl);
	qp->wqe_wr_id[qp->sq.prod].signaled =
		!!(wr->send_flags & IB_SEND_SIGNALED) || qp->signaled;

	wqe->flags = 0;
	SET_FIELD2(wqe->flags, RDMA_SQ_SEND_WQE_SE_FLG,
		   !!(wr->send_flags & IB_SEND_SOLICITED));
	comp = (!!(wr->send_flags & IB_SEND_SIGNALED)) || qp->signaled;
	SET_FIELD2(wqe->flags, RDMA_SQ_SEND_WQE_COMP_FLG, comp);
	SET_FIELD2(wqe->flags, RDMA_SQ_SEND_WQE_RD_FENCE_FLG,
		   !!(wr->send_flags & IB_SEND_FENCE));
	wqe->prev_wqe_size = qp->prev_wqe_size;

	qp->wqe_wr_id[qp->sq.prod].opcode = qedr_ib_to_wc_opcode(wr->opcode);

	switch (wr->opcode) {
	case IB_WR_SEND_WITH_IMM:
		wqe->req_type = RDMA_SQ_REQ_TYPE_SEND_WITH_IMM;
		swqe = (struct rdma_sq_send_wqe_1st *)wqe;
		swqe->wqe_size = 2;
		swqe2 = qed_chain_produce(&qp->sq.pbl);

		swqe->inv_key_or_imm_data = cpu_to_le32(wr->ex.imm_data);
		length = qedr_prepare_sq_send_data(dev, qp, swqe, swqe2,
						   wr, bad_wr);
		swqe->length = cpu_to_le32(length);
		qp->wqe_wr_id[qp->sq.prod].wqe_size = swqe->wqe_size;
		qp->prev_wqe_size = swqe->wqe_size;
		qp->wqe_wr_id[qp->sq.prod].bytes_len = swqe->length;
		break;
	case IB_WR_SEND:
		wqe->req_type = RDMA_SQ_REQ_TYPE_SEND;
		swqe = (struct rdma_sq_send_wqe_1st *)wqe;

		swqe->wqe_size = 2;
		swqe2 = qed_chain_produce(&qp->sq.pbl);
		length = qedr_prepare_sq_send_data(dev, qp, swqe, swqe2,
						   wr, bad_wr);
		swqe->length = cpu_to_le32(length);
		qp->wqe_wr_id[qp->sq.prod].wqe_size = swqe->wqe_size;
		qp->prev_wqe_size = swqe->wqe_size;
		qp->wqe_wr_id[qp->sq.prod].bytes_len = swqe->length;
		break;
	case IB_WR_SEND_WITH_INV:
		wqe->req_type = RDMA_SQ_REQ_TYPE_SEND_WITH_INVALIDATE;
		swqe = (struct rdma_sq_send_wqe_1st *)wqe;
		swqe2 = qed_chain_produce(&qp->sq.pbl);
		swqe->wqe_size = 2;
		swqe->inv_key_or_imm_data = cpu_to_le32(wr->ex.invalidate_rkey);
		length = qedr_prepare_sq_send_data(dev, qp, swqe, swqe2,
						   wr, bad_wr);
		swqe->length = cpu_to_le32(length);
		qp->wqe_wr_id[qp->sq.prod].wqe_size = swqe->wqe_size;
		qp->prev_wqe_size = swqe->wqe_size;
		qp->wqe_wr_id[qp->sq.prod].bytes_len = swqe->length;
		break;

	case IB_WR_RDMA_WRITE_WITH_IMM:
		wqe->req_type = RDMA_SQ_REQ_TYPE_RDMA_WR_WITH_IMM;
		rwqe = (struct rdma_sq_rdma_wqe_1st *)wqe;

		rwqe->wqe_size = 2;
		rwqe->imm_data = htonl(cpu_to_le32(wr->ex.imm_data));
		rwqe2 = qed_chain_produce(&qp->sq.pbl);
		length = qedr_prepare_sq_rdma_data(dev, qp, rwqe, rwqe2,
						   wr, bad_wr);
		rwqe->length = cpu_to_le32(length);
		qp->wqe_wr_id[qp->sq.prod].wqe_size = rwqe->wqe_size;
		qp->prev_wqe_size = rwqe->wqe_size;
		qp->wqe_wr_id[qp->sq.prod].bytes_len = rwqe->length;
		break;
	case IB_WR_RDMA_WRITE:
		wqe->req_type = RDMA_SQ_REQ_TYPE_RDMA_WR;
		rwqe = (struct rdma_sq_rdma_wqe_1st *)wqe;

		rwqe->wqe_size = 2;
		rwqe2 = qed_chain_produce(&qp->sq.pbl);
		length = qedr_prepare_sq_rdma_data(dev, qp, rwqe, rwqe2,
						   wr, bad_wr);
		rwqe->length = cpu_to_le32(length);
		qp->wqe_wr_id[qp->sq.prod].wqe_size = rwqe->wqe_size;
		qp->prev_wqe_size = rwqe->wqe_size;
		qp->wqe_wr_id[qp->sq.prod].bytes_len = rwqe->length;
		break;
	case IB_WR_RDMA_READ_WITH_INV:
		DP_ERR(dev,
		       "RDMA READ WITH INVALIDATE not supported\n");
		*bad_wr = wr;
		rc = -EINVAL;
		break;

	case IB_WR_RDMA_READ:
		wqe->req_type = RDMA_SQ_REQ_TYPE_RDMA_RD;
		rwqe = (struct rdma_sq_rdma_wqe_1st *)wqe;

		rwqe->wqe_size = 2;
		rwqe2 = qed_chain_produce(&qp->sq.pbl);
		length = qedr_prepare_sq_rdma_data(dev, qp, rwqe, rwqe2,
						   wr, bad_wr);
		rwqe->length = cpu_to_le32(length);
		qp->wqe_wr_id[qp->sq.prod].wqe_size = rwqe->wqe_size;
		qp->prev_wqe_size = rwqe->wqe_size;
		qp->wqe_wr_id[qp->sq.prod].bytes_len = rwqe->length;
		break;

	case IB_WR_ATOMIC_CMP_AND_SWP:
	case IB_WR_ATOMIC_FETCH_AND_ADD:
		awqe1 = (struct rdma_sq_atomic_wqe_1st *)wqe;
		awqe1->wqe_size = 4;

		awqe2 = qed_chain_produce(&qp->sq.pbl);
		DMA_REGPAIR_LE(awqe2->remote_va, atomic_wr(wr)->remote_addr);
		awqe2->r_key = cpu_to_le32(atomic_wr(wr)->rkey);

		awqe3 = qed_chain_produce(&qp->sq.pbl);

		if (wr->opcode == IB_WR_ATOMIC_FETCH_AND_ADD) {
			wqe->req_type = RDMA_SQ_REQ_TYPE_ATOMIC_ADD;
			DMA_REGPAIR_LE(awqe3->swap_data,
				       atomic_wr(wr)->compare_add);
		} else {
			wqe->req_type = RDMA_SQ_REQ_TYPE_ATOMIC_CMP_AND_SWAP;
			DMA_REGPAIR_LE(awqe3->swap_data,
				       atomic_wr(wr)->swap);
			DMA_REGPAIR_LE(awqe3->cmp_data,
				       atomic_wr(wr)->compare_add);
		}

		qedr_prepare_sq_sges(qp, NULL, wr);

		qp->wqe_wr_id[qp->sq.prod].wqe_size = awqe1->wqe_size;
		qp->prev_wqe_size = awqe1->wqe_size;
		break;

	case IB_WR_LOCAL_INV:
		iwqe = (struct rdma_sq_local_inv_wqe *)wqe;
		iwqe->wqe_size = 1;

		iwqe->req_type = RDMA_SQ_REQ_TYPE_LOCAL_INVALIDATE;
		iwqe->inv_l_key = wr->ex.invalidate_rkey;
		qp->wqe_wr_id[qp->sq.prod].wqe_size = iwqe->wqe_size;
		qp->prev_wqe_size = iwqe->wqe_size;
		break;
	case IB_WR_REG_MR:
		DP_DEBUG(dev, QEDR_MSG_CQ, "REG_MR\n");
		wqe->req_type = RDMA_SQ_REQ_TYPE_FAST_MR;
		fwqe1 = (struct rdma_sq_fmr_wqe_1st *)wqe;
		fwqe1->wqe_size = 2;

		rc = qedr_prepare_reg(qp, fwqe1, reg_wr(wr));
		if (rc) {
			DP_ERR(dev, "IB_REG_MR failed rc=%d\n", rc);
			*bad_wr = wr;
			break;
		}

		qp->wqe_wr_id[qp->sq.prod].wqe_size = fwqe1->wqe_size;
		qp->prev_wqe_size = fwqe1->wqe_size;
		break;
	default:
		DP_ERR(dev, "invalid opcode 0x%x!\n", wr->opcode);
		rc = -EINVAL;
		*bad_wr = wr;
		break;
	}

	if (*bad_wr) {
		u16 value;

		/* Restore prod to its position before
		 * this WR was processed
		 */
		value = le16_to_cpu(qp->sq.db_data.data.value);
		qed_chain_set_prod(&qp->sq.pbl, value, wqe);

		/* Restore prev_wqe_size */
		qp->prev_wqe_size = wqe->prev_wqe_size;
		rc = -EINVAL;
		DP_ERR(dev, "POST SEND FAILED\n");
	}

	return rc;
}

int qedr_post_send(struct ib_qp *ibqp, struct ib_send_wr *wr,
		   struct ib_send_wr **bad_wr)
{
	struct qedr_dev *dev = get_qedr_dev(ibqp->device);
	struct qedr_qp *qp = get_qedr_qp(ibqp);
	unsigned long flags;
	int rc = 0;

	*bad_wr = NULL;

	if (qp->qp_type == IB_QPT_GSI)
		return qedr_gsi_post_send(ibqp, wr, bad_wr);

	spin_lock_irqsave(&qp->q_lock, flags);

	if ((qp->state != QED_ROCE_QP_STATE_RTS) &&
	    (qp->state != QED_ROCE_QP_STATE_ERR) &&
	    (qp->state != QED_ROCE_QP_STATE_SQD)) {
		spin_unlock_irqrestore(&qp->q_lock, flags);
		*bad_wr = wr;
		DP_DEBUG(dev, QEDR_MSG_CQ,
			 "QP in wrong state! QP icid=0x%x state %d\n",
			 qp->icid, qp->state);
		return -EINVAL;
	}

	while (wr) {
		rc = __qedr_post_send(ibqp, wr, bad_wr);
		if (rc)
			break;

		qp->wqe_wr_id[qp->sq.prod].wr_id = wr->wr_id;

		qedr_inc_sw_prod(&qp->sq);

		qp->sq.db_data.data.value++;

		wr = wr->next;
	}

	/* Trigger doorbell
	 * If there was a failure in the first WR then it will be triggered in
	 * vane. However this is not harmful (as long as the producer value is
	 * unchanged). For performance reasons we avoid checking for this
	 * redundant doorbell.
	 */
	wmb();
	writel(qp->sq.db_data.raw, qp->sq.db);

	/* Make sure write sticks */
	mmiowb();

	spin_unlock_irqrestore(&qp->q_lock, flags);

	return rc;
}

int qedr_post_recv(struct ib_qp *ibqp, struct ib_recv_wr *wr,
		   struct ib_recv_wr **bad_wr)
{
	struct qedr_qp *qp = get_qedr_qp(ibqp);
	struct qedr_dev *dev = qp->dev;
	unsigned long flags;
	int status = 0;

	if (qp->qp_type == IB_QPT_GSI)
		return qedr_gsi_post_recv(ibqp, wr, bad_wr);

	spin_lock_irqsave(&qp->q_lock, flags);

	if (qp->state == QED_ROCE_QP_STATE_RESET) {
		spin_unlock_irqrestore(&qp->q_lock, flags);
		*bad_wr = wr;
		return -EINVAL;
	}

	while (wr) {
		int i;

		if (qed_chain_get_elem_left_u32(&qp->rq.pbl) <
		    QEDR_MAX_RQE_ELEMENTS_PER_RQE ||
		    wr->num_sge > qp->rq.max_sges) {
			DP_ERR(dev, "Can't post WR  (%d < %d) || (%d > %d)\n",
			       qed_chain_get_elem_left_u32(&qp->rq.pbl),
			       QEDR_MAX_RQE_ELEMENTS_PER_RQE, wr->num_sge,
			       qp->rq.max_sges);
			status = -ENOMEM;
			*bad_wr = wr;
			break;
		}
		for (i = 0; i < wr->num_sge; i++) {
			u32 flags = 0;
			struct rdma_rq_sge *rqe =
			    qed_chain_produce(&qp->rq.pbl);

			/* First one must include the number
			 * of SGE in the list
			 */
			if (!i)
				SET_FIELD(flags, RDMA_RQ_SGE_NUM_SGES,
					  wr->num_sge);

			SET_FIELD(flags, RDMA_RQ_SGE_L_KEY,
				  wr->sg_list[i].lkey);

			RQ_SGE_SET(rqe, wr->sg_list[i].addr,
				   wr->sg_list[i].length, flags);
		}

		/* Special case of no sges. FW requires between 1-4 sges...
		 * in this case we need to post 1 sge with length zero. this is
		 * because rdma write with immediate consumes an RQ.
		 */
		if (!wr->num_sge) {
			u32 flags = 0;
			struct rdma_rq_sge *rqe =
			    qed_chain_produce(&qp->rq.pbl);

			/* First one must include the number
			 * of SGE in the list
			 */
			SET_FIELD(flags, RDMA_RQ_SGE_L_KEY, 0);
			SET_FIELD(flags, RDMA_RQ_SGE_NUM_SGES, 1);

			RQ_SGE_SET(rqe, 0, 0, flags);
			i = 1;
		}

		qp->rqe_wr_id[qp->rq.prod].wr_id = wr->wr_id;
		qp->rqe_wr_id[qp->rq.prod].wqe_size = i;

		qedr_inc_sw_prod(&qp->rq);

		/* Flush all the writes before signalling doorbell */
		wmb();

		qp->rq.db_data.data.value++;

		writel(qp->rq.db_data.raw, qp->rq.db);

		/* Make sure write sticks */
		mmiowb();

		wr = wr->next;
	}

	spin_unlock_irqrestore(&qp->q_lock, flags);

	return status;
}

static int is_valid_cqe(struct qedr_cq *cq, union rdma_cqe *cqe)
{
	struct rdma_cqe_requester *resp_cqe = &cqe->req;

	return (resp_cqe->flags & RDMA_CQE_REQUESTER_TOGGLE_BIT_MASK) ==
		cq->pbl_toggle;
}

static struct qedr_qp *cqe_get_qp(union rdma_cqe *cqe)
{
	struct rdma_cqe_requester *resp_cqe = &cqe->req;
	struct qedr_qp *qp;

	qp = (struct qedr_qp *)(uintptr_t)HILO_GEN(resp_cqe->qp_handle.hi,
						   resp_cqe->qp_handle.lo,
						   u64);
	return qp;
}

static enum rdma_cqe_type cqe_get_type(union rdma_cqe *cqe)
{
	struct rdma_cqe_requester *resp_cqe = &cqe->req;

	return GET_FIELD(resp_cqe->flags, RDMA_CQE_REQUESTER_TYPE);
}

/* Return latest CQE (needs processing) */
static union rdma_cqe *get_cqe(struct qedr_cq *cq)
{
	return cq->latest_cqe;
}

/* In fmr we need to increase the number of fmr completed counter for the fmr
 * algorithm determining whether we can free a pbl or not.
 * we need to perform this whether the work request was signaled or not. for
 * this purpose we call this function from the condition that checks if a wr
 * should be skipped, to make sure we don't miss it ( possibly this fmr
 * operation was not signalted)
 */
static inline void qedr_chk_if_fmr(struct qedr_qp *qp)
{
	if (qp->wqe_wr_id[qp->sq.cons].opcode == IB_WC_REG_MR)
		qp->wqe_wr_id[qp->sq.cons].mr->info.completed++;
}

static int process_req(struct qedr_dev *dev, struct qedr_qp *qp,
		       struct qedr_cq *cq, int num_entries,
		       struct ib_wc *wc, u16 hw_cons, enum ib_wc_status status,
		       int force)
{
	u16 cnt = 0;

	while (num_entries && qp->sq.wqe_cons != hw_cons) {
		if (!qp->wqe_wr_id[qp->sq.cons].signaled && !force) {
			qedr_chk_if_fmr(qp);
			/* skip WC */
			goto next_cqe;
		}

		/* fill WC */
		wc->status = status;
		wc->vendor_err = 0;
		wc->wc_flags = 0;
		wc->src_qp = qp->id;
		wc->qp = &qp->ibqp;

		wc->wr_id = qp->wqe_wr_id[qp->sq.cons].wr_id;
		wc->opcode = qp->wqe_wr_id[qp->sq.cons].opcode;

		switch (wc->opcode) {
		case IB_WC_RDMA_WRITE:
			wc->byte_len = qp->wqe_wr_id[qp->sq.cons].bytes_len;
			break;
		case IB_WC_COMP_SWAP:
		case IB_WC_FETCH_ADD:
			wc->byte_len = 8;
			break;
		case IB_WC_REG_MR:
			qp->wqe_wr_id[qp->sq.cons].mr->info.completed++;
			break;
		case IB_WC_RDMA_READ:
		case IB_WC_SEND:
			wc->byte_len = qp->wqe_wr_id[qp->sq.cons].bytes_len;
			break;
		default:
			break;
		}

		num_entries--;
		wc++;
		cnt++;
next_cqe:
		while (qp->wqe_wr_id[qp->sq.cons].wqe_size--)
			qed_chain_consume(&qp->sq.pbl);
		qedr_inc_sw_cons(&qp->sq);
	}

	return cnt;
}

static int qedr_poll_cq_req(struct qedr_dev *dev,
			    struct qedr_qp *qp, struct qedr_cq *cq,
			    int num_entries, struct ib_wc *wc,
			    struct rdma_cqe_requester *req)
{
	int cnt = 0;

	switch (req->status) {
	case RDMA_CQE_REQ_STS_OK:
		cnt = process_req(dev, qp, cq, num_entries, wc, req->sq_cons,
				  IB_WC_SUCCESS, 0);
		break;
	case RDMA_CQE_REQ_STS_WORK_REQUEST_FLUSHED_ERR:
		if (qp->state != QED_ROCE_QP_STATE_ERR)
			DP_ERR(dev,
			       "Error: POLL CQ with RDMA_CQE_REQ_STS_WORK_REQUEST_FLUSHED_ERR. CQ icid=0x%x, QP icid=0x%x\n",
			       cq->icid, qp->icid);
		cnt = process_req(dev, qp, cq, num_entries, wc, req->sq_cons,
				  IB_WC_WR_FLUSH_ERR, 1);
		break;
	default:
		/* process all WQE before the cosumer */
		qp->state = QED_ROCE_QP_STATE_ERR;
		cnt = process_req(dev, qp, cq, num_entries, wc,
				  req->sq_cons - 1, IB_WC_SUCCESS, 0);
		wc += cnt;
		/* if we have extra WC fill it with actual error info */
		if (cnt < num_entries) {
			enum ib_wc_status wc_status;

			switch (req->status) {
			case RDMA_CQE_REQ_STS_BAD_RESPONSE_ERR:
				DP_ERR(dev,
				       "Error: POLL CQ with RDMA_CQE_REQ_STS_BAD_RESPONSE_ERR. CQ icid=0x%x, QP icid=0x%x\n",
				       cq->icid, qp->icid);
				wc_status = IB_WC_BAD_RESP_ERR;
				break;
			case RDMA_CQE_REQ_STS_LOCAL_LENGTH_ERR:
				DP_ERR(dev,
				       "Error: POLL CQ with RDMA_CQE_REQ_STS_LOCAL_LENGTH_ERR. CQ icid=0x%x, QP icid=0x%x\n",
				       cq->icid, qp->icid);
				wc_status = IB_WC_LOC_LEN_ERR;
				break;
			case RDMA_CQE_REQ_STS_LOCAL_QP_OPERATION_ERR:
				DP_ERR(dev,
				       "Error: POLL CQ with RDMA_CQE_REQ_STS_LOCAL_QP_OPERATION_ERR. CQ icid=0x%x, QP icid=0x%x\n",
				       cq->icid, qp->icid);
				wc_status = IB_WC_LOC_QP_OP_ERR;
				break;
			case RDMA_CQE_REQ_STS_LOCAL_PROTECTION_ERR:
				DP_ERR(dev,
				       "Error: POLL CQ with RDMA_CQE_REQ_STS_LOCAL_PROTECTION_ERR. CQ icid=0x%x, QP icid=0x%x\n",
				       cq->icid, qp->icid);
				wc_status = IB_WC_LOC_PROT_ERR;
				break;
			case RDMA_CQE_REQ_STS_MEMORY_MGT_OPERATION_ERR:
				DP_ERR(dev,
				       "Error: POLL CQ with RDMA_CQE_REQ_STS_MEMORY_MGT_OPERATION_ERR. CQ icid=0x%x, QP icid=0x%x\n",
				       cq->icid, qp->icid);
				wc_status = IB_WC_MW_BIND_ERR;
				break;
			case RDMA_CQE_REQ_STS_REMOTE_INVALID_REQUEST_ERR:
				DP_ERR(dev,
				       "Error: POLL CQ with RDMA_CQE_REQ_STS_REMOTE_INVALID_REQUEST_ERR. CQ icid=0x%x, QP icid=0x%x\n",
				       cq->icid, qp->icid);
				wc_status = IB_WC_REM_INV_REQ_ERR;
				break;
			case RDMA_CQE_REQ_STS_REMOTE_ACCESS_ERR:
				DP_ERR(dev,
				       "Error: POLL CQ with RDMA_CQE_REQ_STS_REMOTE_ACCESS_ERR. CQ icid=0x%x, QP icid=0x%x\n",
				       cq->icid, qp->icid);
				wc_status = IB_WC_REM_ACCESS_ERR;
				break;
			case RDMA_CQE_REQ_STS_REMOTE_OPERATION_ERR:
				DP_ERR(dev,
				       "Error: POLL CQ with RDMA_CQE_REQ_STS_REMOTE_OPERATION_ERR. CQ icid=0x%x, QP icid=0x%x\n",
				       cq->icid, qp->icid);
				wc_status = IB_WC_REM_OP_ERR;
				break;
			case RDMA_CQE_REQ_STS_RNR_NAK_RETRY_CNT_ERR:
				DP_ERR(dev,
				       "Error: POLL CQ with RDMA_CQE_REQ_STS_RNR_NAK_RETRY_CNT_ERR. CQ icid=0x%x, QP icid=0x%x\n",
				       cq->icid, qp->icid);
				wc_status = IB_WC_RNR_RETRY_EXC_ERR;
				break;
			case RDMA_CQE_REQ_STS_TRANSPORT_RETRY_CNT_ERR:
				DP_ERR(dev,
				       "Error: POLL CQ with ROCE_CQE_REQ_STS_TRANSPORT_RETRY_CNT_ERR. CQ icid=0x%x, QP icid=0x%x\n",
				       cq->icid, qp->icid);
				wc_status = IB_WC_RETRY_EXC_ERR;
				break;
			default:
				DP_ERR(dev,
				       "Error: POLL CQ with IB_WC_GENERAL_ERR. CQ icid=0x%x, QP icid=0x%x\n",
				       cq->icid, qp->icid);
				wc_status = IB_WC_GENERAL_ERR;
			}
			cnt += process_req(dev, qp, cq, 1, wc, req->sq_cons,
					   wc_status, 1);
		}
	}

	return cnt;
}

static inline int qedr_cqe_resp_status_to_ib(u8 status)
{
	switch (status) {
	case RDMA_CQE_RESP_STS_LOCAL_ACCESS_ERR:
		return IB_WC_LOC_ACCESS_ERR;
	case RDMA_CQE_RESP_STS_LOCAL_LENGTH_ERR:
		return IB_WC_LOC_LEN_ERR;
	case RDMA_CQE_RESP_STS_LOCAL_QP_OPERATION_ERR:
		return IB_WC_LOC_QP_OP_ERR;
	case RDMA_CQE_RESP_STS_LOCAL_PROTECTION_ERR:
		return IB_WC_LOC_PROT_ERR;
	case RDMA_CQE_RESP_STS_MEMORY_MGT_OPERATION_ERR:
		return IB_WC_MW_BIND_ERR;
	case RDMA_CQE_RESP_STS_REMOTE_INVALID_REQUEST_ERR:
		return IB_WC_REM_INV_RD_REQ_ERR;
	case RDMA_CQE_RESP_STS_OK:
		return IB_WC_SUCCESS;
	default:
		return IB_WC_GENERAL_ERR;
	}
}
<<<<<<< HEAD

static inline int qedr_set_ok_cqe_resp_wc(struct rdma_cqe_responder *resp,
					  struct ib_wc *wc)
{
	wc->status = IB_WC_SUCCESS;
	wc->byte_len = le32_to_cpu(resp->length);

	if (resp->flags & QEDR_RESP_IMM) {
		wc->ex.imm_data = le32_to_cpu(resp->imm_data_or_inv_r_Key);
		wc->wc_flags |= IB_WC_WITH_IMM;

=======

static inline int qedr_set_ok_cqe_resp_wc(struct rdma_cqe_responder *resp,
					  struct ib_wc *wc)
{
	wc->status = IB_WC_SUCCESS;
	wc->byte_len = le32_to_cpu(resp->length);

	if (resp->flags & QEDR_RESP_IMM) {
		wc->ex.imm_data = le32_to_cpu(resp->imm_data_or_inv_r_Key);
		wc->wc_flags |= IB_WC_WITH_IMM;

>>>>>>> 13b2e1ba
		if (resp->flags & QEDR_RESP_RDMA)
			wc->opcode = IB_WC_RECV_RDMA_WITH_IMM;

		if (resp->flags & QEDR_RESP_INV)
			return -EINVAL;

	} else if (resp->flags & QEDR_RESP_INV) {
		wc->ex.imm_data = le32_to_cpu(resp->imm_data_or_inv_r_Key);
		wc->wc_flags |= IB_WC_WITH_INVALIDATE;

		if (resp->flags & QEDR_RESP_RDMA)
			return -EINVAL;

	} else if (resp->flags & QEDR_RESP_RDMA) {
		return -EINVAL;
<<<<<<< HEAD
	}

	return 0;
}

static void __process_resp_one(struct qedr_dev *dev, struct qedr_qp *qp,
			       struct qedr_cq *cq, struct ib_wc *wc,
			       struct rdma_cqe_responder *resp, u64 wr_id)
{
	/* Must fill fields before qedr_set_ok_cqe_resp_wc() */
	wc->opcode = IB_WC_RECV;
	wc->wc_flags = 0;

	if (likely(resp->status == RDMA_CQE_RESP_STS_OK)) {
		if (qedr_set_ok_cqe_resp_wc(resp, wc))
			DP_ERR(dev,
			       "CQ %p (icid=%d) has invalid CQE responder flags=0x%x\n",
			       cq, cq->icid, resp->flags);

	} else {
		wc->status = qedr_cqe_resp_status_to_ib(resp->status);
		if (wc->status == IB_WC_GENERAL_ERR)
			DP_ERR(dev,
			       "CQ %p (icid=%d) contains an invalid CQE status %d\n",
			       cq, cq->icid, resp->status);
	}

=======
	}

	return 0;
}

static void __process_resp_one(struct qedr_dev *dev, struct qedr_qp *qp,
			       struct qedr_cq *cq, struct ib_wc *wc,
			       struct rdma_cqe_responder *resp, u64 wr_id)
{
	/* Must fill fields before qedr_set_ok_cqe_resp_wc() */
	wc->opcode = IB_WC_RECV;
	wc->wc_flags = 0;

	if (likely(resp->status == RDMA_CQE_RESP_STS_OK)) {
		if (qedr_set_ok_cqe_resp_wc(resp, wc))
			DP_ERR(dev,
			       "CQ %p (icid=%d) has invalid CQE responder flags=0x%x\n",
			       cq, cq->icid, resp->flags);

	} else {
		wc->status = qedr_cqe_resp_status_to_ib(resp->status);
		if (wc->status == IB_WC_GENERAL_ERR)
			DP_ERR(dev,
			       "CQ %p (icid=%d) contains an invalid CQE status %d\n",
			       cq, cq->icid, resp->status);
	}

>>>>>>> 13b2e1ba
	/* Fill the rest of the WC */
	wc->vendor_err = 0;
	wc->src_qp = qp->id;
	wc->qp = &qp->ibqp;
	wc->wr_id = wr_id;
}

static int process_resp_one(struct qedr_dev *dev, struct qedr_qp *qp,
			    struct qedr_cq *cq, struct ib_wc *wc,
			    struct rdma_cqe_responder *resp)
{
	u64 wr_id = qp->rqe_wr_id[qp->rq.cons].wr_id;

	__process_resp_one(dev, qp, cq, wc, resp, wr_id);

	while (qp->rqe_wr_id[qp->rq.cons].wqe_size--)
		qed_chain_consume(&qp->rq.pbl);
	qedr_inc_sw_cons(&qp->rq);

	return 1;
}

static int process_resp_flush(struct qedr_qp *qp, struct qedr_cq *cq,
			      int num_entries, struct ib_wc *wc, u16 hw_cons)
{
	u16 cnt = 0;

	while (num_entries && qp->rq.wqe_cons != hw_cons) {
		/* fill WC */
		wc->status = IB_WC_WR_FLUSH_ERR;
		wc->vendor_err = 0;
		wc->wc_flags = 0;
		wc->src_qp = qp->id;
		wc->byte_len = 0;
		wc->wr_id = qp->rqe_wr_id[qp->rq.cons].wr_id;
		wc->qp = &qp->ibqp;
		num_entries--;
		wc++;
		cnt++;
		while (qp->rqe_wr_id[qp->rq.cons].wqe_size--)
			qed_chain_consume(&qp->rq.pbl);
		qedr_inc_sw_cons(&qp->rq);
	}

	return cnt;
}

static void try_consume_resp_cqe(struct qedr_cq *cq, struct qedr_qp *qp,
				 struct rdma_cqe_responder *resp, int *update)
{
	if (le16_to_cpu(resp->rq_cons) == qp->rq.wqe_cons) {
		consume_cqe(cq);
		*update |= 1;
	}
}

static int qedr_poll_cq_resp(struct qedr_dev *dev, struct qedr_qp *qp,
			     struct qedr_cq *cq, int num_entries,
			     struct ib_wc *wc, struct rdma_cqe_responder *resp,
			     int *update)
{
	int cnt;

	if (resp->status == RDMA_CQE_RESP_STS_WORK_REQUEST_FLUSHED_ERR) {
		cnt = process_resp_flush(qp, cq, num_entries, wc,
					 resp->rq_cons);
		try_consume_resp_cqe(cq, qp, resp, update);
	} else {
		cnt = process_resp_one(dev, qp, cq, wc, resp);
		consume_cqe(cq);
		*update |= 1;
	}

	return cnt;
}

static void try_consume_req_cqe(struct qedr_cq *cq, struct qedr_qp *qp,
				struct rdma_cqe_requester *req, int *update)
{
	if (le16_to_cpu(req->sq_cons) == qp->sq.wqe_cons) {
		consume_cqe(cq);
		*update |= 1;
	}
}

int qedr_poll_cq(struct ib_cq *ibcq, int num_entries, struct ib_wc *wc)
{
	struct qedr_dev *dev = get_qedr_dev(ibcq->device);
	struct qedr_cq *cq = get_qedr_cq(ibcq);
	union rdma_cqe *cqe = cq->latest_cqe;
	u32 old_cons, new_cons;
	unsigned long flags;
	int update = 0;
	int done = 0;

	if (cq->destroyed) {
		DP_ERR(dev,
		       "warning: poll was invoked after destroy for cq %p (icid=%d)\n",
		       cq, cq->icid);
		return 0;
	}

	if (cq->cq_type == QEDR_CQ_TYPE_GSI)
		return qedr_gsi_poll_cq(ibcq, num_entries, wc);

	spin_lock_irqsave(&cq->cq_lock, flags);
	old_cons = qed_chain_get_cons_idx_u32(&cq->pbl);
	while (num_entries && is_valid_cqe(cq, cqe)) {
		struct qedr_qp *qp;
		int cnt = 0;

		/* prevent speculative reads of any field of CQE */
		rmb();

		qp = cqe_get_qp(cqe);
		if (!qp) {
			WARN(1, "Error: CQE QP pointer is NULL. CQE=%p\n", cqe);
			break;
		}

		wc->qp = &qp->ibqp;

		switch (cqe_get_type(cqe)) {
		case RDMA_CQE_TYPE_REQUESTER:
			cnt = qedr_poll_cq_req(dev, qp, cq, num_entries, wc,
					       &cqe->req);
			try_consume_req_cqe(cq, qp, &cqe->req, &update);
			break;
		case RDMA_CQE_TYPE_RESPONDER_RQ:
			cnt = qedr_poll_cq_resp(dev, qp, cq, num_entries, wc,
						&cqe->resp, &update);
			break;
		case RDMA_CQE_TYPE_INVALID:
		default:
			DP_ERR(dev, "Error: invalid CQE type = %d\n",
			       cqe_get_type(cqe));
		}
		num_entries -= cnt;
		wc += cnt;
		done += cnt;

		cqe = get_cqe(cq);
	}
	new_cons = qed_chain_get_cons_idx_u32(&cq->pbl);

	cq->cq_cons += new_cons - old_cons;

	if (update)
		/* doorbell notifies abount latest VALID entry,
		 * but chain already point to the next INVALID one
		 */
		doorbell_cq(cq, cq->cq_cons - 1, cq->arm_flags);

	spin_unlock_irqrestore(&cq->cq_lock, flags);
	return done;
}

int qedr_process_mad(struct ib_device *ibdev, int process_mad_flags,
		     u8 port_num,
		     const struct ib_wc *in_wc,
		     const struct ib_grh *in_grh,
		     const struct ib_mad_hdr *mad_hdr,
		     size_t in_mad_size, struct ib_mad_hdr *out_mad,
		     size_t *out_mad_size, u16 *out_mad_pkey_index)
{
	struct qedr_dev *dev = get_qedr_dev(ibdev);

	DP_DEBUG(dev, QEDR_MSG_GSI,
		 "QEDR_PROCESS_MAD in_mad %x %x %x %x %x %x %x %x\n",
		 mad_hdr->attr_id, mad_hdr->base_version, mad_hdr->attr_mod,
		 mad_hdr->class_specific, mad_hdr->class_version,
		 mad_hdr->method, mad_hdr->mgmt_class, mad_hdr->status);
	return IB_MAD_RESULT_SUCCESS;
}

int qedr_port_immutable(struct ib_device *ibdev, u8 port_num,
			struct ib_port_immutable *immutable)
{
	struct ib_port_attr attr;
	int err;

	immutable->core_cap_flags = RDMA_CORE_PORT_IBA_ROCE |
				    RDMA_CORE_PORT_IBA_ROCE_UDP_ENCAP;

	err = ib_query_port(ibdev, port_num, &attr);
	if (err)
		return err;

	immutable->pkey_tbl_len = attr.pkey_tbl_len;
	immutable->gid_tbl_len = attr.gid_tbl_len;
	immutable->max_mad_size = IB_MGMT_MAD_SIZE;

	return 0;
}<|MERGE_RESOLUTION|>--- conflicted
+++ resolved
@@ -683,38 +683,13 @@
 	pbe_cnt = 0;
 
 	shift = umem->page_shift;
-<<<<<<< HEAD
-=======
 
 	fw_pg_per_umem_pg = BIT(umem->page_shift - pg_shift);
->>>>>>> 13b2e1ba
 
 	for_each_sg(umem->sg_head.sgl, sg, umem->nmap, entry) {
 		pages = sg_dma_len(sg) >> shift;
 		pg_addr = sg_dma_address(sg);
 		for (pg_cnt = 0; pg_cnt < pages; pg_cnt++) {
-<<<<<<< HEAD
-			/* store the page address in pbe */
-			pbe->lo = cpu_to_le32(sg_dma_address(sg) +
-					      (pg_cnt << shift));
-			addr = upper_32_bits(sg_dma_address(sg) +
-					     (pg_cnt << shift));
-			pbe->hi = cpu_to_le32(addr);
-			pbe_cnt++;
-			total_num_pbes++;
-			pbe++;
-
-			if (total_num_pbes == pbl_info->num_pbes)
-				return;
-
-			/* If the given pbl is full storing the pbes,
-			 * move to next pbl.
-			 */
-			if (pbe_cnt == (pbl_info->pbl_size / sizeof(u64))) {
-				pbl_tbl++;
-				pbe = (struct regpair *)pbl_tbl->va;
-				pbe_cnt = 0;
-=======
 			for (fw_pg_cnt = 0; fw_pg_cnt < fw_pg_per_umem_pg;) {
 				pbe->lo = cpu_to_le32(pg_addr);
 				pbe->hi = cpu_to_le32(upper_32_bits(pg_addr));
@@ -738,7 +713,6 @@
 				}
 
 				fw_pg_cnt++;
->>>>>>> 13b2e1ba
 			}
 		}
 	}
@@ -1045,15 +1019,9 @@
 	struct qedr_cq *cq = get_qedr_cq(ibcq);
 	int iter;
 	int rc;
-<<<<<<< HEAD
 
 	DP_DEBUG(dev, QEDR_MSG_CQ, "destroy cq %p (icid=%d)\n", cq, cq->icid);
 
-=======
-
-	DP_DEBUG(dev, QEDR_MSG_CQ, "destroy cq %p (icid=%d)\n", cq, cq->icid);
-
->>>>>>> 13b2e1ba
 	cq->destroyed = 1;
 
 	/* GSIs CQs are handled by driver, so they don't exist in the FW */
@@ -3397,7 +3365,6 @@
 		return IB_WC_GENERAL_ERR;
 	}
 }
-<<<<<<< HEAD
 
 static inline int qedr_set_ok_cqe_resp_wc(struct rdma_cqe_responder *resp,
 					  struct ib_wc *wc)
@@ -3409,19 +3376,6 @@
 		wc->ex.imm_data = le32_to_cpu(resp->imm_data_or_inv_r_Key);
 		wc->wc_flags |= IB_WC_WITH_IMM;
 
-=======
-
-static inline int qedr_set_ok_cqe_resp_wc(struct rdma_cqe_responder *resp,
-					  struct ib_wc *wc)
-{
-	wc->status = IB_WC_SUCCESS;
-	wc->byte_len = le32_to_cpu(resp->length);
-
-	if (resp->flags & QEDR_RESP_IMM) {
-		wc->ex.imm_data = le32_to_cpu(resp->imm_data_or_inv_r_Key);
-		wc->wc_flags |= IB_WC_WITH_IMM;
-
->>>>>>> 13b2e1ba
 		if (resp->flags & QEDR_RESP_RDMA)
 			wc->opcode = IB_WC_RECV_RDMA_WITH_IMM;
 
@@ -3437,7 +3391,6 @@
 
 	} else if (resp->flags & QEDR_RESP_RDMA) {
 		return -EINVAL;
-<<<<<<< HEAD
 	}
 
 	return 0;
@@ -3465,35 +3418,6 @@
 			       cq, cq->icid, resp->status);
 	}
 
-=======
-	}
-
-	return 0;
-}
-
-static void __process_resp_one(struct qedr_dev *dev, struct qedr_qp *qp,
-			       struct qedr_cq *cq, struct ib_wc *wc,
-			       struct rdma_cqe_responder *resp, u64 wr_id)
-{
-	/* Must fill fields before qedr_set_ok_cqe_resp_wc() */
-	wc->opcode = IB_WC_RECV;
-	wc->wc_flags = 0;
-
-	if (likely(resp->status == RDMA_CQE_RESP_STS_OK)) {
-		if (qedr_set_ok_cqe_resp_wc(resp, wc))
-			DP_ERR(dev,
-			       "CQ %p (icid=%d) has invalid CQE responder flags=0x%x\n",
-			       cq, cq->icid, resp->flags);
-
-	} else {
-		wc->status = qedr_cqe_resp_status_to_ib(resp->status);
-		if (wc->status == IB_WC_GENERAL_ERR)
-			DP_ERR(dev,
-			       "CQ %p (icid=%d) contains an invalid CQE status %d\n",
-			       cq, cq->icid, resp->status);
-	}
-
->>>>>>> 13b2e1ba
 	/* Fill the rest of the WC */
 	wc->vendor_err = 0;
 	wc->src_qp = qp->id;
