/*
 * A virtual v4l2-mem2mem example device.
 *
 * This is a virtual device driver for testing mem-to-mem videobuf framework.
 * It simulates a device that uses memory buffers for both source and
 * destination, processes the data and issues an "irq" (simulated by a delayed
 * workqueue).
 * The device is capable of multi-instance, multi-buffer-per-transaction
 * operation (via the mem2mem framework).
 *
 * Copyright (c) 2009-2010 Samsung Electronics Co., Ltd.
 * Pawel Osciak, <pawel@osciak.com>
 * Marek Szyprowski, <m.szyprowski@samsung.com>
 *
 * This program is free software; you can redistribute it and/or modify
 * it under the terms of the GNU General Public License as published by the
 * Free Software Foundation; either version 2 of the
 * License, or (at your option) any later version
 */
#include <linux/module.h>
#include <linux/delay.h>
#include <linux/fs.h>
#include <linux/sched.h>
#include <linux/slab.h>

#include <linux/platform_device.h>
#include <media/v4l2-mem2mem.h>
#include <media/v4l2-device.h>
#include <media/v4l2-ioctl.h>
#include <media/v4l2-ctrls.h>
#include <media/v4l2-event.h>
#include <media/videobuf2-vmalloc.h>

MODULE_DESCRIPTION("Virtual device for mem2mem framework testing");
MODULE_AUTHOR("Pawel Osciak, <pawel@osciak.com>");
MODULE_LICENSE("GPL");
MODULE_VERSION("0.1.1");
MODULE_ALIAS("mem2mem_testdev");

static unsigned debug;
module_param(debug, uint, 0644);
MODULE_PARM_DESC(debug, "activates debug info");

/* Default transaction time in msec */
static unsigned int default_transtime = 40; /* Max 25 fps */
module_param(default_transtime, uint, 0644);
MODULE_PARM_DESC(default_transtime, "default transaction time in ms");

#define MIN_W 32
#define MIN_H 32
#define MAX_W 640
#define MAX_H 480
#define DIM_ALIGN_MASK 7 /* 8-byte alignment for line length */

/* Flags that indicate a format can be used for capture/output */
#define MEM2MEM_CAPTURE	(1 << 0)
#define MEM2MEM_OUTPUT	(1 << 1)

#define MEM2MEM_NAME		"vim2m"

/* Per queue */
#define MEM2MEM_DEF_NUM_BUFS	VIDEO_MAX_FRAME
/* In bytes, per queue */
#define MEM2MEM_VID_MEM_LIMIT	(16 * 1024 * 1024)

/* Flags that indicate processing mode */
#define MEM2MEM_HFLIP	(1 << 0)
#define MEM2MEM_VFLIP	(1 << 1)

#define dprintk(dev, fmt, arg...) \
	v4l2_dbg(1, debug, &dev->v4l2_dev, "%s: " fmt, __func__, ## arg)


static void vim2m_dev_release(struct device *dev)
{}

static struct platform_device vim2m_pdev = {
	.name		= MEM2MEM_NAME,
	.dev.release	= vim2m_dev_release,
};

struct vim2m_fmt {
	u32	fourcc;
	int	depth;
};

static struct vim2m_fmt formats[] = {
	{
		.fourcc	= V4L2_PIX_FMT_RGB565,  /* rrrrrggg gggbbbbb */
		.depth	= 16,
	}, {
		.fourcc	= V4L2_PIX_FMT_RGB565X, /* gggbbbbb rrrrrggg */
		.depth	= 16,
	}, {
		.fourcc	= V4L2_PIX_FMT_RGB24,
		.depth	= 24,
	}, {
		.fourcc	= V4L2_PIX_FMT_BGR24,
		.depth	= 24,
	}, {
		.fourcc	= V4L2_PIX_FMT_YUYV,
		.depth	= 16,
	},
};

#define NUM_FORMATS ARRAY_SIZE(formats)

/* Per-queue, driver-specific private data */
struct vim2m_q_data {
	unsigned int		width;
	unsigned int		height;
	unsigned int		sizeimage;
	unsigned int		sequence;
	struct vim2m_fmt	*fmt;
};

enum {
	V4L2_M2M_SRC = 0,
	V4L2_M2M_DST = 1,
};

#define V4L2_CID_TRANS_TIME_MSEC	(V4L2_CID_USER_BASE + 0x1000)
#define V4L2_CID_TRANS_NUM_BUFS		(V4L2_CID_USER_BASE + 0x1001)

static struct vim2m_fmt *find_format(struct v4l2_format *f)
{
	struct vim2m_fmt *fmt;
	unsigned int k;

	for (k = 0; k < NUM_FORMATS; k++) {
		fmt = &formats[k];
		if (fmt->fourcc == f->fmt.pix.pixelformat)
			break;
	}

	if (k == NUM_FORMATS)
		return NULL;

	return &formats[k];
}

struct vim2m_dev {
	struct v4l2_device	v4l2_dev;
	struct video_device	vfd;
#ifdef CONFIG_MEDIA_CONTROLLER
	struct media_device	mdev;
#endif

	atomic_t		num_inst;
	struct mutex		dev_mutex;

	struct v4l2_m2m_dev	*m2m_dev;
};

struct vim2m_ctx {
	struct v4l2_fh		fh;
	struct vim2m_dev	*dev;

	struct v4l2_ctrl_handler hdl;

	/* Processed buffers in this transaction */
	u8			num_processed;

	/* Transaction length (i.e. how many buffers per transaction) */
	u32			translen;
	/* Transaction time (i.e. simulated processing time) in milliseconds */
	u32			transtime;

	struct mutex		vb_mutex;
	struct delayed_work	work_run;
	spinlock_t		irqlock;

	/* Abort requested by m2m */
	int			aborting;

	/* Processing mode */
	int			mode;

	enum v4l2_colorspace	colorspace;
	enum v4l2_ycbcr_encoding ycbcr_enc;
	enum v4l2_xfer_func	xfer_func;
	enum v4l2_quantization	quant;

	/* Source and destination queue data */
	struct vim2m_q_data   q_data[2];
};

static inline struct vim2m_ctx *file2ctx(struct file *file)
{
	return container_of(file->private_data, struct vim2m_ctx, fh);
}

static struct vim2m_q_data *get_q_data(struct vim2m_ctx *ctx,
					 enum v4l2_buf_type type)
{
	switch (type) {
	case V4L2_BUF_TYPE_VIDEO_OUTPUT:
		return &ctx->q_data[V4L2_M2M_SRC];
	case V4L2_BUF_TYPE_VIDEO_CAPTURE:
		return &ctx->q_data[V4L2_M2M_DST];
	default:
		BUG();
	}
	return NULL;
}

#define CLIP(__color) \
	(u8)(((__color) > 0xff) ? 0xff : (((__color) < 0) ? 0 : (__color)))

static void copy_two_pixels(struct vim2m_fmt *in, struct vim2m_fmt *out,
			    u8 **src, u8 **dst, bool reverse)
{
	u8 _r[2], _g[2], _b[2], *r, *g, *b;
	int i, step;

	// If format is the same just copy the data, respecting the width
	if (in->fourcc == out->fourcc) {
		int depth = out->depth >> 3;

		if (reverse) {
			if (in->fourcc == V4L2_PIX_FMT_YUYV) {
				int u, v, y, y1;

				*src -= 2;

				y1 = (*src)[0]; /* copy as second point */
				u  = (*src)[1];
				y  = (*src)[2]; /* copy as first point */
				v  = (*src)[3];

				*src -= 2;

				*(*dst)++ = y;
				*(*dst)++ = u;
				*(*dst)++ = y1;
				*(*dst)++ = v;
				return;
			}

			memcpy(*dst, *src, depth);
			memcpy(*dst + depth, *src - depth, depth);
			*src -= depth << 1;
		} else {
			memcpy(*dst, *src, depth << 1);
			*src += depth << 1;
		}
		*dst += depth << 1;
		return;
	}

	/* Step 1: read two consecutive pixels from src pointer */

	r = _r;
	g = _g;
	b = _b;

	if (reverse)
		step = -1;
	else
		step = 1;

	switch (in->fourcc) {
	case V4L2_PIX_FMT_RGB565: /* rrrrrggg gggbbbbb */
		for (i = 0; i < 2; i++) {
			u16 pix = *(u16 *)*src;

			*r++ = (u8)(((pix & 0xf800) >> 11) << 3) | 0x07;
			*g++ = (u8)((((pix & 0x07e0) >> 5)) << 2) | 0x03;
			*b++ = (u8)((pix & 0x1f) << 3) | 0x07;

			*src += step << 1;
		}
		break;
	case V4L2_PIX_FMT_RGB565X: /* gggbbbbb rrrrrggg */
		for (i = 0; i < 2; i++) {
			u16 pix = *(u16 *)*src;

			*r++ = (u8)(((0x00f8 & pix) >> 3) << 3) | 0x07;
			*g++ = (u8)(((pix & 0x7) << 2) |
				    ((pix & 0xe000) >> 5)) | 0x03;
			*b++ = (u8)(((pix & 0x1f00) >> 8) << 3) | 0x07;

			*src += step << 1;
		}
		break;
	case V4L2_PIX_FMT_RGB24:
		for (i = 0; i < 2; i++) {
			*r++ = (*src)[0];
			*g++ = (*src)[1];
			*b++ = (*src)[2];

			*src += step * 3;
		}
		break;
	case V4L2_PIX_FMT_BGR24:
		for (i = 0; i < 2; i++) {
			*b++ = (*src)[0];
			*g++ = (*src)[1];
			*r++ = (*src)[2];

			*src += step * 3;
		}
		break;
	default: /* V4L2_PIX_FMT_YUYV */
	{
		int u, v, y, y1, u1, v1, tmp;

		if (reverse) {
			*src -= 2;

			y1 = (*src)[0]; /* copy as second point */
			u  = (*src)[1];
			y  = (*src)[2]; /* copy as first point */
			v  = (*src)[3];

			*src -= 2;
		} else {
			y  = *(*src)++;
			u  = *(*src)++;
			y1 = *(*src)++;
			v  = *(*src)++;
		}

		u1 = (((u - 128) << 7) +  (u - 128)) >> 6;
		tmp = (((u - 128) << 1) + (u - 128) +
		       ((v - 128) << 2) + ((v - 128) << 1)) >> 3;
		v1 = (((v - 128) << 1) +  (v - 128)) >> 1;

		*r++ = CLIP(y + v1);
		*g++ = CLIP(y - tmp);
		*b++ = CLIP(y + u1);

		*r = CLIP(y1 + v1);
		*g = CLIP(y1 - tmp);
		*b = CLIP(y1 + u1);
		break;
	}
	}

	/* Step 2: store two consecutive points, reversing them if needed */

	r = _r;
	g = _g;
	b = _b;

	switch (out->fourcc) {
	case V4L2_PIX_FMT_RGB565: /* rrrrrggg gggbbbbb */
		for (i = 0; i < 2; i++) {
			u16 *pix = (u16 *)*dst;

			*pix = ((*r << 8) & 0xf800) | ((*g << 3) & 0x07e0) |
			       (*b >> 3);

			*dst += 2;
		}
		return;
	case V4L2_PIX_FMT_RGB565X: /* gggbbbbb rrrrrggg */
		for (i = 0; i < 2; i++) {
			u16 *pix = (u16 *)*dst;
			u8 green = *g++ >> 2;

			*pix = ((green << 8) & 0xe000) | (green & 0x07) |
			       ((*b++ << 5) & 0x1f00) | ((*r++ & 0xf8));

			*dst += 2;
		}
		return;
	case V4L2_PIX_FMT_RGB24:
		for (i = 0; i < 2; i++) {
			*(*dst)++ = *r++;
			*(*dst)++ = *g++;
			*(*dst)++ = *b++;
		}
		return;
	case V4L2_PIX_FMT_BGR24:
		for (i = 0; i < 2; i++) {
			*(*dst)++ = *b++;
			*(*dst)++ = *g++;
			*(*dst)++ = *r++;
		}
		return;
	default: /* V4L2_PIX_FMT_YUYV */
	{
		u8 y, y1, u, v;

		y = ((8453  * (*r) + 16594 * (*g) +  3223 * (*b)
		     + 524288) >> 15);
		u = ((-4878 * (*r) - 9578  * (*g) + 14456 * (*b)
		     + 4210688) >> 15);
		v = ((14456 * (*r++) - 12105 * (*g++) - 2351 * (*b++)
		     + 4210688) >> 15);
		y1 = ((8453 * (*r) + 16594 * (*g) +  3223 * (*b)
		     + 524288) >> 15);

		*(*dst)++ = y;
		*(*dst)++ = u;

		*(*dst)++ = y1;
		*(*dst)++ = v;
		return;
	}
	}
}

static int device_process(struct vim2m_ctx *ctx,
			  struct vb2_v4l2_buffer *in_vb,
			  struct vb2_v4l2_buffer *out_vb)
{
	struct vim2m_dev *dev = ctx->dev;
	struct vim2m_q_data *q_data_in, *q_data_out;
	u8 *p_in, *p, *p_out;
	int width, height, bytesperline, x, y, start, end, step;
	struct vim2m_fmt *in, *out;

	q_data_in = get_q_data(ctx, V4L2_BUF_TYPE_VIDEO_OUTPUT);
	in = q_data_in->fmt;
	width = q_data_in->width;
	height = q_data_in->height;
	bytesperline = (q_data_in->width * q_data_in->fmt->depth) >> 3;

	q_data_out = get_q_data(ctx, V4L2_BUF_TYPE_VIDEO_CAPTURE);
	out = q_data_out->fmt;

	p_in = vb2_plane_vaddr(&in_vb->vb2_buf, 0);
	p_out = vb2_plane_vaddr(&out_vb->vb2_buf, 0);
	if (!p_in || !p_out) {
		v4l2_err(&dev->v4l2_dev,
			 "Acquiring kernel pointers to buffers failed\n");
		return -EFAULT;
	}

	out_vb->sequence = get_q_data(ctx,
				      V4L2_BUF_TYPE_VIDEO_CAPTURE)->sequence++;
	in_vb->sequence = q_data_in->sequence++;
	v4l2_m2m_buf_copy_metadata(in_vb, out_vb, true);

	if (ctx->mode & MEM2MEM_VFLIP) {
		start = height - 1;
		end = -1;
		step = -1;
	} else {
		start = 0;
		end = height;
		step = 1;
	}
	for (y = start; y != end; y += step) {
		p = p_in + (y * bytesperline);
		if (ctx->mode & MEM2MEM_HFLIP)
			p += bytesperline - (q_data_in->fmt->depth >> 3);

		for (x = 0; x < width >> 1; x++)
			copy_two_pixels(in, out, &p, &p_out,
					ctx->mode & MEM2MEM_HFLIP);
	}

	return 0;
}

/*
 * mem2mem callbacks
 */

/*
 * job_ready() - check whether an instance is ready to be scheduled to run
 */
static int job_ready(void *priv)
{
	struct vim2m_ctx *ctx = priv;

	if (v4l2_m2m_num_src_bufs_ready(ctx->fh.m2m_ctx) < ctx->translen
	    || v4l2_m2m_num_dst_bufs_ready(ctx->fh.m2m_ctx) < ctx->translen) {
		dprintk(ctx->dev, "Not enough buffers available\n");
		return 0;
	}

	return 1;
}

static void job_abort(void *priv)
{
	struct vim2m_ctx *ctx = priv;

	/* Will cancel the transaction in the next interrupt handler */
	ctx->aborting = 1;
}

/* device_run() - prepares and starts the device
 *
 * This simulates all the immediate preparations required before starting
 * a device. This will be called by the framework when it decides to schedule
 * a particular instance.
 */
static void device_run(void *priv)
{
	struct vim2m_ctx *ctx = priv;
	struct vb2_v4l2_buffer *src_buf, *dst_buf;

	src_buf = v4l2_m2m_next_src_buf(ctx->fh.m2m_ctx);
	dst_buf = v4l2_m2m_next_dst_buf(ctx->fh.m2m_ctx);

	/* Apply request controls if any */
	v4l2_ctrl_request_setup(src_buf->vb2_buf.req_obj.req,
				&ctx->hdl);

	device_process(ctx, src_buf, dst_buf);

	/* Complete request controls if any */
	v4l2_ctrl_request_complete(src_buf->vb2_buf.req_obj.req,
				   &ctx->hdl);

	/* Run delayed work, which simulates a hardware irq  */
	schedule_delayed_work(&ctx->work_run, msecs_to_jiffies(ctx->transtime));
}

static void device_work(struct work_struct *w)
{
	struct vim2m_ctx *curr_ctx;
	struct vim2m_dev *vim2m_dev;
	struct vb2_v4l2_buffer *src_vb, *dst_vb;
	unsigned long flags;

	curr_ctx = container_of(w, struct vim2m_ctx, work_run.work);

	if (NULL == curr_ctx) {
		pr_err("Instance released before the end of transaction\n");
		return;
	}

	vim2m_dev = curr_ctx->dev;

	src_vb = v4l2_m2m_src_buf_remove(curr_ctx->fh.m2m_ctx);
	dst_vb = v4l2_m2m_dst_buf_remove(curr_ctx->fh.m2m_ctx);

	curr_ctx->num_processed++;

	spin_lock_irqsave(&curr_ctx->irqlock, flags);
	v4l2_m2m_buf_done(src_vb, VB2_BUF_STATE_DONE);
	v4l2_m2m_buf_done(dst_vb, VB2_BUF_STATE_DONE);
	spin_unlock_irqrestore(&curr_ctx->irqlock, flags);

	if (curr_ctx->num_processed == curr_ctx->translen
	    || curr_ctx->aborting) {
		dprintk(curr_ctx->dev, "Finishing transaction\n");
		curr_ctx->num_processed = 0;
		v4l2_m2m_job_finish(vim2m_dev->m2m_dev, curr_ctx->fh.m2m_ctx);
	} else {
		device_run(curr_ctx);
	}
}

/*
 * video ioctls
 */
static int vidioc_querycap(struct file *file, void *priv,
			   struct v4l2_capability *cap)
{
	strncpy(cap->driver, MEM2MEM_NAME, sizeof(cap->driver) - 1);
	strncpy(cap->card, MEM2MEM_NAME, sizeof(cap->card) - 1);
	snprintf(cap->bus_info, sizeof(cap->bus_info),
			"platform:%s", MEM2MEM_NAME);
	return 0;
}

static int enum_fmt(struct v4l2_fmtdesc *f, u32 type)
{
	struct vim2m_fmt *fmt;

	if (f->index < NUM_FORMATS) {
		/* Format found */
		fmt = &formats[f->index];
		f->pixelformat = fmt->fourcc;
		return 0;
	}

	/* Format not found */
	return -EINVAL;
}

static int vidioc_enum_fmt_vid_cap(struct file *file, void *priv,
				   struct v4l2_fmtdesc *f)
{
	return enum_fmt(f, MEM2MEM_CAPTURE);
}

static int vidioc_enum_fmt_vid_out(struct file *file, void *priv,
				   struct v4l2_fmtdesc *f)
{
	return enum_fmt(f, MEM2MEM_OUTPUT);
}

static int vidioc_g_fmt(struct vim2m_ctx *ctx, struct v4l2_format *f)
{
	struct vb2_queue *vq;
	struct vim2m_q_data *q_data;

	vq = v4l2_m2m_get_vq(ctx->fh.m2m_ctx, f->type);
	if (!vq)
		return -EINVAL;

	q_data = get_q_data(ctx, f->type);

	f->fmt.pix.width	= q_data->width;
	f->fmt.pix.height	= q_data->height;
	f->fmt.pix.field	= V4L2_FIELD_NONE;
	f->fmt.pix.pixelformat	= q_data->fmt->fourcc;
	f->fmt.pix.bytesperline	= (q_data->width * q_data->fmt->depth) >> 3;
	f->fmt.pix.sizeimage	= q_data->sizeimage;
	f->fmt.pix.colorspace	= ctx->colorspace;
	f->fmt.pix.xfer_func	= ctx->xfer_func;
	f->fmt.pix.ycbcr_enc	= ctx->ycbcr_enc;
	f->fmt.pix.quantization	= ctx->quant;

	return 0;
}

static int vidioc_g_fmt_vid_out(struct file *file, void *priv,
				struct v4l2_format *f)
{
	return vidioc_g_fmt(file2ctx(file), f);
}

static int vidioc_g_fmt_vid_cap(struct file *file, void *priv,
				struct v4l2_format *f)
{
	return vidioc_g_fmt(file2ctx(file), f);
}

static int vidioc_try_fmt(struct v4l2_format *f, struct vim2m_fmt *fmt)
{
	/* V4L2 specification suggests the driver corrects the format struct
	 * if any of the dimensions is unsupported */
	if (f->fmt.pix.height < MIN_H)
		f->fmt.pix.height = MIN_H;
	else if (f->fmt.pix.height > MAX_H)
		f->fmt.pix.height = MAX_H;

	if (f->fmt.pix.width < MIN_W)
		f->fmt.pix.width = MIN_W;
	else if (f->fmt.pix.width > MAX_W)
		f->fmt.pix.width = MAX_W;

	f->fmt.pix.width &= ~DIM_ALIGN_MASK;
	f->fmt.pix.bytesperline = (f->fmt.pix.width * fmt->depth) >> 3;
	f->fmt.pix.sizeimage = f->fmt.pix.height * f->fmt.pix.bytesperline;
	f->fmt.pix.field = V4L2_FIELD_NONE;

	return 0;
}

static int vidioc_try_fmt_vid_cap(struct file *file, void *priv,
				  struct v4l2_format *f)
{
	struct vim2m_fmt *fmt;
	struct vim2m_ctx *ctx = file2ctx(file);

	fmt = find_format(f);
	if (!fmt) {
		f->fmt.pix.pixelformat = formats[0].fourcc;
		fmt = find_format(f);
	}
	f->fmt.pix.colorspace = ctx->colorspace;
	f->fmt.pix.xfer_func = ctx->xfer_func;
	f->fmt.pix.ycbcr_enc = ctx->ycbcr_enc;
	f->fmt.pix.quantization = ctx->quant;

	return vidioc_try_fmt(f, fmt);
}

static int vidioc_try_fmt_vid_out(struct file *file, void *priv,
				  struct v4l2_format *f)
{
	struct vim2m_fmt *fmt;

	fmt = find_format(f);
	if (!fmt) {
		f->fmt.pix.pixelformat = formats[0].fourcc;
		fmt = find_format(f);
	}
	if (!f->fmt.pix.colorspace)
		f->fmt.pix.colorspace = V4L2_COLORSPACE_REC709;

	return vidioc_try_fmt(f, fmt);
}

static int vidioc_s_fmt(struct vim2m_ctx *ctx, struct v4l2_format *f)
{
	struct vim2m_q_data *q_data;
	struct vb2_queue *vq;

	vq = v4l2_m2m_get_vq(ctx->fh.m2m_ctx, f->type);
	if (!vq)
		return -EINVAL;

	q_data = get_q_data(ctx, f->type);
	if (!q_data)
		return -EINVAL;

	if (vb2_is_busy(vq)) {
		v4l2_err(&ctx->dev->v4l2_dev, "%s queue busy\n", __func__);
		return -EBUSY;
	}

	q_data->fmt		= find_format(f);
	q_data->width		= f->fmt.pix.width;
	q_data->height		= f->fmt.pix.height;
	q_data->sizeimage	= q_data->width * q_data->height
				* q_data->fmt->depth >> 3;

	dprintk(ctx->dev,
		"Setting format for type %d, wxh: %dx%d, fmt: %d\n",
		f->type, q_data->width, q_data->height, q_data->fmt->fourcc);

	return 0;
}

static int vidioc_s_fmt_vid_cap(struct file *file, void *priv,
				struct v4l2_format *f)
{
	int ret;

	ret = vidioc_try_fmt_vid_cap(file, priv, f);
	if (ret)
		return ret;

	return vidioc_s_fmt(file2ctx(file), f);
}

static int vidioc_s_fmt_vid_out(struct file *file, void *priv,
				struct v4l2_format *f)
{
	struct vim2m_ctx *ctx = file2ctx(file);
	int ret;

	ret = vidioc_try_fmt_vid_out(file, priv, f);
	if (ret)
		return ret;

	ret = vidioc_s_fmt(file2ctx(file), f);
	if (!ret) {
		ctx->colorspace = f->fmt.pix.colorspace;
		ctx->xfer_func = f->fmt.pix.xfer_func;
		ctx->ycbcr_enc = f->fmt.pix.ycbcr_enc;
		ctx->quant = f->fmt.pix.quantization;
	}
	return ret;
}

static int vim2m_s_ctrl(struct v4l2_ctrl *ctrl)
{
	struct vim2m_ctx *ctx =
		container_of(ctrl->handler, struct vim2m_ctx, hdl);

	switch (ctrl->id) {
	case V4L2_CID_HFLIP:
		if (ctrl->val)
			ctx->mode |= MEM2MEM_HFLIP;
		else
			ctx->mode &= ~MEM2MEM_HFLIP;
		break;

	case V4L2_CID_VFLIP:
		if (ctrl->val)
			ctx->mode |= MEM2MEM_VFLIP;
		else
			ctx->mode &= ~MEM2MEM_VFLIP;
		break;

	case V4L2_CID_TRANS_TIME_MSEC:
		ctx->transtime = ctrl->val;
		if (ctx->transtime < 1)
			ctx->transtime = 1;
		break;

	case V4L2_CID_TRANS_NUM_BUFS:
		ctx->translen = ctrl->val;
		break;

	default:
		v4l2_err(&ctx->dev->v4l2_dev, "Invalid control\n");
		return -EINVAL;
	}

	return 0;
}

static const struct v4l2_ctrl_ops vim2m_ctrl_ops = {
	.s_ctrl = vim2m_s_ctrl,
};


static const struct v4l2_ioctl_ops vim2m_ioctl_ops = {
	.vidioc_querycap	= vidioc_querycap,

	.vidioc_enum_fmt_vid_cap = vidioc_enum_fmt_vid_cap,
	.vidioc_g_fmt_vid_cap	= vidioc_g_fmt_vid_cap,
	.vidioc_try_fmt_vid_cap	= vidioc_try_fmt_vid_cap,
	.vidioc_s_fmt_vid_cap	= vidioc_s_fmt_vid_cap,

	.vidioc_enum_fmt_vid_out = vidioc_enum_fmt_vid_out,
	.vidioc_g_fmt_vid_out	= vidioc_g_fmt_vid_out,
	.vidioc_try_fmt_vid_out	= vidioc_try_fmt_vid_out,
	.vidioc_s_fmt_vid_out	= vidioc_s_fmt_vid_out,

	.vidioc_reqbufs		= v4l2_m2m_ioctl_reqbufs,
	.vidioc_querybuf	= v4l2_m2m_ioctl_querybuf,
	.vidioc_qbuf		= v4l2_m2m_ioctl_qbuf,
	.vidioc_dqbuf		= v4l2_m2m_ioctl_dqbuf,
	.vidioc_prepare_buf	= v4l2_m2m_ioctl_prepare_buf,
	.vidioc_create_bufs	= v4l2_m2m_ioctl_create_bufs,
	.vidioc_expbuf		= v4l2_m2m_ioctl_expbuf,

	.vidioc_streamon	= v4l2_m2m_ioctl_streamon,
	.vidioc_streamoff	= v4l2_m2m_ioctl_streamoff,

	.vidioc_subscribe_event = v4l2_ctrl_subscribe_event,
	.vidioc_unsubscribe_event = v4l2_event_unsubscribe,
};


/*
 * Queue operations
 */

static int vim2m_queue_setup(struct vb2_queue *vq,
				unsigned int *nbuffers, unsigned int *nplanes,
				unsigned int sizes[], struct device *alloc_devs[])
{
	struct vim2m_ctx *ctx = vb2_get_drv_priv(vq);
	struct vim2m_q_data *q_data;
	unsigned int size, count = *nbuffers;

	q_data = get_q_data(ctx, vq->type);

	size = q_data->width * q_data->height * q_data->fmt->depth >> 3;

	while (size * count > MEM2MEM_VID_MEM_LIMIT)
		(count)--;
	*nbuffers = count;

	if (*nplanes)
		return sizes[0] < size ? -EINVAL : 0;

	*nplanes = 1;
	sizes[0] = size;

	dprintk(ctx->dev, "get %d buffer(s) of size %d each.\n", count, size);

	return 0;
}

static int vim2m_buf_out_validate(struct vb2_buffer *vb)
{
	struct vb2_v4l2_buffer *vbuf = to_vb2_v4l2_buffer(vb);
	struct vim2m_ctx *ctx = vb2_get_drv_priv(vb->vb2_queue);

	if (vbuf->field == V4L2_FIELD_ANY)
		vbuf->field = V4L2_FIELD_NONE;
	if (vbuf->field != V4L2_FIELD_NONE) {
		dprintk(ctx->dev, "%s field isn't supported\n", __func__);
		return -EINVAL;
	}

	return 0;
}

static int vim2m_buf_prepare(struct vb2_buffer *vb)
{
	struct vim2m_ctx *ctx = vb2_get_drv_priv(vb->vb2_queue);
	struct vim2m_q_data *q_data;

	dprintk(ctx->dev, "type: %d\n", vb->vb2_queue->type);

	q_data = get_q_data(ctx, vb->vb2_queue->type);
	if (vb2_plane_size(vb, 0) < q_data->sizeimage) {
		dprintk(ctx->dev, "%s data will not fit into plane (%lu < %lu)\n",
				__func__, vb2_plane_size(vb, 0), (long)q_data->sizeimage);
		return -EINVAL;
	}

	vb2_set_plane_payload(vb, 0, q_data->sizeimage);

	return 0;
}

static void vim2m_buf_queue(struct vb2_buffer *vb)
{
	struct vb2_v4l2_buffer *vbuf = to_vb2_v4l2_buffer(vb);
	struct vim2m_ctx *ctx = vb2_get_drv_priv(vb->vb2_queue);

	v4l2_m2m_buf_queue(ctx->fh.m2m_ctx, vbuf);
}

static int vim2m_start_streaming(struct vb2_queue *q, unsigned count)
{
	struct vim2m_ctx *ctx = vb2_get_drv_priv(q);
	struct vim2m_q_data *q_data = get_q_data(ctx, q->type);

	q_data->sequence = 0;
	return 0;
}

static void vim2m_stop_streaming(struct vb2_queue *q)
{
	struct vim2m_ctx *ctx = vb2_get_drv_priv(q);
	struct vb2_v4l2_buffer *vbuf;
	unsigned long flags;

<<<<<<< HEAD
	cancel_delayed_work_sync(&ctx->work_run);
=======
	if (v4l2_m2m_get_curr_priv(dev->m2m_dev) == ctx)
		cancel_delayed_work_sync(&dev->work_run);

>>>>>>> a3b22b9f
	for (;;) {
		if (V4L2_TYPE_IS_OUTPUT(q->type))
			vbuf = v4l2_m2m_src_buf_remove(ctx->fh.m2m_ctx);
		else
			vbuf = v4l2_m2m_dst_buf_remove(ctx->fh.m2m_ctx);
		if (vbuf == NULL)
			return;
		v4l2_ctrl_request_complete(vbuf->vb2_buf.req_obj.req,
					   &ctx->hdl);
		spin_lock_irqsave(&ctx->irqlock, flags);
		v4l2_m2m_buf_done(vbuf, VB2_BUF_STATE_ERROR);
		spin_unlock_irqrestore(&ctx->irqlock, flags);
	}
}

static void vim2m_buf_request_complete(struct vb2_buffer *vb)
{
	struct vim2m_ctx *ctx = vb2_get_drv_priv(vb->vb2_queue);

	v4l2_ctrl_request_complete(vb->req_obj.req, &ctx->hdl);
}

static const struct vb2_ops vim2m_qops = {
	.queue_setup	 = vim2m_queue_setup,
	.buf_out_validate	 = vim2m_buf_out_validate,
	.buf_prepare	 = vim2m_buf_prepare,
	.buf_queue	 = vim2m_buf_queue,
	.start_streaming = vim2m_start_streaming,
	.stop_streaming  = vim2m_stop_streaming,
	.wait_prepare	 = vb2_ops_wait_prepare,
	.wait_finish	 = vb2_ops_wait_finish,
	.buf_request_complete = vim2m_buf_request_complete,
};

static int queue_init(void *priv, struct vb2_queue *src_vq, struct vb2_queue *dst_vq)
{
	struct vim2m_ctx *ctx = priv;
	int ret;

	src_vq->type = V4L2_BUF_TYPE_VIDEO_OUTPUT;
	src_vq->io_modes = VB2_MMAP | VB2_USERPTR | VB2_DMABUF;
	src_vq->drv_priv = ctx;
	src_vq->buf_struct_size = sizeof(struct v4l2_m2m_buffer);
	src_vq->ops = &vim2m_qops;
	src_vq->mem_ops = &vb2_vmalloc_memops;
	src_vq->timestamp_flags = V4L2_BUF_FLAG_TIMESTAMP_COPY;
	src_vq->lock = &ctx->vb_mutex;
	src_vq->supports_requests = true;

	ret = vb2_queue_init(src_vq);
	if (ret)
		return ret;

	dst_vq->type = V4L2_BUF_TYPE_VIDEO_CAPTURE;
	dst_vq->io_modes = VB2_MMAP | VB2_USERPTR | VB2_DMABUF;
	dst_vq->drv_priv = ctx;
	dst_vq->buf_struct_size = sizeof(struct v4l2_m2m_buffer);
	dst_vq->ops = &vim2m_qops;
	dst_vq->mem_ops = &vb2_vmalloc_memops;
	dst_vq->timestamp_flags = V4L2_BUF_FLAG_TIMESTAMP_COPY;
	dst_vq->lock = &ctx->vb_mutex;

	return vb2_queue_init(dst_vq);
}

static struct v4l2_ctrl_config vim2m_ctrl_trans_time_msec = {
	.ops = &vim2m_ctrl_ops,
	.id = V4L2_CID_TRANS_TIME_MSEC,
	.name = "Transaction Time (msec)",
	.type = V4L2_CTRL_TYPE_INTEGER,
	.min = 1,
	.max = 10001,
	.step = 1,
};

static const struct v4l2_ctrl_config vim2m_ctrl_trans_num_bufs = {
	.ops = &vim2m_ctrl_ops,
	.id = V4L2_CID_TRANS_NUM_BUFS,
	.name = "Buffers Per Transaction",
	.type = V4L2_CTRL_TYPE_INTEGER,
	.def = 1,
	.min = 1,
	.max = MEM2MEM_DEF_NUM_BUFS,
	.step = 1,
};

/*
 * File operations
 */
static int vim2m_open(struct file *file)
{
	struct vim2m_dev *dev = video_drvdata(file);
	struct vim2m_ctx *ctx = NULL;
	struct v4l2_ctrl_handler *hdl;
	int rc = 0;

	if (mutex_lock_interruptible(&dev->dev_mutex))
		return -ERESTARTSYS;
	ctx = kzalloc(sizeof(*ctx), GFP_KERNEL);
	if (!ctx) {
		rc = -ENOMEM;
		goto open_unlock;
	}

	v4l2_fh_init(&ctx->fh, video_devdata(file));
	file->private_data = &ctx->fh;
	ctx->dev = dev;
	hdl = &ctx->hdl;
	v4l2_ctrl_handler_init(hdl, 4);
	v4l2_ctrl_new_std(hdl, &vim2m_ctrl_ops, V4L2_CID_HFLIP, 0, 1, 1, 0);
	v4l2_ctrl_new_std(hdl, &vim2m_ctrl_ops, V4L2_CID_VFLIP, 0, 1, 1, 0);

	vim2m_ctrl_trans_time_msec.def = default_transtime;
	v4l2_ctrl_new_custom(hdl, &vim2m_ctrl_trans_time_msec, NULL);
	v4l2_ctrl_new_custom(hdl, &vim2m_ctrl_trans_num_bufs, NULL);
	if (hdl->error) {
		rc = hdl->error;
		v4l2_ctrl_handler_free(hdl);
		kfree(ctx);
		goto open_unlock;
	}
	ctx->fh.ctrl_handler = hdl;
	v4l2_ctrl_handler_setup(hdl);

	ctx->q_data[V4L2_M2M_SRC].fmt = &formats[0];
	ctx->q_data[V4L2_M2M_SRC].width = 640;
	ctx->q_data[V4L2_M2M_SRC].height = 480;
	ctx->q_data[V4L2_M2M_SRC].sizeimage =
		ctx->q_data[V4L2_M2M_SRC].width *
		ctx->q_data[V4L2_M2M_SRC].height *
		(ctx->q_data[V4L2_M2M_SRC].fmt->depth >> 3);
	ctx->q_data[V4L2_M2M_DST] = ctx->q_data[V4L2_M2M_SRC];
	ctx->colorspace = V4L2_COLORSPACE_REC709;

	ctx->fh.m2m_ctx = v4l2_m2m_ctx_init(dev->m2m_dev, ctx, &queue_init);

	mutex_init(&ctx->vb_mutex);
	spin_lock_init(&ctx->irqlock);
	INIT_DELAYED_WORK(&ctx->work_run, device_work);

	if (IS_ERR(ctx->fh.m2m_ctx)) {
		rc = PTR_ERR(ctx->fh.m2m_ctx);

		v4l2_ctrl_handler_free(hdl);
		v4l2_fh_exit(&ctx->fh);
		kfree(ctx);
		goto open_unlock;
	}

	v4l2_fh_add(&ctx->fh);
	atomic_inc(&dev->num_inst);

	dprintk(dev, "Created instance: %p, m2m_ctx: %p\n",
		ctx, ctx->fh.m2m_ctx);

open_unlock:
	mutex_unlock(&dev->dev_mutex);
	return rc;
}

static int vim2m_release(struct file *file)
{
	struct vim2m_dev *dev = video_drvdata(file);
	struct vim2m_ctx *ctx = file2ctx(file);

	dprintk(dev, "Releasing instance %p\n", ctx);

	v4l2_fh_del(&ctx->fh);
	v4l2_fh_exit(&ctx->fh);
	v4l2_ctrl_handler_free(&ctx->hdl);
	mutex_lock(&dev->dev_mutex);
	v4l2_m2m_ctx_release(ctx->fh.m2m_ctx);
	mutex_unlock(&dev->dev_mutex);
	kfree(ctx);

	atomic_dec(&dev->num_inst);

	return 0;
}

static const struct v4l2_file_operations vim2m_fops = {
	.owner		= THIS_MODULE,
	.open		= vim2m_open,
	.release	= vim2m_release,
	.poll		= v4l2_m2m_fop_poll,
	.unlocked_ioctl	= video_ioctl2,
	.mmap		= v4l2_m2m_fop_mmap,
};

static const struct video_device vim2m_videodev = {
	.name		= MEM2MEM_NAME,
	.vfl_dir	= VFL_DIR_M2M,
	.fops		= &vim2m_fops,
	.ioctl_ops	= &vim2m_ioctl_ops,
	.minor		= -1,
	.release	= video_device_release_empty,
	.device_caps	= V4L2_CAP_VIDEO_M2M | V4L2_CAP_STREAMING,
};

static const struct v4l2_m2m_ops m2m_ops = {
	.device_run	= device_run,
	.job_ready	= job_ready,
	.job_abort	= job_abort,
};

static const struct media_device_ops m2m_media_ops = {
	.req_validate = vb2_request_validate,
	.req_queue = v4l2_m2m_request_queue,
};

static int vim2m_probe(struct platform_device *pdev)
{
	struct vim2m_dev *dev;
	struct video_device *vfd;
	int ret;

	dev = devm_kzalloc(&pdev->dev, sizeof(*dev), GFP_KERNEL);
	if (!dev)
		return -ENOMEM;

	ret = v4l2_device_register(&pdev->dev, &dev->v4l2_dev);
	if (ret)
		return ret;

	atomic_set(&dev->num_inst, 0);
	mutex_init(&dev->dev_mutex);

	dev->vfd = vim2m_videodev;
	vfd = &dev->vfd;
	vfd->lock = &dev->dev_mutex;
	vfd->v4l2_dev = &dev->v4l2_dev;

	ret = video_register_device(vfd, VFL_TYPE_GRABBER, 0);
	if (ret) {
		v4l2_err(&dev->v4l2_dev, "Failed to register video device\n");
		goto unreg_v4l2;
	}

	video_set_drvdata(vfd, dev);
	v4l2_info(&dev->v4l2_dev,
			"Device registered as /dev/video%d\n", vfd->num);

	platform_set_drvdata(pdev, dev);

	dev->m2m_dev = v4l2_m2m_init(&m2m_ops);
	if (IS_ERR(dev->m2m_dev)) {
		v4l2_err(&dev->v4l2_dev, "Failed to init mem2mem device\n");
		ret = PTR_ERR(dev->m2m_dev);
		goto unreg_dev;
	}

#ifdef CONFIG_MEDIA_CONTROLLER
	dev->mdev.dev = &pdev->dev;
	strscpy(dev->mdev.model, "vim2m", sizeof(dev->mdev.model));
	strscpy(dev->mdev.bus_info, "platform:vim2m",
		sizeof(dev->mdev.bus_info));
	media_device_init(&dev->mdev);
	dev->mdev.ops = &m2m_media_ops;
	dev->v4l2_dev.mdev = &dev->mdev;

	ret = v4l2_m2m_register_media_controller(dev->m2m_dev,
			vfd, MEDIA_ENT_F_PROC_VIDEO_SCALER);
	if (ret) {
		v4l2_err(&dev->v4l2_dev, "Failed to init mem2mem media controller\n");
		goto unreg_m2m;
	}

	ret = media_device_register(&dev->mdev);
	if (ret) {
		v4l2_err(&dev->v4l2_dev, "Failed to register mem2mem media device\n");
		goto unreg_m2m_mc;
	}
#endif
	return 0;

#ifdef CONFIG_MEDIA_CONTROLLER
unreg_m2m_mc:
	v4l2_m2m_unregister_media_controller(dev->m2m_dev);
unreg_m2m:
	v4l2_m2m_release(dev->m2m_dev);
#endif
unreg_dev:
	video_unregister_device(&dev->vfd);
unreg_v4l2:
	v4l2_device_unregister(&dev->v4l2_dev);

	return ret;
}

static int vim2m_remove(struct platform_device *pdev)
{
	struct vim2m_dev *dev = platform_get_drvdata(pdev);

	v4l2_info(&dev->v4l2_dev, "Removing " MEM2MEM_NAME);

#ifdef CONFIG_MEDIA_CONTROLLER
	media_device_unregister(&dev->mdev);
	v4l2_m2m_unregister_media_controller(dev->m2m_dev);
	media_device_cleanup(&dev->mdev);
#endif
	v4l2_m2m_release(dev->m2m_dev);
	video_unregister_device(&dev->vfd);
	v4l2_device_unregister(&dev->v4l2_dev);

	return 0;
}

static struct platform_driver vim2m_pdrv = {
	.probe		= vim2m_probe,
	.remove		= vim2m_remove,
	.driver		= {
		.name	= MEM2MEM_NAME,
	},
};

static void __exit vim2m_exit(void)
{
	platform_driver_unregister(&vim2m_pdrv);
	platform_device_unregister(&vim2m_pdev);
}

static int __init vim2m_init(void)
{
	int ret;

	ret = platform_device_register(&vim2m_pdev);
	if (ret)
		return ret;

	ret = platform_driver_register(&vim2m_pdrv);
	if (ret)
		platform_device_unregister(&vim2m_pdev);

	return ret;
}

module_init(vim2m_init);
module_exit(vim2m_exit);<|MERGE_RESOLUTION|>--- conflicted
+++ resolved
@@ -905,13 +905,9 @@
 	struct vb2_v4l2_buffer *vbuf;
 	unsigned long flags;
 
-<<<<<<< HEAD
-	cancel_delayed_work_sync(&ctx->work_run);
-=======
 	if (v4l2_m2m_get_curr_priv(dev->m2m_dev) == ctx)
 		cancel_delayed_work_sync(&dev->work_run);
 
->>>>>>> a3b22b9f
 	for (;;) {
 		if (V4L2_TYPE_IS_OUTPUT(q->type))
 			vbuf = v4l2_m2m_src_buf_remove(ctx->fh.m2m_ctx);
