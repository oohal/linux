--- conflicted
+++ resolved
@@ -991,17 +991,8 @@
 		mmc_hostname(host->mmc), host->clock, uhs, ctrl_2);
 	sdhci_writew(host, ctrl_2, SDHCI_HOST_CONTROL2);
 
-<<<<<<< HEAD
-	spin_unlock_irq(&host->lock);
-
 	if (mmc->ios.timing == MMC_TIMING_MMC_HS400)
 		sdhci_msm_hs400(host, &mmc->ios);
-
-	spin_lock_irq(&host->lock);
-=======
-	if (mmc->ios.timing == MMC_TIMING_MMC_HS400)
-		sdhci_msm_hs400(host, &mmc->ios);
->>>>>>> 2ac97f0f
 }
 
 static void sdhci_msm_voltage_switch(struct sdhci_host *host)
@@ -1094,19 +1085,9 @@
 		goto out;
 	}
 
-<<<<<<< HEAD
-	spin_unlock_irq(&host->lock);
-
 	sdhci_msm_hc_select_mode(host);
 
 	msm_set_clock_rate_for_bus_mode(host, clock);
-
-	spin_lock_irq(&host->lock);
-=======
-	sdhci_msm_hc_select_mode(host);
-
-	msm_set_clock_rate_for_bus_mode(host, clock);
->>>>>>> 2ac97f0f
 out:
 	__sdhci_msm_set_clock(host, clock);
 }
