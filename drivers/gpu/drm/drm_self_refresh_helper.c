--- conflicted
+++ resolved
@@ -133,28 +133,14 @@
  * drm_self_refresh_helper_update_avg_times - Updates a crtc's SR time averages
  * @state: the state which has just been applied to hardware
  * @commit_time_ms: the amount of time in ms that this commit took to complete
-<<<<<<< HEAD
-=======
  * @new_self_refresh_mask: bitmask of crtc's that have self_refresh_active in
  *    new state
->>>>>>> 348b80b2
  *
  * Called after &drm_mode_config_funcs.atomic_commit_tail, this function will
  * update the average entry/exit self refresh times on self refresh transitions.
  * These averages will be used when calculating how long to delay before
  * entering self refresh mode after activity.
  */
-<<<<<<< HEAD
-void drm_self_refresh_helper_update_avg_times(struct drm_atomic_state *state,
-					      unsigned int commit_time_ms)
-{
-	struct drm_crtc *crtc;
-	struct drm_crtc_state *old_crtc_state, *new_crtc_state;
-	int i;
-
-	for_each_oldnew_crtc_in_state(state, crtc, old_crtc_state,
-				      new_crtc_state, i) {
-=======
 void
 drm_self_refresh_helper_update_avg_times(struct drm_atomic_state *state,
 					 unsigned int commit_time_ms,
@@ -166,22 +152,14 @@
 
 	for_each_old_crtc_in_state(state, crtc, old_crtc_state, i) {
 		bool new_self_refresh_active = new_self_refresh_mask & BIT(i);
->>>>>>> 348b80b2
 		struct drm_self_refresh_data *sr_data = crtc->self_refresh_data;
 		struct ewma_psr_time *time;
 
 		if (old_crtc_state->self_refresh_active ==
-<<<<<<< HEAD
-		    new_crtc_state->self_refresh_active)
-			continue;
-
-		if (new_crtc_state->self_refresh_active)
-=======
 		    new_self_refresh_active)
 			continue;
 
 		if (new_self_refresh_active)
->>>>>>> 348b80b2
 			time = &sr_data->entry_avg_ms;
 		else
 			time = &sr_data->exit_avg_ms;
