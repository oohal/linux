/*
 * Copyright (c) 2016 Intel Corporation
 *
 * Permission to use, copy, modify, distribute, and sell this software and its
 * documentation for any purpose is hereby granted without fee, provided that
 * the above copyright notice appear in all copies and that both that copyright
 * notice and this permission notice appear in supporting documentation, and
 * that the name of the copyright holders not be used in advertising or
 * publicity pertaining to distribution of the software without specific,
 * written prior permission.  The copyright holders make no representations
 * about the suitability of this software for any purpose.  It is provided "as
 * is" without express or implied warranty.
 *
 * THE COPYRIGHT HOLDERS DISCLAIM ALL WARRANTIES WITH REGARD TO THIS SOFTWARE,
 * INCLUDING ALL IMPLIED WARRANTIES OF MERCHANTABILITY AND FITNESS, IN NO
 * EVENT SHALL THE COPYRIGHT HOLDERS BE LIABLE FOR ANY SPECIAL, INDIRECT OR
 * CONSEQUENTIAL DAMAGES OR ANY DAMAGES WHATSOEVER RESULTING FROM LOSS OF USE,
 * DATA OR PROFITS, WHETHER IN AN ACTION OF CONTRACT, NEGLIGENCE OR OTHER
 * TORTIOUS ACTION, ARISING OUT OF OR IN CONNECTION WITH THE USE OR PERFORMANCE
 * OF THIS SOFTWARE.
 */

#include <drm/drm_connector.h>
#include <drm/drm_edid.h>
#include <drm/drm_encoder.h>
#include <drm/drm_utils.h>
#include <drm/drm_print.h>
#include <drm/drm_drv.h>
#include <drm/drm_file.h>

#include <linux/uaccess.h>

#include "drm_crtc_internal.h"
#include "drm_internal.h"

/**
 * DOC: overview
 *
 * In DRM connectors are the general abstraction for display sinks, and include
 * als fixed panels or anything else that can display pixels in some form. As
 * opposed to all other KMS objects representing hardware (like CRTC, encoder or
 * plane abstractions) connectors can be hotplugged and unplugged at runtime.
 * Hence they are reference-counted using drm_connector_get() and
 * drm_connector_put().
 *
 * KMS driver must create, initialize, register and attach at a &struct
 * drm_connector for each such sink. The instance is created as other KMS
 * objects and initialized by setting the following fields. The connector is
 * initialized with a call to drm_connector_init() with a pointer to the
 * &struct drm_connector_funcs and a connector type, and then exposed to
 * userspace with a call to drm_connector_register().
 *
 * Connectors must be attached to an encoder to be used. For devices that map
 * connectors to encoders 1:1, the connector should be attached at
 * initialization time with a call to drm_connector_attach_encoder(). The
 * driver must also set the &drm_connector.encoder field to point to the
 * attached encoder.
 *
 * For connectors which are not fixed (like built-in panels) the driver needs to
 * support hotplug notifications. The simplest way to do that is by using the
 * probe helpers, see drm_kms_helper_poll_init() for connectors which don't have
 * hardware support for hotplug interrupts. Connectors with hardware hotplug
 * support can instead use e.g. drm_helper_hpd_irq_event().
 */

struct drm_conn_prop_enum_list {
	int type;
	const char *name;
	struct ida ida;
};

/*
 * Connector and encoder types.
 */
static struct drm_conn_prop_enum_list drm_connector_enum_list[] = {
	{ DRM_MODE_CONNECTOR_Unknown, "Unknown" },
	{ DRM_MODE_CONNECTOR_VGA, "VGA" },
	{ DRM_MODE_CONNECTOR_DVII, "DVI-I" },
	{ DRM_MODE_CONNECTOR_DVID, "DVI-D" },
	{ DRM_MODE_CONNECTOR_DVIA, "DVI-A" },
	{ DRM_MODE_CONNECTOR_Composite, "Composite" },
	{ DRM_MODE_CONNECTOR_SVIDEO, "SVIDEO" },
	{ DRM_MODE_CONNECTOR_LVDS, "LVDS" },
	{ DRM_MODE_CONNECTOR_Component, "Component" },
	{ DRM_MODE_CONNECTOR_9PinDIN, "DIN" },
	{ DRM_MODE_CONNECTOR_DisplayPort, "DP" },
	{ DRM_MODE_CONNECTOR_HDMIA, "HDMI-A" },
	{ DRM_MODE_CONNECTOR_HDMIB, "HDMI-B" },
	{ DRM_MODE_CONNECTOR_TV, "TV" },
	{ DRM_MODE_CONNECTOR_eDP, "eDP" },
	{ DRM_MODE_CONNECTOR_VIRTUAL, "Virtual" },
	{ DRM_MODE_CONNECTOR_DSI, "DSI" },
	{ DRM_MODE_CONNECTOR_DPI, "DPI" },
	{ DRM_MODE_CONNECTOR_WRITEBACK, "Writeback" },
};

void drm_connector_ida_init(void)
{
	int i;

	for (i = 0; i < ARRAY_SIZE(drm_connector_enum_list); i++)
		ida_init(&drm_connector_enum_list[i].ida);
}

void drm_connector_ida_destroy(void)
{
	int i;

	for (i = 0; i < ARRAY_SIZE(drm_connector_enum_list); i++)
		ida_destroy(&drm_connector_enum_list[i].ida);
}

/**
 * drm_connector_get_cmdline_mode - reads the user's cmdline mode
 * @connector: connector to quwery
 *
 * The kernel supports per-connector configuration of its consoles through
 * use of the video= parameter. This function parses that option and
 * extracts the user's specified mode (or enable/disable status) for a
 * particular connector. This is typically only used during the early fbdev
 * setup.
 */
static void drm_connector_get_cmdline_mode(struct drm_connector *connector)
{
	struct drm_cmdline_mode *mode = &connector->cmdline_mode;
	char *option = NULL;

	if (fb_get_options(connector->name, &option))
		return;

	if (!drm_mode_parse_command_line_for_connector(option,
						       connector,
						       mode))
		return;

	if (mode->force) {
		DRM_INFO("forcing %s connector %s\n", connector->name,
			 drm_get_connector_force_name(mode->force));
		connector->force = mode->force;
	}

	DRM_DEBUG_KMS("cmdline mode for connector %s %dx%d@%dHz%s%s%s\n",
		      connector->name,
		      mode->xres, mode->yres,
		      mode->refresh_specified ? mode->refresh : 60,
		      mode->rb ? " reduced blanking" : "",
		      mode->margins ? " with margins" : "",
		      mode->interlace ?  " interlaced" : "");
}

static void drm_connector_free(struct kref *kref)
{
	struct drm_connector *connector =
		container_of(kref, struct drm_connector, base.refcount);
	struct drm_device *dev = connector->dev;

	drm_mode_object_unregister(dev, &connector->base);
	connector->funcs->destroy(connector);
}

void drm_connector_free_work_fn(struct work_struct *work)
{
	struct drm_connector *connector, *n;
	struct drm_device *dev =
		container_of(work, struct drm_device, mode_config.connector_free_work);
	struct drm_mode_config *config = &dev->mode_config;
	unsigned long flags;
	struct llist_node *freed;

	spin_lock_irqsave(&config->connector_list_lock, flags);
	freed = llist_del_all(&config->connector_free_list);
	spin_unlock_irqrestore(&config->connector_list_lock, flags);

	llist_for_each_entry_safe(connector, n, freed, free_node) {
		drm_mode_object_unregister(dev, &connector->base);
		connector->funcs->destroy(connector);
	}
}

/**
 * drm_connector_init - Init a preallocated connector
 * @dev: DRM device
 * @connector: the connector to init
 * @funcs: callbacks for this connector
 * @connector_type: user visible type of the connector
 *
 * Initialises a preallocated connector. Connectors should be
 * subclassed as part of driver connector objects.
 *
 * Returns:
 * Zero on success, error code on failure.
 */
int drm_connector_init(struct drm_device *dev,
		       struct drm_connector *connector,
		       const struct drm_connector_funcs *funcs,
		       int connector_type)
{
	struct drm_mode_config *config = &dev->mode_config;
	int ret;
	struct ida *connector_ida =
		&drm_connector_enum_list[connector_type].ida;

	WARN_ON(drm_drv_uses_atomic_modeset(dev) &&
		(!funcs->atomic_destroy_state ||
		 !funcs->atomic_duplicate_state));

	ret = __drm_mode_object_add(dev, &connector->base,
				    DRM_MODE_OBJECT_CONNECTOR,
				    false, drm_connector_free);
	if (ret)
		return ret;

	connector->base.properties = &connector->properties;
	connector->dev = dev;
	connector->funcs = funcs;

	/* connector index is used with 32bit bitmasks */
	ret = ida_simple_get(&config->connector_ida, 0, 32, GFP_KERNEL);
	if (ret < 0) {
		DRM_DEBUG_KMS("Failed to allocate %s connector index: %d\n",
			      drm_connector_enum_list[connector_type].name,
			      ret);
		goto out_put;
	}
	connector->index = ret;
	ret = 0;

	connector->connector_type = connector_type;
	connector->connector_type_id =
		ida_simple_get(connector_ida, 1, 0, GFP_KERNEL);
	if (connector->connector_type_id < 0) {
		ret = connector->connector_type_id;
		goto out_put_id;
	}
	connector->name =
		kasprintf(GFP_KERNEL, "%s-%d",
			  drm_connector_enum_list[connector_type].name,
			  connector->connector_type_id);
	if (!connector->name) {
		ret = -ENOMEM;
		goto out_put_type_id;
	}

	INIT_LIST_HEAD(&connector->probed_modes);
	INIT_LIST_HEAD(&connector->modes);
	mutex_init(&connector->mutex);
	connector->edid_blob_ptr = NULL;
	connector->tile_blob_ptr = NULL;
	connector->status = connector_status_unknown;
	connector->display_info.panel_orientation =
		DRM_MODE_PANEL_ORIENTATION_UNKNOWN;

	drm_connector_get_cmdline_mode(connector);

	/* We should add connectors at the end to avoid upsetting the connector
	 * index too much. */
	spin_lock_irq(&config->connector_list_lock);
	list_add_tail(&connector->head, &config->connector_list);
	config->num_connector++;
	spin_unlock_irq(&config->connector_list_lock);

	if (connector_type != DRM_MODE_CONNECTOR_VIRTUAL &&
	    connector_type != DRM_MODE_CONNECTOR_WRITEBACK)
		drm_connector_attach_edid_property(connector);

	drm_object_attach_property(&connector->base,
				      config->dpms_property, 0);

	drm_object_attach_property(&connector->base,
				   config->link_status_property,
				   0);

	drm_object_attach_property(&connector->base,
				   config->non_desktop_property,
				   0);
	drm_object_attach_property(&connector->base,
				   config->tile_property,
				   0);

	if (drm_core_check_feature(dev, DRIVER_ATOMIC)) {
		drm_object_attach_property(&connector->base, config->prop_crtc_id, 0);
	}

	connector->debugfs_entry = NULL;
out_put_type_id:
	if (ret)
		ida_simple_remove(connector_ida, connector->connector_type_id);
out_put_id:
	if (ret)
		ida_simple_remove(&config->connector_ida, connector->index);
out_put:
	if (ret)
		drm_mode_object_unregister(dev, &connector->base);

	return ret;
}
EXPORT_SYMBOL(drm_connector_init);

/**
 * drm_connector_attach_edid_property - attach edid property.
 * @connector: the connector
 *
 * Some connector types like DRM_MODE_CONNECTOR_VIRTUAL do not get a
 * edid property attached by default.  This function can be used to
 * explicitly enable the edid property in these cases.
 */
void drm_connector_attach_edid_property(struct drm_connector *connector)
{
	struct drm_mode_config *config = &connector->dev->mode_config;

	drm_object_attach_property(&connector->base,
				   config->edid_property,
				   0);
}
EXPORT_SYMBOL(drm_connector_attach_edid_property);

/**
 * drm_connector_attach_encoder - attach a connector to an encoder
 * @connector: connector to attach
 * @encoder: encoder to attach @connector to
 *
 * This function links up a connector to an encoder. Note that the routing
 * restrictions between encoders and crtcs are exposed to userspace through the
 * possible_clones and possible_crtcs bitmasks.
 *
 * Returns:
 * Zero on success, negative errno on failure.
 */
int drm_connector_attach_encoder(struct drm_connector *connector,
				 struct drm_encoder *encoder)
{
	int i;

	/*
	 * In the past, drivers have attempted to model the static association
	 * of connector to encoder in simple connector/encoder devices using a
	 * direct assignment of connector->encoder = encoder. This connection
	 * is a logical one and the responsibility of the core, so drivers are
	 * expected not to mess with this.
	 *
	 * Note that the error return should've been enough here, but a large
	 * majority of drivers ignores the return value, so add in a big WARN
	 * to get people's attention.
	 */
	if (WARN_ON(connector->encoder))
		return -EINVAL;

	for (i = 0; i < ARRAY_SIZE(connector->encoder_ids); i++) {
		if (connector->encoder_ids[i] == 0) {
			connector->encoder_ids[i] = encoder->base.id;
			return 0;
		}
	}
	return -ENOMEM;
}
EXPORT_SYMBOL(drm_connector_attach_encoder);

/**
 * drm_connector_has_possible_encoder - check if the connector and encoder are assosicated with each other
 * @connector: the connector
 * @encoder: the encoder
 *
 * Returns:
 * True if @encoder is one of the possible encoders for @connector.
 */
bool drm_connector_has_possible_encoder(struct drm_connector *connector,
					struct drm_encoder *encoder)
{
	struct drm_encoder *enc;
	int i;

	drm_connector_for_each_possible_encoder(connector, enc, i) {
		if (enc == encoder)
			return true;
	}

	return false;
}
EXPORT_SYMBOL(drm_connector_has_possible_encoder);

static void drm_mode_remove(struct drm_connector *connector,
			    struct drm_display_mode *mode)
{
	list_del(&mode->head);
	drm_mode_destroy(connector->dev, mode);
}

/**
 * drm_connector_cleanup - cleans up an initialised connector
 * @connector: connector to cleanup
 *
 * Cleans up the connector but doesn't free the object.
 */
void drm_connector_cleanup(struct drm_connector *connector)
{
	struct drm_device *dev = connector->dev;
	struct drm_display_mode *mode, *t;

	/* The connector should have been removed from userspace long before
	 * it is finally destroyed.
	 */
	if (WARN_ON(connector->registration_state ==
		    DRM_CONNECTOR_REGISTERED))
		drm_connector_unregister(connector);

	if (connector->tile_group) {
		drm_mode_put_tile_group(dev, connector->tile_group);
		connector->tile_group = NULL;
	}

	list_for_each_entry_safe(mode, t, &connector->probed_modes, head)
		drm_mode_remove(connector, mode);

	list_for_each_entry_safe(mode, t, &connector->modes, head)
		drm_mode_remove(connector, mode);

	ida_simple_remove(&drm_connector_enum_list[connector->connector_type].ida,
			  connector->connector_type_id);

	ida_simple_remove(&dev->mode_config.connector_ida,
			  connector->index);

	kfree(connector->display_info.bus_formats);
	drm_mode_object_unregister(dev, &connector->base);
	kfree(connector->name);
	connector->name = NULL;
	spin_lock_irq(&dev->mode_config.connector_list_lock);
	list_del(&connector->head);
	dev->mode_config.num_connector--;
	spin_unlock_irq(&dev->mode_config.connector_list_lock);

	WARN_ON(connector->state && !connector->funcs->atomic_destroy_state);
	if (connector->state && connector->funcs->atomic_destroy_state)
		connector->funcs->atomic_destroy_state(connector,
						       connector->state);

	mutex_destroy(&connector->mutex);

	memset(connector, 0, sizeof(*connector));
}
EXPORT_SYMBOL(drm_connector_cleanup);

/**
 * drm_connector_register - register a connector
 * @connector: the connector to register
 *
 * Register userspace interfaces for a connector
 *
 * Returns:
 * Zero on success, error code on failure.
 */
int drm_connector_register(struct drm_connector *connector)
{
	int ret = 0;

	if (!connector->dev->registered)
		return 0;

	mutex_lock(&connector->mutex);
	if (connector->registration_state != DRM_CONNECTOR_INITIALIZING)
		goto unlock;

	ret = drm_sysfs_connector_add(connector);
	if (ret)
		goto unlock;

	ret = drm_debugfs_connector_add(connector);
	if (ret) {
		goto err_sysfs;
	}

	if (connector->funcs->late_register) {
		ret = connector->funcs->late_register(connector);
		if (ret)
			goto err_debugfs;
	}

	drm_mode_object_register(connector->dev, &connector->base);

	connector->registration_state = DRM_CONNECTOR_REGISTERED;
	goto unlock;

err_debugfs:
	drm_debugfs_connector_remove(connector);
err_sysfs:
	drm_sysfs_connector_remove(connector);
unlock:
	mutex_unlock(&connector->mutex);
	return ret;
}
EXPORT_SYMBOL(drm_connector_register);

/**
 * drm_connector_unregister - unregister a connector
 * @connector: the connector to unregister
 *
 * Unregister userspace interfaces for a connector
 */
void drm_connector_unregister(struct drm_connector *connector)
{
	mutex_lock(&connector->mutex);
	if (connector->registration_state != DRM_CONNECTOR_REGISTERED) {
		mutex_unlock(&connector->mutex);
		return;
	}

	if (connector->funcs->early_unregister)
		connector->funcs->early_unregister(connector);

	drm_sysfs_connector_remove(connector);
	drm_debugfs_connector_remove(connector);

	connector->registration_state = DRM_CONNECTOR_UNREGISTERED;
	mutex_unlock(&connector->mutex);
}
EXPORT_SYMBOL(drm_connector_unregister);

void drm_connector_unregister_all(struct drm_device *dev)
{
	struct drm_connector *connector;
	struct drm_connector_list_iter conn_iter;

	drm_connector_list_iter_begin(dev, &conn_iter);
	drm_for_each_connector_iter(connector, &conn_iter)
		drm_connector_unregister(connector);
	drm_connector_list_iter_end(&conn_iter);
}

int drm_connector_register_all(struct drm_device *dev)
{
	struct drm_connector *connector;
	struct drm_connector_list_iter conn_iter;
	int ret = 0;

	drm_connector_list_iter_begin(dev, &conn_iter);
	drm_for_each_connector_iter(connector, &conn_iter) {
		ret = drm_connector_register(connector);
		if (ret)
			break;
	}
	drm_connector_list_iter_end(&conn_iter);

	if (ret)
		drm_connector_unregister_all(dev);
	return ret;
}

/**
 * drm_get_connector_status_name - return a string for connector status
 * @status: connector status to compute name of
 *
 * In contrast to the other drm_get_*_name functions this one here returns a
 * const pointer and hence is threadsafe.
 */
const char *drm_get_connector_status_name(enum drm_connector_status status)
{
	if (status == connector_status_connected)
		return "connected";
	else if (status == connector_status_disconnected)
		return "disconnected";
	else
		return "unknown";
}
EXPORT_SYMBOL(drm_get_connector_status_name);

/**
 * drm_get_connector_force_name - return a string for connector force
 * @force: connector force to get name of
 *
 * Returns: const pointer to name.
 */
const char *drm_get_connector_force_name(enum drm_connector_force force)
{
	switch (force) {
	case DRM_FORCE_UNSPECIFIED:
		return "unspecified";
	case DRM_FORCE_OFF:
		return "off";
	case DRM_FORCE_ON:
		return "on";
	case DRM_FORCE_ON_DIGITAL:
		return "digital";
	default:
		return "unknown";
	}
}

#ifdef CONFIG_LOCKDEP
static struct lockdep_map connector_list_iter_dep_map = {
	.name = "drm_connector_list_iter"
};
#endif

/**
 * drm_connector_list_iter_begin - initialize a connector_list iterator
 * @dev: DRM device
 * @iter: connector_list iterator
 *
 * Sets @iter up to walk the &drm_mode_config.connector_list of @dev. @iter
 * must always be cleaned up again by calling drm_connector_list_iter_end().
 * Iteration itself happens using drm_connector_list_iter_next() or
 * drm_for_each_connector_iter().
 */
void drm_connector_list_iter_begin(struct drm_device *dev,
				   struct drm_connector_list_iter *iter)
{
	iter->dev = dev;
	iter->conn = NULL;
	lock_acquire_shared_recursive(&connector_list_iter_dep_map, 0, 1, NULL, _RET_IP_);
}
EXPORT_SYMBOL(drm_connector_list_iter_begin);

/*
 * Extra-safe connector put function that works in any context. Should only be
 * used from the connector_iter functions, where we never really expect to
 * actually release the connector when dropping our final reference.
 */
static void
__drm_connector_put_safe(struct drm_connector *conn)
{
	struct drm_mode_config *config = &conn->dev->mode_config;

	lockdep_assert_held(&config->connector_list_lock);

	if (!refcount_dec_and_test(&conn->base.refcount.refcount))
		return;

	llist_add(&conn->free_node, &config->connector_free_list);
	schedule_work(&config->connector_free_work);
}

/**
 * drm_connector_list_iter_next - return next connector
 * @iter: connector_list iterator
 *
 * Returns the next connector for @iter, or NULL when the list walk has
 * completed.
 */
struct drm_connector *
drm_connector_list_iter_next(struct drm_connector_list_iter *iter)
{
	struct drm_connector *old_conn = iter->conn;
	struct drm_mode_config *config = &iter->dev->mode_config;
	struct list_head *lhead;
	unsigned long flags;

	spin_lock_irqsave(&config->connector_list_lock, flags);
	lhead = old_conn ? &old_conn->head : &config->connector_list;

	do {
		if (lhead->next == &config->connector_list) {
			iter->conn = NULL;
			break;
		}

		lhead = lhead->next;
		iter->conn = list_entry(lhead, struct drm_connector, head);

		/* loop until it's not a zombie connector */
	} while (!kref_get_unless_zero(&iter->conn->base.refcount));

	if (old_conn)
		__drm_connector_put_safe(old_conn);
	spin_unlock_irqrestore(&config->connector_list_lock, flags);

	return iter->conn;
}
EXPORT_SYMBOL(drm_connector_list_iter_next);

/**
 * drm_connector_list_iter_end - tear down a connector_list iterator
 * @iter: connector_list iterator
 *
 * Tears down @iter and releases any resources (like &drm_connector references)
 * acquired while walking the list. This must always be called, both when the
 * iteration completes fully or when it was aborted without walking the entire
 * list.
 */
void drm_connector_list_iter_end(struct drm_connector_list_iter *iter)
{
	struct drm_mode_config *config = &iter->dev->mode_config;
	unsigned long flags;

	iter->dev = NULL;
	if (iter->conn) {
		spin_lock_irqsave(&config->connector_list_lock, flags);
		__drm_connector_put_safe(iter->conn);
		spin_unlock_irqrestore(&config->connector_list_lock, flags);
	}
	lock_release(&connector_list_iter_dep_map, 0, _RET_IP_);
}
EXPORT_SYMBOL(drm_connector_list_iter_end);

static const struct drm_prop_enum_list drm_subpixel_enum_list[] = {
	{ SubPixelUnknown, "Unknown" },
	{ SubPixelHorizontalRGB, "Horizontal RGB" },
	{ SubPixelHorizontalBGR, "Horizontal BGR" },
	{ SubPixelVerticalRGB, "Vertical RGB" },
	{ SubPixelVerticalBGR, "Vertical BGR" },
	{ SubPixelNone, "None" },
};

/**
 * drm_get_subpixel_order_name - return a string for a given subpixel enum
 * @order: enum of subpixel_order
 *
 * Note you could abuse this and return something out of bounds, but that
 * would be a caller error.  No unscrubbed user data should make it here.
 */
const char *drm_get_subpixel_order_name(enum subpixel_order order)
{
	return drm_subpixel_enum_list[order].name;
}
EXPORT_SYMBOL(drm_get_subpixel_order_name);

static const struct drm_prop_enum_list drm_dpms_enum_list[] = {
	{ DRM_MODE_DPMS_ON, "On" },
	{ DRM_MODE_DPMS_STANDBY, "Standby" },
	{ DRM_MODE_DPMS_SUSPEND, "Suspend" },
	{ DRM_MODE_DPMS_OFF, "Off" }
};
DRM_ENUM_NAME_FN(drm_get_dpms_name, drm_dpms_enum_list)

static const struct drm_prop_enum_list drm_link_status_enum_list[] = {
	{ DRM_MODE_LINK_STATUS_GOOD, "Good" },
	{ DRM_MODE_LINK_STATUS_BAD, "Bad" },
};

/**
 * drm_display_info_set_bus_formats - set the supported bus formats
 * @info: display info to store bus formats in
 * @formats: array containing the supported bus formats
 * @num_formats: the number of entries in the fmts array
 *
 * Store the supported bus formats in display info structure.
 * See MEDIA_BUS_FMT_* definitions in include/uapi/linux/media-bus-format.h for
 * a full list of available formats.
 */
int drm_display_info_set_bus_formats(struct drm_display_info *info,
				     const u32 *formats,
				     unsigned int num_formats)
{
	u32 *fmts = NULL;

	if (!formats && num_formats)
		return -EINVAL;

	if (formats && num_formats) {
		fmts = kmemdup(formats, sizeof(*formats) * num_formats,
			       GFP_KERNEL);
		if (!fmts)
			return -ENOMEM;
	}

	kfree(info->bus_formats);
	info->bus_formats = fmts;
	info->num_bus_formats = num_formats;

	return 0;
}
EXPORT_SYMBOL(drm_display_info_set_bus_formats);

/* Optional connector properties. */
static const struct drm_prop_enum_list drm_scaling_mode_enum_list[] = {
	{ DRM_MODE_SCALE_NONE, "None" },
	{ DRM_MODE_SCALE_FULLSCREEN, "Full" },
	{ DRM_MODE_SCALE_CENTER, "Center" },
	{ DRM_MODE_SCALE_ASPECT, "Full aspect" },
};

static const struct drm_prop_enum_list drm_aspect_ratio_enum_list[] = {
	{ DRM_MODE_PICTURE_ASPECT_NONE, "Automatic" },
	{ DRM_MODE_PICTURE_ASPECT_4_3, "4:3" },
	{ DRM_MODE_PICTURE_ASPECT_16_9, "16:9" },
};

static const struct drm_prop_enum_list drm_content_type_enum_list[] = {
	{ DRM_MODE_CONTENT_TYPE_NO_DATA, "No Data" },
	{ DRM_MODE_CONTENT_TYPE_GRAPHICS, "Graphics" },
	{ DRM_MODE_CONTENT_TYPE_PHOTO, "Photo" },
	{ DRM_MODE_CONTENT_TYPE_CINEMA, "Cinema" },
	{ DRM_MODE_CONTENT_TYPE_GAME, "Game" },
};

static const struct drm_prop_enum_list drm_panel_orientation_enum_list[] = {
	{ DRM_MODE_PANEL_ORIENTATION_NORMAL,	"Normal"	},
	{ DRM_MODE_PANEL_ORIENTATION_BOTTOM_UP,	"Upside Down"	},
	{ DRM_MODE_PANEL_ORIENTATION_LEFT_UP,	"Left Side Up"	},
	{ DRM_MODE_PANEL_ORIENTATION_RIGHT_UP,	"Right Side Up"	},
};

static const struct drm_prop_enum_list drm_dvi_i_select_enum_list[] = {
	{ DRM_MODE_SUBCONNECTOR_Automatic, "Automatic" }, /* DVI-I and TV-out */
	{ DRM_MODE_SUBCONNECTOR_DVID,      "DVI-D"     }, /* DVI-I  */
	{ DRM_MODE_SUBCONNECTOR_DVIA,      "DVI-A"     }, /* DVI-I  */
};
DRM_ENUM_NAME_FN(drm_get_dvi_i_select_name, drm_dvi_i_select_enum_list)

static const struct drm_prop_enum_list drm_dvi_i_subconnector_enum_list[] = {
	{ DRM_MODE_SUBCONNECTOR_Unknown,   "Unknown"   }, /* DVI-I and TV-out */
	{ DRM_MODE_SUBCONNECTOR_DVID,      "DVI-D"     }, /* DVI-I  */
	{ DRM_MODE_SUBCONNECTOR_DVIA,      "DVI-A"     }, /* DVI-I  */
};
DRM_ENUM_NAME_FN(drm_get_dvi_i_subconnector_name,
		 drm_dvi_i_subconnector_enum_list)

static const struct drm_prop_enum_list drm_tv_select_enum_list[] = {
	{ DRM_MODE_SUBCONNECTOR_Automatic, "Automatic" }, /* DVI-I and TV-out */
	{ DRM_MODE_SUBCONNECTOR_Composite, "Composite" }, /* TV-out */
	{ DRM_MODE_SUBCONNECTOR_SVIDEO,    "SVIDEO"    }, /* TV-out */
	{ DRM_MODE_SUBCONNECTOR_Component, "Component" }, /* TV-out */
	{ DRM_MODE_SUBCONNECTOR_SCART,     "SCART"     }, /* TV-out */
};
DRM_ENUM_NAME_FN(drm_get_tv_select_name, drm_tv_select_enum_list)

static const struct drm_prop_enum_list drm_tv_subconnector_enum_list[] = {
	{ DRM_MODE_SUBCONNECTOR_Unknown,   "Unknown"   }, /* DVI-I and TV-out */
	{ DRM_MODE_SUBCONNECTOR_Composite, "Composite" }, /* TV-out */
	{ DRM_MODE_SUBCONNECTOR_SVIDEO,    "SVIDEO"    }, /* TV-out */
	{ DRM_MODE_SUBCONNECTOR_Component, "Component" }, /* TV-out */
	{ DRM_MODE_SUBCONNECTOR_SCART,     "SCART"     }, /* TV-out */
};
DRM_ENUM_NAME_FN(drm_get_tv_subconnector_name,
		 drm_tv_subconnector_enum_list)

static struct drm_prop_enum_list drm_cp_enum_list[] = {
	{ DRM_MODE_CONTENT_PROTECTION_UNDESIRED, "Undesired" },
	{ DRM_MODE_CONTENT_PROTECTION_DESIRED, "Desired" },
	{ DRM_MODE_CONTENT_PROTECTION_ENABLED, "Enabled" },
};
DRM_ENUM_NAME_FN(drm_get_content_protection_name, drm_cp_enum_list)

static const struct drm_prop_enum_list hdmi_colorspaces[] = {
	/* For Default case, driver will set the colorspace */
	{ DRM_MODE_COLORIMETRY_DEFAULT, "Default" },
	/* Standard Definition Colorimetry based on CEA 861 */
	{ DRM_MODE_COLORIMETRY_SMPTE_170M_YCC, "SMPTE_170M_YCC" },
	{ DRM_MODE_COLORIMETRY_BT709_YCC, "BT709_YCC" },
	/* Standard Definition Colorimetry based on IEC 61966-2-4 */
	{ DRM_MODE_COLORIMETRY_XVYCC_601, "XVYCC_601" },
	/* High Definition Colorimetry based on IEC 61966-2-4 */
	{ DRM_MODE_COLORIMETRY_XVYCC_709, "XVYCC_709" },
	/* Colorimetry based on IEC 61966-2-1/Amendment 1 */
	{ DRM_MODE_COLORIMETRY_SYCC_601, "SYCC_601" },
	/* Colorimetry based on IEC 61966-2-5 [33] */
	{ DRM_MODE_COLORIMETRY_OPYCC_601, "opYCC_601" },
	/* Colorimetry based on IEC 61966-2-5 */
	{ DRM_MODE_COLORIMETRY_OPRGB, "opRGB" },
	/* Colorimetry based on ITU-R BT.2020 */
	{ DRM_MODE_COLORIMETRY_BT2020_CYCC, "BT2020_CYCC" },
	/* Colorimetry based on ITU-R BT.2020 */
	{ DRM_MODE_COLORIMETRY_BT2020_RGB, "BT2020_RGB" },
	/* Colorimetry based on ITU-R BT.2020 */
	{ DRM_MODE_COLORIMETRY_BT2020_YCC, "BT2020_YCC" },
	/* Added as part of Additional Colorimetry Extension in 861.G */
	{ DRM_MODE_COLORIMETRY_DCI_P3_RGB_D65, "DCI-P3_RGB_D65" },
	{ DRM_MODE_COLORIMETRY_DCI_P3_RGB_THEATER, "DCI-P3_RGB_Theater" },
};

/**
 * DOC: standard connector properties
 *
 * DRM connectors have a few standardized properties:
 *
 * EDID:
 * 	Blob property which contains the current EDID read from the sink. This
 * 	is useful to parse sink identification information like vendor, model
 * 	and serial. Drivers should update this property by calling
 * 	drm_connector_update_edid_property(), usually after having parsed
 * 	the EDID using drm_add_edid_modes(). Userspace cannot change this
 * 	property.
 * DPMS:
 * 	Legacy property for setting the power state of the connector. For atomic
 * 	drivers this is only provided for backwards compatibility with existing
 * 	drivers, it remaps to controlling the "ACTIVE" property on the CRTC the
 * 	connector is linked to. Drivers should never set this property directly,
 * 	it is handled by the DRM core by calling the &drm_connector_funcs.dpms
 * 	callback. For atomic drivers the remapping to the "ACTIVE" property is
 * 	implemented in the DRM core.  This is the only standard connector
 * 	property that userspace can change.
 *
 * 	Note that this property cannot be set through the MODE_ATOMIC ioctl,
 * 	userspace must use "ACTIVE" on the CRTC instead.
 *
 * 	WARNING:
 *
 * 	For userspace also running on legacy drivers the "DPMS" semantics are a
 * 	lot more complicated. First, userspace cannot rely on the "DPMS" value
 * 	returned by the GETCONNECTOR actually reflecting reality, because many
 * 	drivers fail to update it. For atomic drivers this is taken care of in
 * 	drm_atomic_helper_update_legacy_modeset_state().
 *
 * 	The second issue is that the DPMS state is only well-defined when the
 * 	connector is connected to a CRTC. In atomic the DRM core enforces that
 * 	"ACTIVE" is off in such a case, no such checks exists for "DPMS".
 *
 * 	Finally, when enabling an output using the legacy SETCONFIG ioctl then
 * 	"DPMS" is forced to ON. But see above, that might not be reflected in
 * 	the software value on legacy drivers.
 *
 * 	Summarizing: Only set "DPMS" when the connector is known to be enabled,
 * 	assume that a successful SETCONFIG call also sets "DPMS" to on, and
 * 	never read back the value of "DPMS" because it can be incorrect.
 * PATH:
 * 	Connector path property to identify how this sink is physically
 * 	connected. Used by DP MST. This should be set by calling
 * 	drm_connector_set_path_property(), in the case of DP MST with the
 * 	path property the MST manager created. Userspace cannot change this
 * 	property.
 * TILE:
 * 	Connector tile group property to indicate how a set of DRM connector
 * 	compose together into one logical screen. This is used by both high-res
 * 	external screens (often only using a single cable, but exposing multiple
 * 	DP MST sinks), or high-res integrated panels (like dual-link DSI) which
 * 	are not gen-locked. Note that for tiled panels which are genlocked, like
 * 	dual-link LVDS or dual-link DSI, the driver should try to not expose the
 * 	tiling and virtualize both &drm_crtc and &drm_plane if needed. Drivers
 * 	should update this value using drm_connector_set_tile_property().
 * 	Userspace cannot change this property.
 * link-status:
 *      Connector link-status property to indicate the status of link. The
 *      default value of link-status is "GOOD". If something fails during or
 *      after modeset, the kernel driver may set this to "BAD" and issue a
 *      hotplug uevent. Drivers should update this value using
 *      drm_connector_set_link_status_property().
 * non_desktop:
 * 	Indicates the output should be ignored for purposes of displaying a
 * 	standard desktop environment or console. This is most likely because
 * 	the output device is not rectilinear.
 * Content Protection:
 *	This property is used by userspace to request the kernel protect future
 *	content communicated over the link. When requested, kernel will apply
 *	the appropriate means of protection (most often HDCP), and use the
 *	property to tell userspace the protection is active.
 *
 *	Drivers can set this up by calling
 *	drm_connector_attach_content_protection_property() on initialization.
 *
 *	The value of this property can be one of the following:
 *
 *	DRM_MODE_CONTENT_PROTECTION_UNDESIRED = 0
 *		The link is not protected, content is transmitted in the clear.
 *	DRM_MODE_CONTENT_PROTECTION_DESIRED = 1
 *		Userspace has requested content protection, but the link is not
 *		currently protected. When in this state, kernel should enable
 *		Content Protection as soon as possible.
 *	DRM_MODE_CONTENT_PROTECTION_ENABLED = 2
 *		Userspace has requested content protection, and the link is
 *		protected. Only the driver can set the property to this value.
 *		If userspace attempts to set to ENABLED, kernel will return
 *		-EINVAL.
 *
 *	A few guidelines:
 *
 *	- DESIRED state should be preserved until userspace de-asserts it by
 *	  setting the property to UNDESIRED. This means ENABLED should only
 *	  transition to UNDESIRED when the user explicitly requests it.
 *	- If the state is DESIRED, kernel should attempt to re-authenticate the
 *	  link whenever possible. This includes across disable/enable, dpms,
 *	  hotplug, downstream device changes, link status failures, etc..
 *	- Userspace is responsible for polling the property to determine when
 *	  the value transitions from ENABLED to DESIRED. This signifies the link
 *	  is no longer protected and userspace should take appropriate action
 *	  (whatever that might be).
 *
 * max bpc:
 *	This range property is used by userspace to limit the bit depth. When
 *	used the driver would limit the bpc in accordance with the valid range
 *	supported by the hardware and sink. Drivers to use the function
 *	drm_connector_attach_max_bpc_property() to create and attach the
 *	property to the connector during initialization.
 *
 * Connectors also have one standardized atomic property:
 *
 * CRTC_ID:
 * 	Mode object ID of the &drm_crtc this connector should be connected to.
 *
 * Connectors for LCD panels may also have one standardized property:
 *
 * panel orientation:
 *	On some devices the LCD panel is mounted in the casing in such a way
 *	that the up/top side of the panel does not match with the top side of
 *	the device. Userspace can use this property to check for this.
 *	Note that input coordinates from touchscreens (input devices with
 *	INPUT_PROP_DIRECT) will still map 1:1 to the actual LCD panel
 *	coordinates, so if userspace rotates the picture to adjust for
 *	the orientation it must also apply the same transformation to the
 *	touchscreen input coordinates. This property is initialized by calling
 *	drm_connector_init_panel_orientation_property().
 *
 * scaling mode:
 *	This property defines how a non-native mode is upscaled to the native
 *	mode of an LCD panel:
 *
 *	None:
 *		No upscaling happens, scaling is left to the panel. Not all
 *		drivers expose this mode.
 *	Full:
 *		The output is upscaled to the full resolution of the panel,
 *		ignoring the aspect ratio.
 *	Center:
 *		No upscaling happens, the output is centered within the native
 *		resolution the panel.
 *	Full aspect:
 *		The output is upscaled to maximize either the width or height
 *		while retaining the aspect ratio.
 *
 *	This property should be set up by calling
 *	drm_connector_attach_scaling_mode_property(). Note that drivers
 *	can also expose this property to external outputs, in which case they
 *	must support "None", which should be the default (since external screens
 *	have a built-in scaler).
 */

int drm_connector_create_standard_properties(struct drm_device *dev)
{
	struct drm_property *prop;

	prop = drm_property_create(dev, DRM_MODE_PROP_BLOB |
				   DRM_MODE_PROP_IMMUTABLE,
				   "EDID", 0);
	if (!prop)
		return -ENOMEM;
	dev->mode_config.edid_property = prop;

	prop = drm_property_create_enum(dev, 0,
				   "DPMS", drm_dpms_enum_list,
				   ARRAY_SIZE(drm_dpms_enum_list));
	if (!prop)
		return -ENOMEM;
	dev->mode_config.dpms_property = prop;

	prop = drm_property_create(dev,
				   DRM_MODE_PROP_BLOB |
				   DRM_MODE_PROP_IMMUTABLE,
				   "PATH", 0);
	if (!prop)
		return -ENOMEM;
	dev->mode_config.path_property = prop;

	prop = drm_property_create(dev,
				   DRM_MODE_PROP_BLOB |
				   DRM_MODE_PROP_IMMUTABLE,
				   "TILE", 0);
	if (!prop)
		return -ENOMEM;
	dev->mode_config.tile_property = prop;

	prop = drm_property_create_enum(dev, 0, "link-status",
					drm_link_status_enum_list,
					ARRAY_SIZE(drm_link_status_enum_list));
	if (!prop)
		return -ENOMEM;
	dev->mode_config.link_status_property = prop;

	prop = drm_property_create_bool(dev, DRM_MODE_PROP_IMMUTABLE, "non-desktop");
	if (!prop)
		return -ENOMEM;
	dev->mode_config.non_desktop_property = prop;

	return 0;
}

/**
 * drm_mode_create_dvi_i_properties - create DVI-I specific connector properties
 * @dev: DRM device
 *
 * Called by a driver the first time a DVI-I connector is made.
 */
int drm_mode_create_dvi_i_properties(struct drm_device *dev)
{
	struct drm_property *dvi_i_selector;
	struct drm_property *dvi_i_subconnector;

	if (dev->mode_config.dvi_i_select_subconnector_property)
		return 0;

	dvi_i_selector =
		drm_property_create_enum(dev, 0,
				    "select subconnector",
				    drm_dvi_i_select_enum_list,
				    ARRAY_SIZE(drm_dvi_i_select_enum_list));
	dev->mode_config.dvi_i_select_subconnector_property = dvi_i_selector;

	dvi_i_subconnector = drm_property_create_enum(dev, DRM_MODE_PROP_IMMUTABLE,
				    "subconnector",
				    drm_dvi_i_subconnector_enum_list,
				    ARRAY_SIZE(drm_dvi_i_subconnector_enum_list));
	dev->mode_config.dvi_i_subconnector_property = dvi_i_subconnector;

	return 0;
}
EXPORT_SYMBOL(drm_mode_create_dvi_i_properties);

/**
 * DOC: HDMI connector properties
 *
 * content type (HDMI specific):
 *	Indicates content type setting to be used in HDMI infoframes to indicate
 *	content type for the external device, so that it adjusts its display
 *	settings accordingly.
 *
 *	The value of this property can be one of the following:
 *
 *	No Data:
 *		Content type is unknown
 *	Graphics:
 *		Content type is graphics
 *	Photo:
 *		Content type is photo
 *	Cinema:
 *		Content type is cinema
 *	Game:
 *		Content type is game
 *
 *	Drivers can set up this property by calling
 *	drm_connector_attach_content_type_property(). Decoding to
 *	infoframe values is done through drm_hdmi_avi_infoframe_content_type().
 */

/**
 * drm_connector_attach_content_type_property - attach content-type property
 * @connector: connector to attach content type property on.
 *
 * Called by a driver the first time a HDMI connector is made.
 */
int drm_connector_attach_content_type_property(struct drm_connector *connector)
{
	if (!drm_mode_create_content_type_property(connector->dev))
		drm_object_attach_property(&connector->base,
					   connector->dev->mode_config.content_type_property,
					   DRM_MODE_CONTENT_TYPE_NO_DATA);
	return 0;
}
EXPORT_SYMBOL(drm_connector_attach_content_type_property);


/**
 * drm_hdmi_avi_infoframe_content_type() - fill the HDMI AVI infoframe
 *                                         content type information, based
 *                                         on correspondent DRM property.
 * @frame: HDMI AVI infoframe
 * @conn_state: DRM display connector state
 *
 */
void drm_hdmi_avi_infoframe_content_type(struct hdmi_avi_infoframe *frame,
					 const struct drm_connector_state *conn_state)
{
	switch (conn_state->content_type) {
	case DRM_MODE_CONTENT_TYPE_GRAPHICS:
		frame->content_type = HDMI_CONTENT_TYPE_GRAPHICS;
		break;
	case DRM_MODE_CONTENT_TYPE_CINEMA:
		frame->content_type = HDMI_CONTENT_TYPE_CINEMA;
		break;
	case DRM_MODE_CONTENT_TYPE_GAME:
		frame->content_type = HDMI_CONTENT_TYPE_GAME;
		break;
	case DRM_MODE_CONTENT_TYPE_PHOTO:
		frame->content_type = HDMI_CONTENT_TYPE_PHOTO;
		break;
	default:
		/* Graphics is the default(0) */
		frame->content_type = HDMI_CONTENT_TYPE_GRAPHICS;
	}

	frame->itc = conn_state->content_type != DRM_MODE_CONTENT_TYPE_NO_DATA;
}
EXPORT_SYMBOL(drm_hdmi_avi_infoframe_content_type);

/**
 * drm_mode_attach_tv_margin_properties - attach TV connector margin properties
 * @connector: DRM connector
 *
 * Called by a driver when it needs to attach TV margin props to a connector.
 * Typically used on SDTV and HDMI connectors.
 */
void drm_connector_attach_tv_margin_properties(struct drm_connector *connector)
{
	struct drm_device *dev = connector->dev;

	drm_object_attach_property(&connector->base,
				   dev->mode_config.tv_left_margin_property,
				   0);
	drm_object_attach_property(&connector->base,
				   dev->mode_config.tv_right_margin_property,
				   0);
	drm_object_attach_property(&connector->base,
				   dev->mode_config.tv_top_margin_property,
				   0);
	drm_object_attach_property(&connector->base,
				   dev->mode_config.tv_bottom_margin_property,
				   0);
}
EXPORT_SYMBOL(drm_connector_attach_tv_margin_properties);

/**
 * drm_mode_create_tv_margin_properties - create TV connector margin properties
 * @dev: DRM device
 *
 * Called by a driver's HDMI connector initialization routine, this function
 * creates the TV margin properties for a given device. No need to call this
 * function for an SDTV connector, it's already called from
 * drm_mode_create_tv_properties().
 */
int drm_mode_create_tv_margin_properties(struct drm_device *dev)
{
	if (dev->mode_config.tv_left_margin_property)
		return 0;

	dev->mode_config.tv_left_margin_property =
		drm_property_create_range(dev, 0, "left margin", 0, 100);
	if (!dev->mode_config.tv_left_margin_property)
		return -ENOMEM;

	dev->mode_config.tv_right_margin_property =
		drm_property_create_range(dev, 0, "right margin", 0, 100);
	if (!dev->mode_config.tv_right_margin_property)
		return -ENOMEM;

	dev->mode_config.tv_top_margin_property =
		drm_property_create_range(dev, 0, "top margin", 0, 100);
	if (!dev->mode_config.tv_top_margin_property)
		return -ENOMEM;

	dev->mode_config.tv_bottom_margin_property =
		drm_property_create_range(dev, 0, "bottom margin", 0, 100);
	if (!dev->mode_config.tv_bottom_margin_property)
		return -ENOMEM;

	return 0;
}
EXPORT_SYMBOL(drm_mode_create_tv_margin_properties);

/**
 * drm_mode_create_tv_properties - create TV specific connector properties
 * @dev: DRM device
 * @num_modes: number of different TV formats (modes) supported
 * @modes: array of pointers to strings containing name of each format
 *
 * Called by a driver's TV initialization routine, this function creates
 * the TV specific connector properties for a given device.  Caller is
 * responsible for allocating a list of format names and passing them to
 * this routine.
 */
int drm_mode_create_tv_properties(struct drm_device *dev,
				  unsigned int num_modes,
				  const char * const modes[])
{
	struct drm_property *tv_selector;
	struct drm_property *tv_subconnector;
	unsigned int i;

	if (dev->mode_config.tv_select_subconnector_property)
		return 0;

	/*
	 * Basic connector properties
	 */
	tv_selector = drm_property_create_enum(dev, 0,
					  "select subconnector",
					  drm_tv_select_enum_list,
					  ARRAY_SIZE(drm_tv_select_enum_list));
	if (!tv_selector)
		goto nomem;

	dev->mode_config.tv_select_subconnector_property = tv_selector;

	tv_subconnector =
		drm_property_create_enum(dev, DRM_MODE_PROP_IMMUTABLE,
				    "subconnector",
				    drm_tv_subconnector_enum_list,
				    ARRAY_SIZE(drm_tv_subconnector_enum_list));
	if (!tv_subconnector)
		goto nomem;
	dev->mode_config.tv_subconnector_property = tv_subconnector;

	/*
	 * Other, TV specific properties: margins & TV modes.
	 */
	if (drm_mode_create_tv_margin_properties(dev))
		goto nomem;

	dev->mode_config.tv_mode_property =
		drm_property_create(dev, DRM_MODE_PROP_ENUM,
				    "mode", num_modes);
	if (!dev->mode_config.tv_mode_property)
		goto nomem;

	for (i = 0; i < num_modes; i++)
		drm_property_add_enum(dev->mode_config.tv_mode_property,
				      i, modes[i]);

	dev->mode_config.tv_brightness_property =
		drm_property_create_range(dev, 0, "brightness", 0, 100);
	if (!dev->mode_config.tv_brightness_property)
		goto nomem;

	dev->mode_config.tv_contrast_property =
		drm_property_create_range(dev, 0, "contrast", 0, 100);
	if (!dev->mode_config.tv_contrast_property)
		goto nomem;

	dev->mode_config.tv_flicker_reduction_property =
		drm_property_create_range(dev, 0, "flicker reduction", 0, 100);
	if (!dev->mode_config.tv_flicker_reduction_property)
		goto nomem;

	dev->mode_config.tv_overscan_property =
		drm_property_create_range(dev, 0, "overscan", 0, 100);
	if (!dev->mode_config.tv_overscan_property)
		goto nomem;

	dev->mode_config.tv_saturation_property =
		drm_property_create_range(dev, 0, "saturation", 0, 100);
	if (!dev->mode_config.tv_saturation_property)
		goto nomem;

	dev->mode_config.tv_hue_property =
		drm_property_create_range(dev, 0, "hue", 0, 100);
	if (!dev->mode_config.tv_hue_property)
		goto nomem;

	return 0;
nomem:
	return -ENOMEM;
}
EXPORT_SYMBOL(drm_mode_create_tv_properties);

/**
 * drm_mode_create_scaling_mode_property - create scaling mode property
 * @dev: DRM device
 *
 * Called by a driver the first time it's needed, must be attached to desired
 * connectors.
 *
 * Atomic drivers should use drm_connector_attach_scaling_mode_property()
 * instead to correctly assign &drm_connector_state.picture_aspect_ratio
 * in the atomic state.
 */
int drm_mode_create_scaling_mode_property(struct drm_device *dev)
{
	struct drm_property *scaling_mode;

	if (dev->mode_config.scaling_mode_property)
		return 0;

	scaling_mode =
		drm_property_create_enum(dev, 0, "scaling mode",
				drm_scaling_mode_enum_list,
				    ARRAY_SIZE(drm_scaling_mode_enum_list));

	dev->mode_config.scaling_mode_property = scaling_mode;

	return 0;
}
EXPORT_SYMBOL(drm_mode_create_scaling_mode_property);

/**
 * DOC: Variable refresh properties
 *
 * Variable refresh rate capable displays can dynamically adjust their
 * refresh rate by extending the duration of their vertical front porch
 * until page flip or timeout occurs. This can reduce or remove stuttering
 * and latency in scenarios where the page flip does not align with the
 * vblank interval.
 *
 * An example scenario would be an application flipping at a constant rate
 * of 48Hz on a 60Hz display. The page flip will frequently miss the vblank
 * interval and the same contents will be displayed twice. This can be
 * observed as stuttering for content with motion.
 *
 * If variable refresh rate was active on a display that supported a
 * variable refresh range from 35Hz to 60Hz no stuttering would be observable
 * for the example scenario. The minimum supported variable refresh rate of
 * 35Hz is below the page flip frequency and the vertical front porch can
 * be extended until the page flip occurs. The vblank interval will be
 * directly aligned to the page flip rate.
 *
 * Not all userspace content is suitable for use with variable refresh rate.
 * Large and frequent changes in vertical front porch duration may worsen
 * perceived stuttering for input sensitive applications.
 *
 * Panel brightness will also vary with vertical front porch duration. Some
 * panels may have noticeable differences in brightness between the minimum
 * vertical front porch duration and the maximum vertical front porch duration.
 * Large and frequent changes in vertical front porch duration may produce
 * observable flickering for such panels.
 *
 * Userspace control for variable refresh rate is supported via properties
 * on the &drm_connector and &drm_crtc objects.
 *
 * "vrr_capable":
 *	Optional &drm_connector boolean property that drivers should attach
 *	with drm_connector_attach_vrr_capable_property() on connectors that
 *	could support variable refresh rates. Drivers should update the
 *	property value by calling drm_connector_set_vrr_capable_property().
 *
 *	Absence of the property should indicate absence of support.
 *
 * "VRR_ENABLED":
 *	Default &drm_crtc boolean property that notifies the driver that the
 *	content on the CRTC is suitable for variable refresh rate presentation.
 *	The driver will take this property as a hint to enable variable
 *	refresh rate support if the receiver supports it, ie. if the
 *	"vrr_capable" property is true on the &drm_connector object. The
 *	vertical front porch duration will be extended until page-flip or
 *	timeout when enabled.
 *
 *	The minimum vertical front porch duration is defined as the vertical
 *	front porch duration for the current mode.
 *
 *	The maximum vertical front porch duration is greater than or equal to
 *	the minimum vertical front porch duration. The duration is derived
 *	from the minimum supported variable refresh rate for the connector.
 *
 *	The driver may place further restrictions within these minimum
 *	and maximum bounds.
<<<<<<< HEAD
 *
 *	The semantics for the vertical blank timestamp differ when
 *	variable refresh rate is active. The vertical blank timestamp
 *	is defined to be an estimate using the current mode's fixed
 *	refresh rate timings. The semantics for the page-flip event
 *	timestamp remain the same.
=======
>>>>>>> 0ecfebd2
 */

/**
 * drm_connector_attach_vrr_capable_property - creates the
 * vrr_capable property
 * @connector: connector to create the vrr_capable property on.
 *
 * This is used by atomic drivers to add support for querying
 * variable refresh rate capability for a connector.
 *
 * Returns:
 * Zero on success, negative errono on failure.
 */
int drm_connector_attach_vrr_capable_property(
	struct drm_connector *connector)
{
	struct drm_device *dev = connector->dev;
	struct drm_property *prop;

	if (!connector->vrr_capable_property) {
		prop = drm_property_create_bool(dev, DRM_MODE_PROP_IMMUTABLE,
			"vrr_capable");
		if (!prop)
			return -ENOMEM;

		connector->vrr_capable_property = prop;
		drm_object_attach_property(&connector->base, prop, 0);
	}

	return 0;
}
EXPORT_SYMBOL(drm_connector_attach_vrr_capable_property);

/**
 * drm_connector_attach_scaling_mode_property - attach atomic scaling mode property
 * @connector: connector to attach scaling mode property on.
 * @scaling_mode_mask: or'ed mask of BIT(%DRM_MODE_SCALE_\*).
 *
 * This is used to add support for scaling mode to atomic drivers.
 * The scaling mode will be set to &drm_connector_state.picture_aspect_ratio
 * and can be used from &drm_connector_helper_funcs->atomic_check for validation.
 *
 * This is the atomic version of drm_mode_create_scaling_mode_property().
 *
 * Returns:
 * Zero on success, negative errno on failure.
 */
int drm_connector_attach_scaling_mode_property(struct drm_connector *connector,
					       u32 scaling_mode_mask)
{
	struct drm_device *dev = connector->dev;
	struct drm_property *scaling_mode_property;
	int i;
	const unsigned valid_scaling_mode_mask =
		(1U << ARRAY_SIZE(drm_scaling_mode_enum_list)) - 1;

	if (WARN_ON(hweight32(scaling_mode_mask) < 2 ||
		    scaling_mode_mask & ~valid_scaling_mode_mask))
		return -EINVAL;

	scaling_mode_property =
		drm_property_create(dev, DRM_MODE_PROP_ENUM, "scaling mode",
				    hweight32(scaling_mode_mask));

	if (!scaling_mode_property)
		return -ENOMEM;

	for (i = 0; i < ARRAY_SIZE(drm_scaling_mode_enum_list); i++) {
		int ret;

		if (!(BIT(i) & scaling_mode_mask))
			continue;

		ret = drm_property_add_enum(scaling_mode_property,
					    drm_scaling_mode_enum_list[i].type,
					    drm_scaling_mode_enum_list[i].name);

		if (ret) {
			drm_property_destroy(dev, scaling_mode_property);

			return ret;
		}
	}

	drm_object_attach_property(&connector->base,
				   scaling_mode_property, 0);

	connector->scaling_mode_property = scaling_mode_property;

	return 0;
}
EXPORT_SYMBOL(drm_connector_attach_scaling_mode_property);

/**
 * drm_connector_attach_content_protection_property - attach content protection
 * property
 *
 * @connector: connector to attach CP property on.
 *
 * This is used to add support for content protection on select connectors.
 * Content Protection is intentionally vague to allow for different underlying
 * technologies, however it is most implemented by HDCP.
 *
 * The content protection will be set to &drm_connector_state.content_protection
 *
 * Returns:
 * Zero on success, negative errno on failure.
 */
int drm_connector_attach_content_protection_property(
		struct drm_connector *connector)
{
	struct drm_device *dev = connector->dev;
	struct drm_property *prop;

	prop = drm_property_create_enum(dev, 0, "Content Protection",
					drm_cp_enum_list,
					ARRAY_SIZE(drm_cp_enum_list));
	if (!prop)
		return -ENOMEM;

	drm_object_attach_property(&connector->base, prop,
				   DRM_MODE_CONTENT_PROTECTION_UNDESIRED);

	connector->content_protection_property = prop;

	return 0;
}
EXPORT_SYMBOL(drm_connector_attach_content_protection_property);

/**
 * drm_mode_create_aspect_ratio_property - create aspect ratio property
 * @dev: DRM device
 *
 * Called by a driver the first time it's needed, must be attached to desired
 * connectors.
 *
 * Returns:
 * Zero on success, negative errno on failure.
 */
int drm_mode_create_aspect_ratio_property(struct drm_device *dev)
{
	if (dev->mode_config.aspect_ratio_property)
		return 0;

	dev->mode_config.aspect_ratio_property =
		drm_property_create_enum(dev, 0, "aspect ratio",
				drm_aspect_ratio_enum_list,
				ARRAY_SIZE(drm_aspect_ratio_enum_list));

	if (dev->mode_config.aspect_ratio_property == NULL)
		return -ENOMEM;

	return 0;
}
EXPORT_SYMBOL(drm_mode_create_aspect_ratio_property);

/**
 * DOC: standard connector properties
 *
 * Colorspace:
 *     drm_mode_create_colorspace_property - create colorspace property
 *     This property helps select a suitable colorspace based on the sink
 *     capability. Modern sink devices support wider gamut like BT2020.
 *     This helps switch to BT2020 mode if the BT2020 encoded video stream
 *     is being played by the user, same for any other colorspace. Thereby
 *     giving a good visual experience to users.
 *
 *     The expectation from userspace is that it should parse the EDID
 *     and get supported colorspaces. Use this property and switch to the
 *     one supported. Sink supported colorspaces should be retrieved by
 *     userspace from EDID and driver will not explicitly expose them.
 *
 *     Basically the expectation from userspace is:
 *      - Set up CRTC DEGAMMA/CTM/GAMMA to convert to some sink
 *        colorspace
 *      - Set this new property to let the sink know what it
 *        converted the CRTC output to.
 *      - This property is just to inform sink what colorspace
 *        source is trying to drive.
 *
 * Called by a driver the first time it's needed, must be attached to desired
 * connectors.
 */
int drm_mode_create_colorspace_property(struct drm_connector *connector)
{
	struct drm_device *dev = connector->dev;
	struct drm_property *prop;

	if (connector->connector_type == DRM_MODE_CONNECTOR_HDMIA ||
	    connector->connector_type == DRM_MODE_CONNECTOR_HDMIB) {
		prop = drm_property_create_enum(dev, DRM_MODE_PROP_ENUM,
						"Colorspace",
						hdmi_colorspaces,
						ARRAY_SIZE(hdmi_colorspaces));
		if (!prop)
			return -ENOMEM;
	} else {
		DRM_DEBUG_KMS("Colorspace property not supported\n");
		return 0;
	}

	connector->colorspace_property = prop;

	return 0;
}
EXPORT_SYMBOL(drm_mode_create_colorspace_property);

/**
 * drm_mode_create_content_type_property - create content type property
 * @dev: DRM device
 *
 * Called by a driver the first time it's needed, must be attached to desired
 * connectors.
 *
 * Returns:
 * Zero on success, negative errno on failure.
 */
int drm_mode_create_content_type_property(struct drm_device *dev)
{
	if (dev->mode_config.content_type_property)
		return 0;

	dev->mode_config.content_type_property =
		drm_property_create_enum(dev, 0, "content type",
					 drm_content_type_enum_list,
					 ARRAY_SIZE(drm_content_type_enum_list));

	if (dev->mode_config.content_type_property == NULL)
		return -ENOMEM;

	return 0;
}
EXPORT_SYMBOL(drm_mode_create_content_type_property);

/**
 * drm_mode_create_suggested_offset_properties - create suggests offset properties
 * @dev: DRM device
 *
 * Create the the suggested x/y offset property for connectors.
 */
int drm_mode_create_suggested_offset_properties(struct drm_device *dev)
{
	if (dev->mode_config.suggested_x_property && dev->mode_config.suggested_y_property)
		return 0;

	dev->mode_config.suggested_x_property =
		drm_property_create_range(dev, DRM_MODE_PROP_IMMUTABLE, "suggested X", 0, 0xffffffff);

	dev->mode_config.suggested_y_property =
		drm_property_create_range(dev, DRM_MODE_PROP_IMMUTABLE, "suggested Y", 0, 0xffffffff);

	if (dev->mode_config.suggested_x_property == NULL ||
	    dev->mode_config.suggested_y_property == NULL)
		return -ENOMEM;
	return 0;
}
EXPORT_SYMBOL(drm_mode_create_suggested_offset_properties);

/**
 * drm_connector_set_path_property - set tile property on connector
 * @connector: connector to set property on.
 * @path: path to use for property; must not be NULL.
 *
 * This creates a property to expose to userspace to specify a
 * connector path. This is mainly used for DisplayPort MST where
 * connectors have a topology and we want to allow userspace to give
 * them more meaningful names.
 *
 * Returns:
 * Zero on success, negative errno on failure.
 */
int drm_connector_set_path_property(struct drm_connector *connector,
				    const char *path)
{
	struct drm_device *dev = connector->dev;
	int ret;

	ret = drm_property_replace_global_blob(dev,
	                                       &connector->path_blob_ptr,
	                                       strlen(path) + 1,
	                                       path,
	                                       &connector->base,
	                                       dev->mode_config.path_property);
	return ret;
}
EXPORT_SYMBOL(drm_connector_set_path_property);

/**
 * drm_connector_set_tile_property - set tile property on connector
 * @connector: connector to set property on.
 *
 * This looks up the tile information for a connector, and creates a
 * property for userspace to parse if it exists. The property is of
 * the form of 8 integers using ':' as a separator.
 * This is used for dual port tiled displays with DisplayPort SST
 * or DisplayPort MST connectors.
 *
 * Returns:
 * Zero on success, errno on failure.
 */
int drm_connector_set_tile_property(struct drm_connector *connector)
{
	struct drm_device *dev = connector->dev;
	char tile[256];
	int ret;

	if (!connector->has_tile) {
		ret  = drm_property_replace_global_blob(dev,
		                                        &connector->tile_blob_ptr,
		                                        0,
		                                        NULL,
		                                        &connector->base,
		                                        dev->mode_config.tile_property);
		return ret;
	}

	snprintf(tile, 256, "%d:%d:%d:%d:%d:%d:%d:%d",
		 connector->tile_group->id, connector->tile_is_single_monitor,
		 connector->num_h_tile, connector->num_v_tile,
		 connector->tile_h_loc, connector->tile_v_loc,
		 connector->tile_h_size, connector->tile_v_size);

	ret = drm_property_replace_global_blob(dev,
	                                       &connector->tile_blob_ptr,
	                                       strlen(tile) + 1,
	                                       tile,
	                                       &connector->base,
	                                       dev->mode_config.tile_property);
	return ret;
}
EXPORT_SYMBOL(drm_connector_set_tile_property);

/**
 * drm_connector_update_edid_property - update the edid property of a connector
 * @connector: drm connector
 * @edid: new value of the edid property
 *
 * This function creates a new blob modeset object and assigns its id to the
 * connector's edid property.
 * Since we also parse tile information from EDID's displayID block, we also
 * set the connector's tile property here. See drm_connector_set_tile_property()
 * for more details.
 *
 * Returns:
 * Zero on success, negative errno on failure.
 */
int drm_connector_update_edid_property(struct drm_connector *connector,
				       const struct edid *edid)
{
	struct drm_device *dev = connector->dev;
	size_t size = 0;
	int ret;

	/* ignore requests to set edid when overridden */
	if (connector->override_edid)
		return 0;

	if (edid)
		size = EDID_LENGTH * (1 + edid->extensions);

	/* Set the display info, using edid if available, otherwise
	 * reseting the values to defaults. This duplicates the work
	 * done in drm_add_edid_modes, but that function is not
	 * consistently called before this one in all drivers and the
	 * computation is cheap enough that it seems better to
	 * duplicate it rather than attempt to ensure some arbitrary
	 * ordering of calls.
	 */
	if (edid)
		drm_add_display_info(connector, edid);
	else
		drm_reset_display_info(connector);

	drm_object_property_set_value(&connector->base,
				      dev->mode_config.non_desktop_property,
				      connector->display_info.non_desktop);

	ret = drm_property_replace_global_blob(dev,
					       &connector->edid_blob_ptr,
	                                       size,
	                                       edid,
	                                       &connector->base,
	                                       dev->mode_config.edid_property);
	if (ret)
		return ret;
	return drm_connector_set_tile_property(connector);
}
EXPORT_SYMBOL(drm_connector_update_edid_property);

/**
 * drm_connector_set_link_status_property - Set link status property of a connector
 * @connector: drm connector
 * @link_status: new value of link status property (0: Good, 1: Bad)
 *
 * In usual working scenario, this link status property will always be set to
 * "GOOD". If something fails during or after a mode set, the kernel driver
 * may set this link status property to "BAD". The caller then needs to send a
 * hotplug uevent for userspace to re-check the valid modes through
 * GET_CONNECTOR_IOCTL and retry modeset.
 *
 * Note: Drivers cannot rely on userspace to support this property and
 * issue a modeset. As such, they may choose to handle issues (like
 * re-training a link) without userspace's intervention.
 *
 * The reason for adding this property is to handle link training failures, but
 * it is not limited to DP or link training. For example, if we implement
 * asynchronous setcrtc, this property can be used to report any failures in that.
 */
void drm_connector_set_link_status_property(struct drm_connector *connector,
					    uint64_t link_status)
{
	struct drm_device *dev = connector->dev;

	drm_modeset_lock(&dev->mode_config.connection_mutex, NULL);
	connector->state->link_status = link_status;
	drm_modeset_unlock(&dev->mode_config.connection_mutex);
}
EXPORT_SYMBOL(drm_connector_set_link_status_property);

/**
 * drm_connector_attach_max_bpc_property - attach "max bpc" property
 * @connector: connector to attach max bpc property on.
 * @min: The minimum bit depth supported by the connector.
 * @max: The maximum bit depth supported by the connector.
 *
 * This is used to add support for limiting the bit depth on a connector.
 *
 * Returns:
 * Zero on success, negative errno on failure.
 */
int drm_connector_attach_max_bpc_property(struct drm_connector *connector,
					  int min, int max)
{
	struct drm_device *dev = connector->dev;
	struct drm_property *prop;

	prop = connector->max_bpc_property;
	if (!prop) {
		prop = drm_property_create_range(dev, 0, "max bpc", min, max);
		if (!prop)
			return -ENOMEM;

		connector->max_bpc_property = prop;
	}

	drm_object_attach_property(&connector->base, prop, max);
	connector->state->max_requested_bpc = max;
	connector->state->max_bpc = max;

	return 0;
}
EXPORT_SYMBOL(drm_connector_attach_max_bpc_property);

/**
 * drm_connector_set_vrr_capable_property - sets the variable refresh rate
 * capable property for a connector
 * @connector: drm connector
 * @capable: True if the connector is variable refresh rate capable
 *
 * Should be used by atomic drivers to update the indicated support for
 * variable refresh rate over a connector.
 */
void drm_connector_set_vrr_capable_property(
		struct drm_connector *connector, bool capable)
{
	drm_object_property_set_value(&connector->base,
				      connector->vrr_capable_property,
				      capable);
}
EXPORT_SYMBOL(drm_connector_set_vrr_capable_property);

/**
 * drm_connector_init_panel_orientation_property -
 *	initialize the connecters panel_orientation property
 * @connector: connector for which to init the panel-orientation property.
 * @width: width in pixels of the panel, used for panel quirk detection
 * @height: height in pixels of the panel, used for panel quirk detection
 *
 * This function should only be called for built-in panels, after setting
 * connector->display_info.panel_orientation first (if known).
 *
 * This function will check for platform specific (e.g. DMI based) quirks
 * overriding display_info.panel_orientation first, then if panel_orientation
 * is not DRM_MODE_PANEL_ORIENTATION_UNKNOWN it will attach the
 * "panel orientation" property to the connector.
 *
 * Returns:
 * Zero on success, negative errno on failure.
 */
int drm_connector_init_panel_orientation_property(
	struct drm_connector *connector, int width, int height)
{
	struct drm_device *dev = connector->dev;
	struct drm_display_info *info = &connector->display_info;
	struct drm_property *prop;
	int orientation_quirk;

	orientation_quirk = drm_get_panel_orientation_quirk(width, height);
	if (orientation_quirk != DRM_MODE_PANEL_ORIENTATION_UNKNOWN)
		info->panel_orientation = orientation_quirk;

	if (info->panel_orientation == DRM_MODE_PANEL_ORIENTATION_UNKNOWN)
		return 0;

	prop = dev->mode_config.panel_orientation_property;
	if (!prop) {
		prop = drm_property_create_enum(dev, DRM_MODE_PROP_IMMUTABLE,
				"panel orientation",
				drm_panel_orientation_enum_list,
				ARRAY_SIZE(drm_panel_orientation_enum_list));
		if (!prop)
			return -ENOMEM;

		dev->mode_config.panel_orientation_property = prop;
	}

	drm_object_attach_property(&connector->base, prop,
				   info->panel_orientation);
	return 0;
}
EXPORT_SYMBOL(drm_connector_init_panel_orientation_property);

int drm_connector_set_obj_prop(struct drm_mode_object *obj,
				    struct drm_property *property,
				    uint64_t value)
{
	int ret = -EINVAL;
	struct drm_connector *connector = obj_to_connector(obj);

	/* Do DPMS ourselves */
	if (property == connector->dev->mode_config.dpms_property) {
		ret = (*connector->funcs->dpms)(connector, (int)value);
	} else if (connector->funcs->set_property)
		ret = connector->funcs->set_property(connector, property, value);

	if (!ret)
		drm_object_property_set_value(&connector->base, property, value);
	return ret;
}

int drm_connector_property_set_ioctl(struct drm_device *dev,
				     void *data, struct drm_file *file_priv)
{
	struct drm_mode_connector_set_property *conn_set_prop = data;
	struct drm_mode_obj_set_property obj_set_prop = {
		.value = conn_set_prop->value,
		.prop_id = conn_set_prop->prop_id,
		.obj_id = conn_set_prop->connector_id,
		.obj_type = DRM_MODE_OBJECT_CONNECTOR
	};

	/* It does all the locking and checking we need */
	return drm_mode_obj_set_property_ioctl(dev, &obj_set_prop, file_priv);
}

static struct drm_encoder *drm_connector_get_encoder(struct drm_connector *connector)
{
	/* For atomic drivers only state objects are synchronously updated and
	 * protected by modeset locks, so check those first. */
	if (connector->state)
		return connector->state->best_encoder;
	return connector->encoder;
}

static bool
drm_mode_expose_to_userspace(const struct drm_display_mode *mode,
			     const struct list_head *export_list,
			     const struct drm_file *file_priv)
{
	/*
	 * If user-space hasn't configured the driver to expose the stereo 3D
	 * modes, don't expose them.
	 */
	if (!file_priv->stereo_allowed && drm_mode_is_stereo(mode))
		return false;
	/*
	 * If user-space hasn't configured the driver to expose the modes
	 * with aspect-ratio, don't expose them. However if such a mode
	 * is unique, let it be exposed, but reset the aspect-ratio flags
	 * while preparing the list of user-modes.
	 */
	if (!file_priv->aspect_ratio_allowed) {
		struct drm_display_mode *mode_itr;

		list_for_each_entry(mode_itr, export_list, export_head)
			if (drm_mode_match(mode_itr, mode,
					   DRM_MODE_MATCH_TIMINGS |
					   DRM_MODE_MATCH_CLOCK |
					   DRM_MODE_MATCH_FLAGS |
					   DRM_MODE_MATCH_3D_FLAGS))
				return false;
	}

	return true;
}

int drm_mode_getconnector(struct drm_device *dev, void *data,
			  struct drm_file *file_priv)
{
	struct drm_mode_get_connector *out_resp = data;
	struct drm_connector *connector;
	struct drm_encoder *encoder;
	struct drm_display_mode *mode;
	int mode_count = 0;
	int encoders_count = 0;
	int ret = 0;
	int copied = 0;
	int i;
	struct drm_mode_modeinfo u_mode;
	struct drm_mode_modeinfo __user *mode_ptr;
	uint32_t __user *encoder_ptr;
	LIST_HEAD(export_list);

	if (!drm_core_check_feature(dev, DRIVER_MODESET))
		return -EOPNOTSUPP;

	memset(&u_mode, 0, sizeof(struct drm_mode_modeinfo));

	connector = drm_connector_lookup(dev, file_priv, out_resp->connector_id);
	if (!connector)
		return -ENOENT;

	drm_connector_for_each_possible_encoder(connector, encoder, i)
		encoders_count++;

	if ((out_resp->count_encoders >= encoders_count) && encoders_count) {
		copied = 0;
		encoder_ptr = (uint32_t __user *)(unsigned long)(out_resp->encoders_ptr);

		drm_connector_for_each_possible_encoder(connector, encoder, i) {
			if (put_user(encoder->base.id, encoder_ptr + copied)) {
				ret = -EFAULT;
				goto out;
			}
			copied++;
		}
	}
	out_resp->count_encoders = encoders_count;

	out_resp->connector_id = connector->base.id;
	out_resp->connector_type = connector->connector_type;
	out_resp->connector_type_id = connector->connector_type_id;

	mutex_lock(&dev->mode_config.mutex);
	if (out_resp->count_modes == 0) {
		connector->funcs->fill_modes(connector,
					     dev->mode_config.max_width,
					     dev->mode_config.max_height);
	}

	out_resp->mm_width = connector->display_info.width_mm;
	out_resp->mm_height = connector->display_info.height_mm;
	out_resp->subpixel = connector->display_info.subpixel_order;
	out_resp->connection = connector->status;

	/* delayed so we get modes regardless of pre-fill_modes state */
	list_for_each_entry(mode, &connector->modes, head)
		if (drm_mode_expose_to_userspace(mode, &export_list,
						 file_priv)) {
			list_add_tail(&mode->export_head, &export_list);
			mode_count++;
		}

	/*
	 * This ioctl is called twice, once to determine how much space is
	 * needed, and the 2nd time to fill it.
	 * The modes that need to be exposed to the user are maintained in the
	 * 'export_list'. When the ioctl is called first time to determine the,
	 * space, the export_list gets filled, to find the no.of modes. In the
	 * 2nd time, the user modes are filled, one by one from the export_list.
	 */
	if ((out_resp->count_modes >= mode_count) && mode_count) {
		copied = 0;
		mode_ptr = (struct drm_mode_modeinfo __user *)(unsigned long)out_resp->modes_ptr;
		list_for_each_entry(mode, &export_list, export_head) {
			drm_mode_convert_to_umode(&u_mode, mode);
			/*
			 * Reset aspect ratio flags of user-mode, if modes with
			 * aspect-ratio are not supported.
			 */
			if (!file_priv->aspect_ratio_allowed)
				u_mode.flags &= ~DRM_MODE_FLAG_PIC_AR_MASK;
			if (copy_to_user(mode_ptr + copied,
					 &u_mode, sizeof(u_mode))) {
				ret = -EFAULT;
				mutex_unlock(&dev->mode_config.mutex);

				goto out;
			}
			copied++;
		}
	}
	out_resp->count_modes = mode_count;
	mutex_unlock(&dev->mode_config.mutex);

	drm_modeset_lock(&dev->mode_config.connection_mutex, NULL);
	encoder = drm_connector_get_encoder(connector);
	if (encoder)
		out_resp->encoder_id = encoder->base.id;
	else
		out_resp->encoder_id = 0;

	/* Only grab properties after probing, to make sure EDID and other
	 * properties reflect the latest status. */
	ret = drm_mode_object_get_properties(&connector->base, file_priv->atomic,
			(uint32_t __user *)(unsigned long)(out_resp->props_ptr),
			(uint64_t __user *)(unsigned long)(out_resp->prop_values_ptr),
			&out_resp->count_props);
	drm_modeset_unlock(&dev->mode_config.connection_mutex);

out:
	drm_connector_put(connector);

	return ret;
}


/**
 * DOC: Tile group
 *
 * Tile groups are used to represent tiled monitors with a unique integer
 * identifier. Tiled monitors using DisplayID v1.3 have a unique 8-byte handle,
 * we store this in a tile group, so we have a common identifier for all tiles
 * in a monitor group. The property is called "TILE". Drivers can manage tile
 * groups using drm_mode_create_tile_group(), drm_mode_put_tile_group() and
 * drm_mode_get_tile_group(). But this is only needed for internal panels where
 * the tile group information is exposed through a non-standard way.
 */

static void drm_tile_group_free(struct kref *kref)
{
	struct drm_tile_group *tg = container_of(kref, struct drm_tile_group, refcount);
	struct drm_device *dev = tg->dev;
	mutex_lock(&dev->mode_config.idr_mutex);
	idr_remove(&dev->mode_config.tile_idr, tg->id);
	mutex_unlock(&dev->mode_config.idr_mutex);
	kfree(tg);
}

/**
 * drm_mode_put_tile_group - drop a reference to a tile group.
 * @dev: DRM device
 * @tg: tile group to drop reference to.
 *
 * drop reference to tile group and free if 0.
 */
void drm_mode_put_tile_group(struct drm_device *dev,
			     struct drm_tile_group *tg)
{
	kref_put(&tg->refcount, drm_tile_group_free);
}
EXPORT_SYMBOL(drm_mode_put_tile_group);

/**
 * drm_mode_get_tile_group - get a reference to an existing tile group
 * @dev: DRM device
 * @topology: 8-bytes unique per monitor.
 *
 * Use the unique bytes to get a reference to an existing tile group.
 *
 * RETURNS:
 * tile group or NULL if not found.
 */
struct drm_tile_group *drm_mode_get_tile_group(struct drm_device *dev,
					       char topology[8])
{
	struct drm_tile_group *tg;
	int id;
	mutex_lock(&dev->mode_config.idr_mutex);
	idr_for_each_entry(&dev->mode_config.tile_idr, tg, id) {
		if (!memcmp(tg->group_data, topology, 8)) {
			if (!kref_get_unless_zero(&tg->refcount))
				tg = NULL;
			mutex_unlock(&dev->mode_config.idr_mutex);
			return tg;
		}
	}
	mutex_unlock(&dev->mode_config.idr_mutex);
	return NULL;
}
EXPORT_SYMBOL(drm_mode_get_tile_group);

/**
 * drm_mode_create_tile_group - create a tile group from a displayid description
 * @dev: DRM device
 * @topology: 8-bytes unique per monitor.
 *
 * Create a tile group for the unique monitor, and get a unique
 * identifier for the tile group.
 *
 * RETURNS:
 * new tile group or NULL.
 */
struct drm_tile_group *drm_mode_create_tile_group(struct drm_device *dev,
						  char topology[8])
{
	struct drm_tile_group *tg;
	int ret;

	tg = kzalloc(sizeof(*tg), GFP_KERNEL);
	if (!tg)
		return NULL;

	kref_init(&tg->refcount);
	memcpy(tg->group_data, topology, 8);
	tg->dev = dev;

	mutex_lock(&dev->mode_config.idr_mutex);
	ret = idr_alloc(&dev->mode_config.tile_idr, tg, 1, 0, GFP_KERNEL);
	if (ret >= 0) {
		tg->id = ret;
	} else {
		kfree(tg);
		tg = NULL;
	}

	mutex_unlock(&dev->mode_config.idr_mutex);
	return tg;
}
EXPORT_SYMBOL(drm_mode_create_tile_group);<|MERGE_RESOLUTION|>--- conflicted
+++ resolved
@@ -1416,15 +1416,6 @@
  *
  *	The driver may place further restrictions within these minimum
  *	and maximum bounds.
-<<<<<<< HEAD
- *
- *	The semantics for the vertical blank timestamp differ when
- *	variable refresh rate is active. The vertical blank timestamp
- *	is defined to be an estimate using the current mode's fixed
- *	refresh rate timings. The semantics for the page-flip event
- *	timestamp remain the same.
-=======
->>>>>>> 0ecfebd2
  */
 
 /**
