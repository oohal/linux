/*
 * Copyright (C) 2014 Red Hat
 * Copyright (C) 2014 Intel Corp.
 *
 * Permission is hereby granted, free of charge, to any person obtaining a
 * copy of this software and associated documentation files (the "Software"),
 * to deal in the Software without restriction, including without limitation
 * the rights to use, copy, modify, merge, publish, distribute, sublicense,
 * and/or sell copies of the Software, and to permit persons to whom the
 * Software is furnished to do so, subject to the following conditions:
 *
 * The above copyright notice and this permission notice shall be included in
 * all copies or substantial portions of the Software.
 *
 * THE SOFTWARE IS PROVIDED "AS IS", WITHOUT WARRANTY OF ANY KIND, EXPRESS OR
 * IMPLIED, INCLUDING BUT NOT LIMITED TO THE WARRANTIES OF MERCHANTABILITY,
 * FITNESS FOR A PARTICULAR PURPOSE AND NONINFRINGEMENT.  IN NO EVENT SHALL
 * THE COPYRIGHT HOLDER(S) OR AUTHOR(S) BE LIABLE FOR ANY CLAIM, DAMAGES OR
 * OTHER LIABILITY, WHETHER IN AN ACTION OF CONTRACT, TORT OR OTHERWISE,
 * ARISING FROM, OUT OF OR IN CONNECTION WITH THE SOFTWARE OR THE USE OR
 * OTHER DEALINGS IN THE SOFTWARE.
 *
 * Authors:
 * Rob Clark <robdclark@gmail.com>
 * Daniel Vetter <daniel.vetter@ffwll.ch>
 */

#include <linux/dma-fence.h>
#include <linux/ktime.h>

#include <drm/drm_atomic.h>
#include <drm/drm_atomic_helper.h>
#include <drm/drm_atomic_uapi.h>
#include <drm/drm_bridge.h>
#include <drm/drm_damage_helper.h>
#include <drm/drm_device.h>
#include <drm/drm_plane_helper.h>
#include <drm/drm_print.h>
#include <drm/drm_self_refresh_helper.h>
#include <drm/drm_vblank.h>
#include <drm/drm_writeback.h>

#include "drm_crtc_helper_internal.h"
#include "drm_crtc_internal.h"

/**
 * DOC: overview
 *
 * This helper library provides implementations of check and commit functions on
 * top of the CRTC modeset helper callbacks and the plane helper callbacks. It
 * also provides convenience implementations for the atomic state handling
 * callbacks for drivers which don't need to subclass the drm core structures to
 * add their own additional internal state.
 *
 * This library also provides default implementations for the check callback in
 * drm_atomic_helper_check() and for the commit callback with
 * drm_atomic_helper_commit(). But the individual stages and callbacks are
 * exposed to allow drivers to mix and match and e.g. use the plane helpers only
 * together with a driver private modeset implementation.
 *
 * This library also provides implementations for all the legacy driver
 * interfaces on top of the atomic interface. See drm_atomic_helper_set_config(),
 * drm_atomic_helper_disable_plane(), drm_atomic_helper_disable_plane() and the
 * various functions to implement set_property callbacks. New drivers must not
 * implement these functions themselves but must use the provided helpers.
 *
 * The atomic helper uses the same function table structures as all other
 * modesetting helpers. See the documentation for &struct drm_crtc_helper_funcs,
 * struct &drm_encoder_helper_funcs and &struct drm_connector_helper_funcs. It
 * also shares the &struct drm_plane_helper_funcs function table with the plane
 * helpers.
 */
static void
drm_atomic_helper_plane_changed(struct drm_atomic_state *state,
				struct drm_plane_state *old_plane_state,
				struct drm_plane_state *plane_state,
				struct drm_plane *plane)
{
	struct drm_crtc_state *crtc_state;

	if (old_plane_state->crtc) {
		crtc_state = drm_atomic_get_new_crtc_state(state,
							   old_plane_state->crtc);

		if (WARN_ON(!crtc_state))
			return;

		crtc_state->planes_changed = true;
	}

	if (plane_state->crtc) {
		crtc_state = drm_atomic_get_new_crtc_state(state, plane_state->crtc);

		if (WARN_ON(!crtc_state))
			return;

		crtc_state->planes_changed = true;
	}
}

static int handle_conflicting_encoders(struct drm_atomic_state *state,
				       bool disable_conflicting_encoders)
{
	struct drm_connector_state *new_conn_state;
	struct drm_connector *connector;
	struct drm_connector_list_iter conn_iter;
	struct drm_encoder *encoder;
	unsigned encoder_mask = 0;
	int i, ret = 0;

	/*
	 * First loop, find all newly assigned encoders from the connectors
	 * part of the state. If the same encoder is assigned to multiple
	 * connectors bail out.
	 */
	for_each_new_connector_in_state(state, connector, new_conn_state, i) {
		const struct drm_connector_helper_funcs *funcs = connector->helper_private;
		struct drm_encoder *new_encoder;

		if (!new_conn_state->crtc)
			continue;

		if (funcs->atomic_best_encoder)
			new_encoder = funcs->atomic_best_encoder(connector, new_conn_state);
		else if (funcs->best_encoder)
			new_encoder = funcs->best_encoder(connector);
		else
			new_encoder = drm_connector_get_single_encoder(connector);

		if (new_encoder) {
			if (encoder_mask & drm_encoder_mask(new_encoder)) {
				DRM_DEBUG_ATOMIC("[ENCODER:%d:%s] on [CONNECTOR:%d:%s] already assigned\n",
					new_encoder->base.id, new_encoder->name,
					connector->base.id, connector->name);

				return -EINVAL;
			}

			encoder_mask |= drm_encoder_mask(new_encoder);
		}
	}

	if (!encoder_mask)
		return 0;

	/*
	 * Second loop, iterate over all connectors not part of the state.
	 *
	 * If a conflicting encoder is found and disable_conflicting_encoders
	 * is not set, an error is returned. Userspace can provide a solution
	 * through the atomic ioctl.
	 *
	 * If the flag is set conflicting connectors are removed from the crtc
	 * and the crtc is disabled if no encoder is left. This preserves
	 * compatibility with the legacy set_config behavior.
	 */
	drm_connector_list_iter_begin(state->dev, &conn_iter);
	drm_for_each_connector_iter(connector, &conn_iter) {
		struct drm_crtc_state *crtc_state;

		if (drm_atomic_get_new_connector_state(state, connector))
			continue;

		encoder = connector->state->best_encoder;
		if (!encoder || !(encoder_mask & drm_encoder_mask(encoder)))
			continue;

		if (!disable_conflicting_encoders) {
			DRM_DEBUG_ATOMIC("[ENCODER:%d:%s] in use on [CRTC:%d:%s] by [CONNECTOR:%d:%s]\n",
					 encoder->base.id, encoder->name,
					 connector->state->crtc->base.id,
					 connector->state->crtc->name,
					 connector->base.id, connector->name);
			ret = -EINVAL;
			goto out;
		}

		new_conn_state = drm_atomic_get_connector_state(state, connector);
		if (IS_ERR(new_conn_state)) {
			ret = PTR_ERR(new_conn_state);
			goto out;
		}

		DRM_DEBUG_ATOMIC("[ENCODER:%d:%s] in use on [CRTC:%d:%s], disabling [CONNECTOR:%d:%s]\n",
				 encoder->base.id, encoder->name,
				 new_conn_state->crtc->base.id, new_conn_state->crtc->name,
				 connector->base.id, connector->name);

		crtc_state = drm_atomic_get_new_crtc_state(state, new_conn_state->crtc);

		ret = drm_atomic_set_crtc_for_connector(new_conn_state, NULL);
		if (ret)
			goto out;

		if (!crtc_state->connector_mask) {
			ret = drm_atomic_set_mode_prop_for_crtc(crtc_state,
								NULL);
			if (ret < 0)
				goto out;

			crtc_state->active = false;
		}
	}
out:
	drm_connector_list_iter_end(&conn_iter);

	return ret;
}

static void
set_best_encoder(struct drm_atomic_state *state,
		 struct drm_connector_state *conn_state,
		 struct drm_encoder *encoder)
{
	struct drm_crtc_state *crtc_state;
	struct drm_crtc *crtc;

	if (conn_state->best_encoder) {
		/* Unset the encoder_mask in the old crtc state. */
		crtc = conn_state->connector->state->crtc;

		/* A NULL crtc is an error here because we should have
		 *  duplicated a NULL best_encoder when crtc was NULL.
		 * As an exception restoring duplicated atomic state
		 * during resume is allowed, so don't warn when
		 * best_encoder is equal to encoder we intend to set.
		 */
		WARN_ON(!crtc && encoder != conn_state->best_encoder);
		if (crtc) {
			crtc_state = drm_atomic_get_new_crtc_state(state, crtc);

			crtc_state->encoder_mask &=
				~drm_encoder_mask(conn_state->best_encoder);
		}
	}

	if (encoder) {
		crtc = conn_state->crtc;
		WARN_ON(!crtc);
		if (crtc) {
			crtc_state = drm_atomic_get_new_crtc_state(state, crtc);

			crtc_state->encoder_mask |=
				drm_encoder_mask(encoder);
		}
	}

	conn_state->best_encoder = encoder;
}

static void
steal_encoder(struct drm_atomic_state *state,
	      struct drm_encoder *encoder)
{
	struct drm_crtc_state *crtc_state;
	struct drm_connector *connector;
	struct drm_connector_state *old_connector_state, *new_connector_state;
	int i;

	for_each_oldnew_connector_in_state(state, connector, old_connector_state, new_connector_state, i) {
		struct drm_crtc *encoder_crtc;

		if (new_connector_state->best_encoder != encoder)
			continue;

		encoder_crtc = old_connector_state->crtc;

		DRM_DEBUG_ATOMIC("[ENCODER:%d:%s] in use on [CRTC:%d:%s], stealing it\n",
				 encoder->base.id, encoder->name,
				 encoder_crtc->base.id, encoder_crtc->name);

		set_best_encoder(state, new_connector_state, NULL);

		crtc_state = drm_atomic_get_new_crtc_state(state, encoder_crtc);
		crtc_state->connectors_changed = true;

		return;
	}
}

static int
update_connector_routing(struct drm_atomic_state *state,
			 struct drm_connector *connector,
			 struct drm_connector_state *old_connector_state,
			 struct drm_connector_state *new_connector_state)
{
	const struct drm_connector_helper_funcs *funcs;
	struct drm_encoder *new_encoder;
	struct drm_crtc_state *crtc_state;

	DRM_DEBUG_ATOMIC("Updating routing for [CONNECTOR:%d:%s]\n",
			 connector->base.id,
			 connector->name);

	if (old_connector_state->crtc != new_connector_state->crtc) {
		if (old_connector_state->crtc) {
			crtc_state = drm_atomic_get_new_crtc_state(state, old_connector_state->crtc);
			crtc_state->connectors_changed = true;
		}

		if (new_connector_state->crtc) {
			crtc_state = drm_atomic_get_new_crtc_state(state, new_connector_state->crtc);
			crtc_state->connectors_changed = true;
		}
	}

	if (!new_connector_state->crtc) {
		DRM_DEBUG_ATOMIC("Disabling [CONNECTOR:%d:%s]\n",
				connector->base.id,
				connector->name);

		set_best_encoder(state, new_connector_state, NULL);

		return 0;
	}

	crtc_state = drm_atomic_get_new_crtc_state(state,
						   new_connector_state->crtc);
	/*
	 * For compatibility with legacy users, we want to make sure that
	 * we allow DPMS On->Off modesets on unregistered connectors. Modesets
	 * which would result in anything else must be considered invalid, to
	 * avoid turning on new displays on dead connectors.
	 *
	 * Since the connector can be unregistered at any point during an
	 * atomic check or commit, this is racy. But that's OK: all we care
	 * about is ensuring that userspace can't do anything but shut off the
	 * display on a connector that was destroyed after it's been notified,
	 * not before.
	 *
	 * Additionally, we also want to ignore connector registration when
	 * we're trying to restore an atomic state during system resume since
	 * there's a chance the connector may have been destroyed during the
	 * process, but it's better to ignore that then cause
	 * drm_atomic_helper_resume() to fail.
	 */
	if (!state->duplicated && drm_connector_is_unregistered(connector) &&
	    crtc_state->active) {
		DRM_DEBUG_ATOMIC("[CONNECTOR:%d:%s] is not registered\n",
				 connector->base.id, connector->name);
		return -EINVAL;
	}

	funcs = connector->helper_private;

	if (funcs->atomic_best_encoder)
		new_encoder = funcs->atomic_best_encoder(connector,
							 new_connector_state);
	else if (funcs->best_encoder)
		new_encoder = funcs->best_encoder(connector);
	else
		new_encoder = drm_connector_get_single_encoder(connector);

	if (!new_encoder) {
		DRM_DEBUG_ATOMIC("No suitable encoder found for [CONNECTOR:%d:%s]\n",
				 connector->base.id,
				 connector->name);
		return -EINVAL;
	}

	if (!drm_encoder_crtc_ok(new_encoder, new_connector_state->crtc)) {
		DRM_DEBUG_ATOMIC("[ENCODER:%d:%s] incompatible with [CRTC:%d:%s]\n",
				 new_encoder->base.id,
				 new_encoder->name,
				 new_connector_state->crtc->base.id,
				 new_connector_state->crtc->name);
		return -EINVAL;
	}

	if (new_encoder == new_connector_state->best_encoder) {
		set_best_encoder(state, new_connector_state, new_encoder);

		DRM_DEBUG_ATOMIC("[CONNECTOR:%d:%s] keeps [ENCODER:%d:%s], now on [CRTC:%d:%s]\n",
				 connector->base.id,
				 connector->name,
				 new_encoder->base.id,
				 new_encoder->name,
				 new_connector_state->crtc->base.id,
				 new_connector_state->crtc->name);

		return 0;
	}

	steal_encoder(state, new_encoder);

	set_best_encoder(state, new_connector_state, new_encoder);

	crtc_state->connectors_changed = true;

	DRM_DEBUG_ATOMIC("[CONNECTOR:%d:%s] using [ENCODER:%d:%s] on [CRTC:%d:%s]\n",
			 connector->base.id,
			 connector->name,
			 new_encoder->base.id,
			 new_encoder->name,
			 new_connector_state->crtc->base.id,
			 new_connector_state->crtc->name);

	return 0;
}

static int
mode_fixup(struct drm_atomic_state *state)
{
	struct drm_crtc *crtc;
	struct drm_crtc_state *new_crtc_state;
	struct drm_connector *connector;
	struct drm_connector_state *new_conn_state;
	int i;
	int ret;

	for_each_new_crtc_in_state(state, crtc, new_crtc_state, i) {
		if (!new_crtc_state->mode_changed &&
		    !new_crtc_state->connectors_changed)
			continue;

		drm_mode_copy(&new_crtc_state->adjusted_mode, &new_crtc_state->mode);
	}

	for_each_new_connector_in_state(state, connector, new_conn_state, i) {
		const struct drm_encoder_helper_funcs *funcs;
		struct drm_encoder *encoder;

		WARN_ON(!!new_conn_state->best_encoder != !!new_conn_state->crtc);

		if (!new_conn_state->crtc || !new_conn_state->best_encoder)
			continue;

		new_crtc_state =
			drm_atomic_get_new_crtc_state(state, new_conn_state->crtc);

		/*
		 * Each encoder has at most one connector (since we always steal
		 * it away), so we won't call ->mode_fixup twice.
		 */
		encoder = new_conn_state->best_encoder;
		funcs = encoder->helper_private;

		ret = drm_bridge_mode_fixup(encoder->bridge, &new_crtc_state->mode,
				&new_crtc_state->adjusted_mode);
		if (!ret) {
			DRM_DEBUG_ATOMIC("Bridge fixup failed\n");
			return -EINVAL;
		}

		if (funcs && funcs->atomic_check) {
			ret = funcs->atomic_check(encoder, new_crtc_state,
						  new_conn_state);
			if (ret) {
				DRM_DEBUG_ATOMIC("[ENCODER:%d:%s] check failed\n",
						 encoder->base.id, encoder->name);
				return ret;
			}
		} else if (funcs && funcs->mode_fixup) {
			ret = funcs->mode_fixup(encoder, &new_crtc_state->mode,
						&new_crtc_state->adjusted_mode);
			if (!ret) {
				DRM_DEBUG_ATOMIC("[ENCODER:%d:%s] fixup failed\n",
						 encoder->base.id, encoder->name);
				return -EINVAL;
			}
		}
	}

	for_each_new_crtc_in_state(state, crtc, new_crtc_state, i) {
		const struct drm_crtc_helper_funcs *funcs;

		if (!new_crtc_state->enable)
			continue;

		if (!new_crtc_state->mode_changed &&
		    !new_crtc_state->connectors_changed)
			continue;

		funcs = crtc->helper_private;
		if (!funcs || !funcs->mode_fixup)
			continue;

		ret = funcs->mode_fixup(crtc, &new_crtc_state->mode,
					&new_crtc_state->adjusted_mode);
		if (!ret) {
			DRM_DEBUG_ATOMIC("[CRTC:%d:%s] fixup failed\n",
					 crtc->base.id, crtc->name);
			return -EINVAL;
		}
	}

	return 0;
}

static enum drm_mode_status mode_valid_path(struct drm_connector *connector,
					    struct drm_encoder *encoder,
					    struct drm_crtc *crtc,
					    const struct drm_display_mode *mode)
{
	enum drm_mode_status ret;

	ret = drm_encoder_mode_valid(encoder, mode);
	if (ret != MODE_OK) {
		DRM_DEBUG_ATOMIC("[ENCODER:%d:%s] mode_valid() failed\n",
				encoder->base.id, encoder->name);
		return ret;
	}

	ret = drm_bridge_mode_valid(encoder->bridge, mode);
	if (ret != MODE_OK) {
		DRM_DEBUG_ATOMIC("[BRIDGE] mode_valid() failed\n");
		return ret;
	}

	ret = drm_crtc_mode_valid(crtc, mode);
	if (ret != MODE_OK) {
		DRM_DEBUG_ATOMIC("[CRTC:%d:%s] mode_valid() failed\n",
				crtc->base.id, crtc->name);
		return ret;
	}

	return ret;
}

static int
mode_valid(struct drm_atomic_state *state)
{
	struct drm_connector_state *conn_state;
	struct drm_connector *connector;
	int i;

	for_each_new_connector_in_state(state, connector, conn_state, i) {
		struct drm_encoder *encoder = conn_state->best_encoder;
		struct drm_crtc *crtc = conn_state->crtc;
		struct drm_crtc_state *crtc_state;
		enum drm_mode_status mode_status;
		const struct drm_display_mode *mode;

		if (!crtc || !encoder)
			continue;

		crtc_state = drm_atomic_get_new_crtc_state(state, crtc);
		if (!crtc_state)
			continue;
		if (!crtc_state->mode_changed && !crtc_state->connectors_changed)
			continue;

		mode = &crtc_state->mode;

		mode_status = mode_valid_path(connector, encoder, crtc, mode);
		if (mode_status != MODE_OK)
			return -EINVAL;
	}

	return 0;
}

/**
 * drm_atomic_helper_check_modeset - validate state object for modeset changes
 * @dev: DRM device
 * @state: the driver state object
 *
 * Check the state object to see if the requested state is physically possible.
 * This does all the crtc and connector related computations for an atomic
 * update and adds any additional connectors needed for full modesets. It calls
 * the various per-object callbacks in the follow order:
 *
 * 1. &drm_connector_helper_funcs.atomic_best_encoder for determining the new encoder.
 * 2. &drm_connector_helper_funcs.atomic_check to validate the connector state.
 * 3. If it's determined a modeset is needed then all connectors on the affected crtc
 *    crtc are added and &drm_connector_helper_funcs.atomic_check is run on them.
 * 4. &drm_encoder_helper_funcs.mode_valid, &drm_bridge_funcs.mode_valid and
 *    &drm_crtc_helper_funcs.mode_valid are called on the affected components.
 * 5. &drm_bridge_funcs.mode_fixup is called on all encoder bridges.
 * 6. &drm_encoder_helper_funcs.atomic_check is called to validate any encoder state.
 *    This function is only called when the encoder will be part of a configured crtc,
 *    it must not be used for implementing connector property validation.
 *    If this function is NULL, &drm_atomic_encoder_helper_funcs.mode_fixup is called
 *    instead.
 * 7. &drm_crtc_helper_funcs.mode_fixup is called last, to fix up the mode with crtc constraints.
 *
 * &drm_crtc_state.mode_changed is set when the input mode is changed.
 * &drm_crtc_state.connectors_changed is set when a connector is added or
 * removed from the crtc.  &drm_crtc_state.active_changed is set when
 * &drm_crtc_state.active changes, which is used for DPMS.
 * See also: drm_atomic_crtc_needs_modeset()
 *
 * IMPORTANT:
 *
 * Drivers which set &drm_crtc_state.mode_changed (e.g. in their
 * &drm_plane_helper_funcs.atomic_check hooks if a plane update can't be done
 * without a full modeset) _must_ call this function afterwards after that
 * change. It is permitted to call this function multiple times for the same
 * update, e.g. when the &drm_crtc_helper_funcs.atomic_check functions depend
 * upon the adjusted dotclock for fifo space allocation and watermark
 * computation.
 *
 * RETURNS:
 * Zero for success or -errno
 */
int
drm_atomic_helper_check_modeset(struct drm_device *dev,
				struct drm_atomic_state *state)
{
	struct drm_crtc *crtc;
	struct drm_crtc_state *old_crtc_state, *new_crtc_state;
	struct drm_connector *connector;
	struct drm_connector_state *old_connector_state, *new_connector_state;
	int i, ret;
	unsigned connectors_mask = 0;

	for_each_oldnew_crtc_in_state(state, crtc, old_crtc_state, new_crtc_state, i) {
		bool has_connectors =
			!!new_crtc_state->connector_mask;

		WARN_ON(!drm_modeset_is_locked(&crtc->mutex));

		if (!drm_mode_equal(&old_crtc_state->mode, &new_crtc_state->mode)) {
			DRM_DEBUG_ATOMIC("[CRTC:%d:%s] mode changed\n",
					 crtc->base.id, crtc->name);
			new_crtc_state->mode_changed = true;
		}

		if (old_crtc_state->enable != new_crtc_state->enable) {
			DRM_DEBUG_ATOMIC("[CRTC:%d:%s] enable changed\n",
					 crtc->base.id, crtc->name);

			/*
			 * For clarity this assignment is done here, but
			 * enable == 0 is only true when there are no
			 * connectors and a NULL mode.
			 *
			 * The other way around is true as well. enable != 0
			 * iff connectors are attached and a mode is set.
			 */
			new_crtc_state->mode_changed = true;
			new_crtc_state->connectors_changed = true;
		}

		if (old_crtc_state->active != new_crtc_state->active) {
			DRM_DEBUG_ATOMIC("[CRTC:%d:%s] active changed\n",
					 crtc->base.id, crtc->name);
			new_crtc_state->active_changed = true;
		}

		if (new_crtc_state->enable != has_connectors) {
			DRM_DEBUG_ATOMIC("[CRTC:%d:%s] enabled/connectors mismatch\n",
					 crtc->base.id, crtc->name);

			return -EINVAL;
		}
	}

	ret = handle_conflicting_encoders(state, false);
	if (ret)
		return ret;

	for_each_oldnew_connector_in_state(state, connector, old_connector_state, new_connector_state, i) {
		const struct drm_connector_helper_funcs *funcs = connector->helper_private;

		WARN_ON(!drm_modeset_is_locked(&dev->mode_config.connection_mutex));

		/*
		 * This only sets crtc->connectors_changed for routing changes,
		 * drivers must set crtc->connectors_changed themselves when
		 * connector properties need to be updated.
		 */
		ret = update_connector_routing(state, connector,
					       old_connector_state,
					       new_connector_state);
		if (ret)
			return ret;
		if (old_connector_state->crtc) {
			new_crtc_state = drm_atomic_get_new_crtc_state(state,
								       old_connector_state->crtc);
			if (old_connector_state->link_status !=
			    new_connector_state->link_status)
				new_crtc_state->connectors_changed = true;

			if (old_connector_state->max_requested_bpc !=
			    new_connector_state->max_requested_bpc)
				new_crtc_state->connectors_changed = true;
		}

		if (funcs->atomic_check)
			ret = funcs->atomic_check(connector, state);
		if (ret)
			return ret;

		connectors_mask |= BIT(i);
	}

	/*
	 * After all the routing has been prepared we need to add in any
	 * connector which is itself unchanged, but whose crtc changes its
	 * configuration. This must be done before calling mode_fixup in case a
	 * crtc only changed its mode but has the same set of connectors.
	 */
	for_each_oldnew_crtc_in_state(state, crtc, old_crtc_state, new_crtc_state, i) {
		if (!drm_atomic_crtc_needs_modeset(new_crtc_state))
			continue;

		DRM_DEBUG_ATOMIC("[CRTC:%d:%s] needs all connectors, enable: %c, active: %c\n",
				 crtc->base.id, crtc->name,
				 new_crtc_state->enable ? 'y' : 'n',
				 new_crtc_state->active ? 'y' : 'n');

		ret = drm_atomic_add_affected_connectors(state, crtc);
		if (ret != 0)
			return ret;

		ret = drm_atomic_add_affected_planes(state, crtc);
		if (ret != 0)
			return ret;
	}

	/*
	 * Iterate over all connectors again, to make sure atomic_check()
	 * has been called on them when a modeset is forced.
	 */
	for_each_oldnew_connector_in_state(state, connector, old_connector_state, new_connector_state, i) {
		const struct drm_connector_helper_funcs *funcs = connector->helper_private;

		if (connectors_mask & BIT(i))
			continue;

		if (funcs->atomic_check)
			ret = funcs->atomic_check(connector, state);
		if (ret)
			return ret;
	}

	ret = mode_valid(state);
	if (ret)
		return ret;

	return mode_fixup(state);
}
EXPORT_SYMBOL(drm_atomic_helper_check_modeset);

/**
 * drm_atomic_helper_check_plane_state() - Check plane state for validity
 * @plane_state: plane state to check
 * @crtc_state: crtc state to check
 * @min_scale: minimum @src:@dest scaling factor in 16.16 fixed point
 * @max_scale: maximum @src:@dest scaling factor in 16.16 fixed point
 * @can_position: is it legal to position the plane such that it
 *                doesn't cover the entire crtc?  This will generally
 *                only be false for primary planes.
 * @can_update_disabled: can the plane be updated while the crtc
 *                       is disabled?
 *
 * Checks that a desired plane update is valid, and updates various
 * bits of derived state (clipped coordinates etc.). Drivers that provide
 * their own plane handling rather than helper-provided implementations may
 * still wish to call this function to avoid duplication of error checking
 * code.
 *
 * RETURNS:
 * Zero if update appears valid, error code on failure
 */
int drm_atomic_helper_check_plane_state(struct drm_plane_state *plane_state,
					const struct drm_crtc_state *crtc_state,
					int min_scale,
					int max_scale,
					bool can_position,
					bool can_update_disabled)
{
	struct drm_framebuffer *fb = plane_state->fb;
	struct drm_rect *src = &plane_state->src;
	struct drm_rect *dst = &plane_state->dst;
	unsigned int rotation = plane_state->rotation;
	struct drm_rect clip = {};
	int hscale, vscale;

	WARN_ON(plane_state->crtc && plane_state->crtc != crtc_state->crtc);

	*src = drm_plane_state_src(plane_state);
	*dst = drm_plane_state_dest(plane_state);

	if (!fb) {
		plane_state->visible = false;
		return 0;
	}

	/* crtc should only be NULL when disabling (i.e., !fb) */
	if (WARN_ON(!plane_state->crtc)) {
		plane_state->visible = false;
		return 0;
	}

	if (!crtc_state->enable && !can_update_disabled) {
		DRM_DEBUG_KMS("Cannot update plane of a disabled CRTC.\n");
		return -EINVAL;
	}

	drm_rect_rotate(src, fb->width << 16, fb->height << 16, rotation);

	/* Check scaling */
	hscale = drm_rect_calc_hscale(src, dst, min_scale, max_scale);
	vscale = drm_rect_calc_vscale(src, dst, min_scale, max_scale);
	if (hscale < 0 || vscale < 0) {
		DRM_DEBUG_KMS("Invalid scaling of plane\n");
		drm_rect_debug_print("src: ", &plane_state->src, true);
		drm_rect_debug_print("dst: ", &plane_state->dst, false);
		return -ERANGE;
	}

	if (crtc_state->enable)
		drm_mode_get_hv_timing(&crtc_state->mode, &clip.x2, &clip.y2);

	plane_state->visible = drm_rect_clip_scaled(src, dst, &clip);

	drm_rect_rotate_inv(src, fb->width << 16, fb->height << 16, rotation);

	if (!plane_state->visible)
		/*
		 * Plane isn't visible; some drivers can handle this
		 * so we just return success here.  Drivers that can't
		 * (including those that use the primary plane helper's
		 * update function) will return an error from their
		 * update_plane handler.
		 */
		return 0;

	if (!can_position && !drm_rect_equals(dst, &clip)) {
		DRM_DEBUG_KMS("Plane must cover entire CRTC\n");
		drm_rect_debug_print("dst: ", dst, false);
		drm_rect_debug_print("clip: ", &clip, false);
		return -EINVAL;
	}

	return 0;
}
EXPORT_SYMBOL(drm_atomic_helper_check_plane_state);

/**
 * drm_atomic_helper_check_planes - validate state object for planes changes
 * @dev: DRM device
 * @state: the driver state object
 *
 * Check the state object to see if the requested state is physically possible.
 * This does all the plane update related checks using by calling into the
 * &drm_crtc_helper_funcs.atomic_check and &drm_plane_helper_funcs.atomic_check
 * hooks provided by the driver.
 *
 * It also sets &drm_crtc_state.planes_changed to indicate that a crtc has
 * updated planes.
 *
 * RETURNS:
 * Zero for success or -errno
 */
int
drm_atomic_helper_check_planes(struct drm_device *dev,
			       struct drm_atomic_state *state)
{
	struct drm_crtc *crtc;
	struct drm_crtc_state *new_crtc_state;
	struct drm_plane *plane;
	struct drm_plane_state *new_plane_state, *old_plane_state;
	int i, ret = 0;

	for_each_oldnew_plane_in_state(state, plane, old_plane_state, new_plane_state, i) {
		const struct drm_plane_helper_funcs *funcs;

		WARN_ON(!drm_modeset_is_locked(&plane->mutex));

		funcs = plane->helper_private;

		drm_atomic_helper_plane_changed(state, old_plane_state, new_plane_state, plane);

		drm_atomic_helper_check_plane_damage(state, new_plane_state);

		if (!funcs || !funcs->atomic_check)
			continue;

		ret = funcs->atomic_check(plane, new_plane_state);
		if (ret) {
			DRM_DEBUG_ATOMIC("[PLANE:%d:%s] atomic driver check failed\n",
					 plane->base.id, plane->name);
			return ret;
		}
	}

	for_each_new_crtc_in_state(state, crtc, new_crtc_state, i) {
		const struct drm_crtc_helper_funcs *funcs;

		funcs = crtc->helper_private;

		if (!funcs || !funcs->atomic_check)
			continue;

		ret = funcs->atomic_check(crtc, new_crtc_state);
		if (ret) {
			DRM_DEBUG_ATOMIC("[CRTC:%d:%s] atomic driver check failed\n",
					 crtc->base.id, crtc->name);
			return ret;
		}
	}

	return ret;
}
EXPORT_SYMBOL(drm_atomic_helper_check_planes);

/**
 * drm_atomic_helper_check - validate state object
 * @dev: DRM device
 * @state: the driver state object
 *
 * Check the state object to see if the requested state is physically possible.
 * Only crtcs and planes have check callbacks, so for any additional (global)
 * checking that a driver needs it can simply wrap that around this function.
 * Drivers without such needs can directly use this as their
 * &drm_mode_config_funcs.atomic_check callback.
 *
 * This just wraps the two parts of the state checking for planes and modeset
 * state in the default order: First it calls drm_atomic_helper_check_modeset()
 * and then drm_atomic_helper_check_planes(). The assumption is that the
 * @drm_plane_helper_funcs.atomic_check and @drm_crtc_helper_funcs.atomic_check
 * functions depend upon an updated adjusted_mode.clock to e.g. properly compute
 * watermarks.
 *
 * Note that zpos normalization will add all enable planes to the state which
 * might not desired for some drivers.
 * For example enable/disable of a cursor plane which have fixed zpos value
 * would trigger all other enabled planes to be forced to the state change.
 *
 * RETURNS:
 * Zero for success or -errno
 */
int drm_atomic_helper_check(struct drm_device *dev,
			    struct drm_atomic_state *state)
{
	int ret;

	ret = drm_atomic_helper_check_modeset(dev, state);
	if (ret)
		return ret;

	if (dev->mode_config.normalize_zpos) {
		ret = drm_atomic_normalize_zpos(dev, state);
		if (ret)
			return ret;
	}

	ret = drm_atomic_helper_check_planes(dev, state);
	if (ret)
		return ret;

	if (state->legacy_cursor_update)
		state->async_update = !drm_atomic_helper_async_check(dev, state);

	drm_self_refresh_helper_alter_state(state);

	return ret;
}
EXPORT_SYMBOL(drm_atomic_helper_check);

static bool
crtc_needs_disable(struct drm_crtc_state *old_state,
		   struct drm_crtc_state *new_state)
{
	/*
	 * No new_state means the crtc is off, so the only criteria is whether
	 * it's currently active or in self refresh mode.
	 */
	if (!new_state)
		return drm_atomic_crtc_effectively_active(old_state);

	/*
	 * We need to run through the crtc_funcs->disable() function if the crtc
	 * is currently on, if it's transitioning to self refresh mode, or if
	 * it's in self refresh mode and needs to be fully disabled.
	 */
	return old_state->active ||
	       (old_state->self_refresh_active && !new_state->enable) ||
	       new_state->self_refresh_active;
}

static void
disable_outputs(struct drm_device *dev, struct drm_atomic_state *old_state)
{
	struct drm_connector *connector;
	struct drm_connector_state *old_conn_state, *new_conn_state;
	struct drm_crtc *crtc;
	struct drm_crtc_state *old_crtc_state, *new_crtc_state;
	int i;

	for_each_oldnew_connector_in_state(old_state, connector, old_conn_state, new_conn_state, i) {
		const struct drm_encoder_helper_funcs *funcs;
		struct drm_encoder *encoder;

		/* Shut down everything that's in the changeset and currently
		 * still on. So need to check the old, saved state. */
		if (!old_conn_state->crtc)
			continue;

		old_crtc_state = drm_atomic_get_old_crtc_state(old_state, old_conn_state->crtc);

		if (new_conn_state->crtc)
			new_crtc_state = drm_atomic_get_new_crtc_state(
						old_state,
						new_conn_state->crtc);
		else
			new_crtc_state = NULL;

		if (!crtc_needs_disable(old_crtc_state, new_crtc_state) ||
		    !drm_atomic_crtc_needs_modeset(old_conn_state->crtc->state))
			continue;

		encoder = old_conn_state->best_encoder;

		/* We shouldn't get this far if we didn't previously have
		 * an encoder.. but WARN_ON() rather than explode.
		 */
		if (WARN_ON(!encoder))
			continue;

		funcs = encoder->helper_private;

		DRM_DEBUG_ATOMIC("disabling [ENCODER:%d:%s]\n",
				 encoder->base.id, encoder->name);

		/*
		 * Each encoder has at most one connector (since we always steal
		 * it away), so we won't call disable hooks twice.
		 */
		drm_atomic_bridge_disable(encoder->bridge, old_state);

		/* Right function depends upon target state. */
		if (funcs) {
			if (funcs->atomic_disable)
				funcs->atomic_disable(encoder, old_state);
			else if (new_conn_state->crtc && funcs->prepare)
				funcs->prepare(encoder);
			else if (funcs->disable)
				funcs->disable(encoder);
			else if (funcs->dpms)
				funcs->dpms(encoder, DRM_MODE_DPMS_OFF);
		}

		drm_atomic_bridge_post_disable(encoder->bridge, old_state);
	}

	for_each_oldnew_crtc_in_state(old_state, crtc, old_crtc_state, new_crtc_state, i) {
		const struct drm_crtc_helper_funcs *funcs;
		int ret;

		/* Shut down everything that needs a full modeset. */
		if (!drm_atomic_crtc_needs_modeset(new_crtc_state))
			continue;

		if (!crtc_needs_disable(old_crtc_state, new_crtc_state))
			continue;

		funcs = crtc->helper_private;

		DRM_DEBUG_ATOMIC("disabling [CRTC:%d:%s]\n",
				 crtc->base.id, crtc->name);


		/* Right function depends upon target state. */
		if (new_crtc_state->enable && funcs->prepare)
			funcs->prepare(crtc);
		else if (funcs->atomic_disable)
			funcs->atomic_disable(crtc, old_crtc_state);
		else if (funcs->disable)
			funcs->disable(crtc);
		else if (funcs->dpms)
			funcs->dpms(crtc, DRM_MODE_DPMS_OFF);

		if (!(dev->irq_enabled && dev->num_crtcs))
			continue;

		ret = drm_crtc_vblank_get(crtc);
		WARN_ONCE(ret != -EINVAL, "driver forgot to call drm_crtc_vblank_off()\n");
		if (ret == 0)
			drm_crtc_vblank_put(crtc);
	}
}

/**
 * drm_atomic_helper_update_legacy_modeset_state - update legacy modeset state
 * @dev: DRM device
 * @old_state: atomic state object with old state structures
 *
 * This function updates all the various legacy modeset state pointers in
 * connectors, encoders and crtcs. It also updates the timestamping constants
 * used for precise vblank timestamps by calling
 * drm_calc_timestamping_constants().
 *
 * Drivers can use this for building their own atomic commit if they don't have
 * a pure helper-based modeset implementation.
 *
 * Since these updates are not synchronized with lockings, only code paths
 * called from &drm_mode_config_helper_funcs.atomic_commit_tail can look at the
 * legacy state filled out by this helper. Defacto this means this helper and
 * the legacy state pointers are only really useful for transitioning an
 * existing driver to the atomic world.
 */
void
drm_atomic_helper_update_legacy_modeset_state(struct drm_device *dev,
					      struct drm_atomic_state *old_state)
{
	struct drm_connector *connector;
	struct drm_connector_state *old_conn_state, *new_conn_state;
	struct drm_crtc *crtc;
	struct drm_crtc_state *new_crtc_state;
	int i;

	/* clear out existing links and update dpms */
	for_each_oldnew_connector_in_state(old_state, connector, old_conn_state, new_conn_state, i) {
		if (connector->encoder) {
			WARN_ON(!connector->encoder->crtc);

			connector->encoder->crtc = NULL;
			connector->encoder = NULL;
		}

		crtc = new_conn_state->crtc;
		if ((!crtc && old_conn_state->crtc) ||
		    (crtc && drm_atomic_crtc_needs_modeset(crtc->state))) {
			int mode = DRM_MODE_DPMS_OFF;

			if (crtc && crtc->state->active)
				mode = DRM_MODE_DPMS_ON;

			connector->dpms = mode;
		}
	}

	/* set new links */
	for_each_new_connector_in_state(old_state, connector, new_conn_state, i) {
		if (!new_conn_state->crtc)
			continue;

		if (WARN_ON(!new_conn_state->best_encoder))
			continue;

		connector->encoder = new_conn_state->best_encoder;
		connector->encoder->crtc = new_conn_state->crtc;
	}

	/* set legacy state in the crtc structure */
	for_each_new_crtc_in_state(old_state, crtc, new_crtc_state, i) {
		struct drm_plane *primary = crtc->primary;
		struct drm_plane_state *new_plane_state;

		crtc->mode = new_crtc_state->mode;
		crtc->enabled = new_crtc_state->enable;

		new_plane_state =
			drm_atomic_get_new_plane_state(old_state, primary);

		if (new_plane_state && new_plane_state->crtc == crtc) {
			crtc->x = new_plane_state->src_x >> 16;
			crtc->y = new_plane_state->src_y >> 16;
		}

		if (new_crtc_state->enable)
			drm_calc_timestamping_constants(crtc,
							&new_crtc_state->adjusted_mode);
	}
}
EXPORT_SYMBOL(drm_atomic_helper_update_legacy_modeset_state);

static void
crtc_set_mode(struct drm_device *dev, struct drm_atomic_state *old_state)
{
	struct drm_crtc *crtc;
	struct drm_crtc_state *new_crtc_state;
	struct drm_connector *connector;
	struct drm_connector_state *new_conn_state;
	int i;

	for_each_new_crtc_in_state(old_state, crtc, new_crtc_state, i) {
		const struct drm_crtc_helper_funcs *funcs;

		if (!new_crtc_state->mode_changed)
			continue;

		funcs = crtc->helper_private;

		if (new_crtc_state->enable && funcs->mode_set_nofb) {
			DRM_DEBUG_ATOMIC("modeset on [CRTC:%d:%s]\n",
					 crtc->base.id, crtc->name);

			funcs->mode_set_nofb(crtc);
		}
	}

	for_each_new_connector_in_state(old_state, connector, new_conn_state, i) {
		const struct drm_encoder_helper_funcs *funcs;
		struct drm_encoder *encoder;
		struct drm_display_mode *mode, *adjusted_mode;

		if (!new_conn_state->best_encoder)
			continue;

		encoder = new_conn_state->best_encoder;
		funcs = encoder->helper_private;
		new_crtc_state = new_conn_state->crtc->state;
		mode = &new_crtc_state->mode;
		adjusted_mode = &new_crtc_state->adjusted_mode;

		if (!new_crtc_state->mode_changed)
			continue;

		DRM_DEBUG_ATOMIC("modeset on [ENCODER:%d:%s]\n",
				 encoder->base.id, encoder->name);

		/*
		 * Each encoder has at most one connector (since we always steal
		 * it away), so we won't call mode_set hooks twice.
		 */
		if (funcs && funcs->atomic_mode_set) {
			funcs->atomic_mode_set(encoder, new_crtc_state,
					       new_conn_state);
		} else if (funcs && funcs->mode_set) {
			funcs->mode_set(encoder, mode, adjusted_mode);
		}

		drm_bridge_mode_set(encoder->bridge, mode, adjusted_mode);
	}
}

/**
 * drm_atomic_helper_commit_modeset_disables - modeset commit to disable outputs
 * @dev: DRM device
 * @old_state: atomic state object with old state structures
 *
 * This function shuts down all the outputs that need to be shut down and
 * prepares them (if required) with the new mode.
 *
 * For compatibility with legacy crtc helpers this should be called before
 * drm_atomic_helper_commit_planes(), which is what the default commit function
 * does. But drivers with different needs can group the modeset commits together
 * and do the plane commits at the end. This is useful for drivers doing runtime
 * PM since planes updates then only happen when the CRTC is actually enabled.
 */
void drm_atomic_helper_commit_modeset_disables(struct drm_device *dev,
					       struct drm_atomic_state *old_state)
{
	disable_outputs(dev, old_state);

	drm_atomic_helper_update_legacy_modeset_state(dev, old_state);

	crtc_set_mode(dev, old_state);
}
EXPORT_SYMBOL(drm_atomic_helper_commit_modeset_disables);

static void drm_atomic_helper_commit_writebacks(struct drm_device *dev,
						struct drm_atomic_state *old_state)
{
	struct drm_connector *connector;
	struct drm_connector_state *new_conn_state;
	int i;

	for_each_new_connector_in_state(old_state, connector, new_conn_state, i) {
		const struct drm_connector_helper_funcs *funcs;

		funcs = connector->helper_private;
		if (!funcs->atomic_commit)
			continue;

		if (new_conn_state->writeback_job && new_conn_state->writeback_job->fb) {
			WARN_ON(connector->connector_type != DRM_MODE_CONNECTOR_WRITEBACK);
			funcs->atomic_commit(connector, new_conn_state);
		}
	}
}

/**
 * drm_atomic_helper_commit_modeset_enables - modeset commit to enable outputs
 * @dev: DRM device
 * @old_state: atomic state object with old state structures
 *
 * This function enables all the outputs with the new configuration which had to
 * be turned off for the update.
 *
 * For compatibility with legacy crtc helpers this should be called after
 * drm_atomic_helper_commit_planes(), which is what the default commit function
 * does. But drivers with different needs can group the modeset commits together
 * and do the plane commits at the end. This is useful for drivers doing runtime
 * PM since planes updates then only happen when the CRTC is actually enabled.
 */
void drm_atomic_helper_commit_modeset_enables(struct drm_device *dev,
					      struct drm_atomic_state *old_state)
{
	struct drm_crtc *crtc;
	struct drm_crtc_state *old_crtc_state;
	struct drm_crtc_state *new_crtc_state;
	struct drm_connector *connector;
	struct drm_connector_state *new_conn_state;
	int i;

	for_each_oldnew_crtc_in_state(old_state, crtc, old_crtc_state, new_crtc_state, i) {
		const struct drm_crtc_helper_funcs *funcs;

		/* Need to filter out CRTCs where only planes change. */
		if (!drm_atomic_crtc_needs_modeset(new_crtc_state))
			continue;

		if (!new_crtc_state->active)
			continue;

		funcs = crtc->helper_private;

		if (new_crtc_state->enable) {
			DRM_DEBUG_ATOMIC("enabling [CRTC:%d:%s]\n",
					 crtc->base.id, crtc->name);
			if (funcs->atomic_enable)
				funcs->atomic_enable(crtc, old_crtc_state);
			else if (funcs->commit)
				funcs->commit(crtc);
		}
	}

	for_each_new_connector_in_state(old_state, connector, new_conn_state, i) {
		const struct drm_encoder_helper_funcs *funcs;
		struct drm_encoder *encoder;

		if (!new_conn_state->best_encoder)
			continue;

		if (!new_conn_state->crtc->state->active ||
		    !drm_atomic_crtc_needs_modeset(new_conn_state->crtc->state))
			continue;

		encoder = new_conn_state->best_encoder;
		funcs = encoder->helper_private;

		DRM_DEBUG_ATOMIC("enabling [ENCODER:%d:%s]\n",
				 encoder->base.id, encoder->name);

		/*
		 * Each encoder has at most one connector (since we always steal
		 * it away), so we won't call enable hooks twice.
		 */
		drm_atomic_bridge_pre_enable(encoder->bridge, old_state);

		if (funcs) {
			if (funcs->atomic_enable)
				funcs->atomic_enable(encoder, old_state);
			else if (funcs->enable)
				funcs->enable(encoder);
			else if (funcs->commit)
				funcs->commit(encoder);
		}

		drm_atomic_bridge_enable(encoder->bridge, old_state);
	}

	drm_atomic_helper_commit_writebacks(dev, old_state);
}
EXPORT_SYMBOL(drm_atomic_helper_commit_modeset_enables);

/**
 * drm_atomic_helper_wait_for_fences - wait for fences stashed in plane state
 * @dev: DRM device
 * @state: atomic state object with old state structures
 * @pre_swap: If true, do an interruptible wait, and @state is the new state.
 * 	Otherwise @state is the old state.
 *
 * For implicit sync, driver should fish the exclusive fence out from the
 * incoming fb's and stash it in the drm_plane_state.  This is called after
 * drm_atomic_helper_swap_state() so it uses the current plane state (and
 * just uses the atomic state to find the changed planes)
 *
 * Note that @pre_swap is needed since the point where we block for fences moves
 * around depending upon whether an atomic commit is blocking or
 * non-blocking. For non-blocking commit all waiting needs to happen after
 * drm_atomic_helper_swap_state() is called, but for blocking commits we want
 * to wait **before** we do anything that can't be easily rolled back. That is
 * before we call drm_atomic_helper_swap_state().
 *
 * Returns zero if success or < 0 if dma_fence_wait() fails.
 */
int drm_atomic_helper_wait_for_fences(struct drm_device *dev,
				      struct drm_atomic_state *state,
				      bool pre_swap)
{
	struct drm_plane *plane;
	struct drm_plane_state *new_plane_state;
	int i, ret;

	for_each_new_plane_in_state(state, plane, new_plane_state, i) {
		if (!new_plane_state->fence)
			continue;

		WARN_ON(!new_plane_state->fb);

		/*
		 * If waiting for fences pre-swap (ie: nonblock), userspace can
		 * still interrupt the operation. Instead of blocking until the
		 * timer expires, make the wait interruptible.
		 */
		ret = dma_fence_wait(new_plane_state->fence, pre_swap);
		if (ret)
			return ret;

		dma_fence_put(new_plane_state->fence);
		new_plane_state->fence = NULL;
	}

	return 0;
}
EXPORT_SYMBOL(drm_atomic_helper_wait_for_fences);

/**
 * drm_atomic_helper_wait_for_vblanks - wait for vblank on crtcs
 * @dev: DRM device
 * @old_state: atomic state object with old state structures
 *
 * Helper to, after atomic commit, wait for vblanks on all effected
 * crtcs (ie. before cleaning up old framebuffers using
 * drm_atomic_helper_cleanup_planes()). It will only wait on CRTCs where the
 * framebuffers have actually changed to optimize for the legacy cursor and
 * plane update use-case.
 *
 * Drivers using the nonblocking commit tracking support initialized by calling
 * drm_atomic_helper_setup_commit() should look at
 * drm_atomic_helper_wait_for_flip_done() as an alternative.
 */
void
drm_atomic_helper_wait_for_vblanks(struct drm_device *dev,
		struct drm_atomic_state *old_state)
{
	struct drm_crtc *crtc;
	struct drm_crtc_state *old_crtc_state, *new_crtc_state;
	int i, ret;
	unsigned crtc_mask = 0;

	 /*
	  * Legacy cursor ioctls are completely unsynced, and userspace
	  * relies on that (by doing tons of cursor updates).
	  */
	if (old_state->legacy_cursor_update)
		return;

	for_each_oldnew_crtc_in_state(old_state, crtc, old_crtc_state, new_crtc_state, i) {
		if (!new_crtc_state->active)
			continue;

		ret = drm_crtc_vblank_get(crtc);
		if (ret != 0)
			continue;

		crtc_mask |= drm_crtc_mask(crtc);
		old_state->crtcs[i].last_vblank_count = drm_crtc_vblank_count(crtc);
	}

	for_each_old_crtc_in_state(old_state, crtc, old_crtc_state, i) {
		if (!(crtc_mask & drm_crtc_mask(crtc)))
			continue;

		ret = wait_event_timeout(dev->vblank[i].queue,
				old_state->crtcs[i].last_vblank_count !=
					drm_crtc_vblank_count(crtc),
				msecs_to_jiffies(100));

		WARN(!ret, "[CRTC:%d:%s] vblank wait timed out\n",
		     crtc->base.id, crtc->name);

		drm_crtc_vblank_put(crtc);
	}
}
EXPORT_SYMBOL(drm_atomic_helper_wait_for_vblanks);

/**
 * drm_atomic_helper_wait_for_flip_done - wait for all page flips to be done
 * @dev: DRM device
 * @old_state: atomic state object with old state structures
 *
 * Helper to, after atomic commit, wait for page flips on all effected
 * crtcs (ie. before cleaning up old framebuffers using
 * drm_atomic_helper_cleanup_planes()). Compared to
 * drm_atomic_helper_wait_for_vblanks() this waits for the completion of on all
 * CRTCs, assuming that cursors-only updates are signalling their completion
 * immediately (or using a different path).
 *
 * This requires that drivers use the nonblocking commit tracking support
 * initialized using drm_atomic_helper_setup_commit().
 */
void drm_atomic_helper_wait_for_flip_done(struct drm_device *dev,
					  struct drm_atomic_state *old_state)
{
	struct drm_crtc *crtc;
	int i;

	for (i = 0; i < dev->mode_config.num_crtc; i++) {
		struct drm_crtc_commit *commit = old_state->crtcs[i].commit;
		int ret;

		crtc = old_state->crtcs[i].ptr;

		if (!crtc || !commit)
			continue;

		ret = wait_for_completion_timeout(&commit->flip_done, 10 * HZ);
		if (ret == 0)
			DRM_ERROR("[CRTC:%d:%s] flip_done timed out\n",
				  crtc->base.id, crtc->name);
	}

	if (old_state->fake_commit)
		complete_all(&old_state->fake_commit->flip_done);
}
EXPORT_SYMBOL(drm_atomic_helper_wait_for_flip_done);

/**
 * drm_atomic_helper_commit_tail - commit atomic update to hardware
 * @old_state: atomic state object with old state structures
 *
 * This is the default implementation for the
 * &drm_mode_config_helper_funcs.atomic_commit_tail hook, for drivers
 * that do not support runtime_pm or do not need the CRTC to be
 * enabled to perform a commit. Otherwise, see
 * drm_atomic_helper_commit_tail_rpm().
 *
 * Note that the default ordering of how the various stages are called is to
 * match the legacy modeset helper library closest.
 */
void drm_atomic_helper_commit_tail(struct drm_atomic_state *old_state)
{
	struct drm_device *dev = old_state->dev;

	drm_atomic_helper_commit_modeset_disables(dev, old_state);

	drm_atomic_helper_commit_planes(dev, old_state, 0);

	drm_atomic_helper_commit_modeset_enables(dev, old_state);

	drm_atomic_helper_fake_vblank(old_state);

	drm_atomic_helper_commit_hw_done(old_state);

	drm_atomic_helper_wait_for_vblanks(dev, old_state);

	drm_atomic_helper_cleanup_planes(dev, old_state);
}
EXPORT_SYMBOL(drm_atomic_helper_commit_tail);

/**
 * drm_atomic_helper_commit_tail_rpm - commit atomic update to hardware
 * @old_state: new modeset state to be committed
 *
 * This is an alternative implementation for the
 * &drm_mode_config_helper_funcs.atomic_commit_tail hook, for drivers
 * that support runtime_pm or need the CRTC to be enabled to perform a
 * commit. Otherwise, one should use the default implementation
 * drm_atomic_helper_commit_tail().
 */
void drm_atomic_helper_commit_tail_rpm(struct drm_atomic_state *old_state)
{
	struct drm_device *dev = old_state->dev;

	drm_atomic_helper_commit_modeset_disables(dev, old_state);

	drm_atomic_helper_commit_modeset_enables(dev, old_state);

	drm_atomic_helper_commit_planes(dev, old_state,
					DRM_PLANE_COMMIT_ACTIVE_ONLY);

	drm_atomic_helper_fake_vblank(old_state);

	drm_atomic_helper_commit_hw_done(old_state);

	drm_atomic_helper_wait_for_vblanks(dev, old_state);

	drm_atomic_helper_cleanup_planes(dev, old_state);
}
EXPORT_SYMBOL(drm_atomic_helper_commit_tail_rpm);

static void commit_tail(struct drm_atomic_state *old_state)
{
	struct drm_device *dev = old_state->dev;
	const struct drm_mode_config_helper_funcs *funcs;
<<<<<<< HEAD
	ktime_t start;
	s64 commit_time_ms;
=======
	struct drm_crtc_state *new_crtc_state;
	struct drm_crtc *crtc;
	ktime_t start;
	s64 commit_time_ms;
	unsigned int i, new_self_refresh_mask = 0;
>>>>>>> 348b80b2

	funcs = dev->mode_config.helper_private;

	/*
	 * We're measuring the _entire_ commit, so the time will vary depending
	 * on how many fences and objects are involved. For the purposes of self
	 * refresh, this is desirable since it'll give us an idea of how
	 * congested things are. This will inform our decision on how often we
	 * should enter self refresh after idle.
	 *
	 * These times will be averaged out in the self refresh helpers to avoid
	 * overreacting over one outlier frame
	 */
	start = ktime_get();

	drm_atomic_helper_wait_for_fences(dev, old_state, false);

	drm_atomic_helper_wait_for_dependencies(old_state);

	/*
	 * We cannot safely access new_crtc_state after
	 * drm_atomic_helper_commit_hw_done() so figure out which crtc's have
	 * self-refresh active beforehand:
	 */
	for_each_new_crtc_in_state(old_state, crtc, new_crtc_state, i)
		if (new_crtc_state->self_refresh_active)
			new_self_refresh_mask |= BIT(i);

	if (funcs && funcs->atomic_commit_tail)
		funcs->atomic_commit_tail(old_state);
	else
		drm_atomic_helper_commit_tail(old_state);

	commit_time_ms = ktime_ms_delta(ktime_get(), start);
	if (commit_time_ms > 0)
		drm_self_refresh_helper_update_avg_times(old_state,
<<<<<<< HEAD
						 (unsigned long)commit_time_ms);
=======
						 (unsigned long)commit_time_ms,
						 new_self_refresh_mask);
>>>>>>> 348b80b2

	drm_atomic_helper_commit_cleanup_done(old_state);

	drm_atomic_state_put(old_state);
}

static void commit_work(struct work_struct *work)
{
	struct drm_atomic_state *state = container_of(work,
						      struct drm_atomic_state,
						      commit_work);
	commit_tail(state);
}

/**
 * drm_atomic_helper_async_check - check if state can be commited asynchronously
 * @dev: DRM device
 * @state: the driver state object
 *
 * This helper will check if it is possible to commit the state asynchronously.
 * Async commits are not supposed to swap the states like normal sync commits
 * but just do in-place changes on the current state.
 *
 * It will return 0 if the commit can happen in an asynchronous fashion or error
 * if not. Note that error just mean it can't be commited asynchronously, if it
 * fails the commit should be treated like a normal synchronous commit.
 */
int drm_atomic_helper_async_check(struct drm_device *dev,
				   struct drm_atomic_state *state)
{
	struct drm_crtc *crtc;
	struct drm_crtc_state *crtc_state;
	struct drm_plane *plane = NULL;
	struct drm_plane_state *old_plane_state = NULL;
	struct drm_plane_state *new_plane_state = NULL;
	const struct drm_plane_helper_funcs *funcs;
	int i, n_planes = 0;

	for_each_new_crtc_in_state(state, crtc, crtc_state, i) {
		if (drm_atomic_crtc_needs_modeset(crtc_state))
			return -EINVAL;
	}

	for_each_oldnew_plane_in_state(state, plane, old_plane_state, new_plane_state, i)
		n_planes++;

	/* FIXME: we support only single plane updates for now */
	if (n_planes != 1)
		return -EINVAL;

	if (!new_plane_state->crtc ||
	    old_plane_state->crtc != new_plane_state->crtc)
		return -EINVAL;

	funcs = plane->helper_private;
	if (!funcs->atomic_async_update)
		return -EINVAL;

	if (new_plane_state->fence)
		return -EINVAL;

	/*
	 * Don't do an async update if there is an outstanding commit modifying
	 * the plane.  This prevents our async update's changes from getting
	 * overridden by a previous synchronous update's state.
	 */
	if (old_plane_state->commit &&
	    !try_wait_for_completion(&old_plane_state->commit->hw_done))
		return -EBUSY;

	return funcs->atomic_async_check(plane, new_plane_state);
}
EXPORT_SYMBOL(drm_atomic_helper_async_check);

/**
 * drm_atomic_helper_async_commit - commit state asynchronously
 * @dev: DRM device
 * @state: the driver state object
 *
 * This function commits a state asynchronously, i.e., not vblank
 * synchronized. It should be used on a state only when
 * drm_atomic_async_check() succeeds. Async commits are not supposed to swap
 * the states like normal sync commits, but just do in-place changes on the
 * current state.
 *
 * TODO: Implement full swap instead of doing in-place changes.
 */
void drm_atomic_helper_async_commit(struct drm_device *dev,
				    struct drm_atomic_state *state)
{
	struct drm_plane *plane;
	struct drm_plane_state *plane_state;
	const struct drm_plane_helper_funcs *funcs;
	int i;

	for_each_new_plane_in_state(state, plane, plane_state, i) {
		struct drm_framebuffer *new_fb = plane_state->fb;
		struct drm_framebuffer *old_fb = plane->state->fb;

		funcs = plane->helper_private;
		funcs->atomic_async_update(plane, plane_state);

		/*
		 * ->atomic_async_update() is supposed to update the
		 * plane->state in-place, make sure at least common
		 * properties have been properly updated.
		 */
		WARN_ON_ONCE(plane->state->fb != new_fb);
		WARN_ON_ONCE(plane->state->crtc_x != plane_state->crtc_x);
		WARN_ON_ONCE(plane->state->crtc_y != plane_state->crtc_y);
		WARN_ON_ONCE(plane->state->src_x != plane_state->src_x);
		WARN_ON_ONCE(plane->state->src_y != plane_state->src_y);

		/*
		 * Make sure the FBs have been swapped so that cleanups in the
		 * new_state performs a cleanup in the old FB.
		 */
		WARN_ON_ONCE(plane_state->fb != old_fb);
	}
}
EXPORT_SYMBOL(drm_atomic_helper_async_commit);

/**
 * drm_atomic_helper_commit - commit validated state object
 * @dev: DRM device
 * @state: the driver state object
 * @nonblock: whether nonblocking behavior is requested.
 *
 * This function commits a with drm_atomic_helper_check() pre-validated state
 * object. This can still fail when e.g. the framebuffer reservation fails. This
 * function implements nonblocking commits, using
 * drm_atomic_helper_setup_commit() and related functions.
 *
 * Committing the actual hardware state is done through the
 * &drm_mode_config_helper_funcs.atomic_commit_tail callback, or its default
 * implementation drm_atomic_helper_commit_tail().
 *
 * RETURNS:
 * Zero for success or -errno.
 */
int drm_atomic_helper_commit(struct drm_device *dev,
			     struct drm_atomic_state *state,
			     bool nonblock)
{
	int ret;

	if (state->async_update) {
		ret = drm_atomic_helper_prepare_planes(dev, state);
		if (ret)
			return ret;

		drm_atomic_helper_async_commit(dev, state);
		drm_atomic_helper_cleanup_planes(dev, state);

		return 0;
	}

	ret = drm_atomic_helper_setup_commit(state, nonblock);
	if (ret)
		return ret;

	INIT_WORK(&state->commit_work, commit_work);

	ret = drm_atomic_helper_prepare_planes(dev, state);
	if (ret)
		return ret;

	if (!nonblock) {
		ret = drm_atomic_helper_wait_for_fences(dev, state, true);
		if (ret)
			goto err;
	}

	/*
	 * This is the point of no return - everything below never fails except
	 * when the hw goes bonghits. Which means we can commit the new state on
	 * the software side now.
	 */

	ret = drm_atomic_helper_swap_state(state, true);
	if (ret)
		goto err;

	/*
	 * Everything below can be run asynchronously without the need to grab
	 * any modeset locks at all under one condition: It must be guaranteed
	 * that the asynchronous work has either been cancelled (if the driver
	 * supports it, which at least requires that the framebuffers get
	 * cleaned up with drm_atomic_helper_cleanup_planes()) or completed
	 * before the new state gets committed on the software side with
	 * drm_atomic_helper_swap_state().
	 *
	 * This scheme allows new atomic state updates to be prepared and
	 * checked in parallel to the asynchronous completion of the previous
	 * update. Which is important since compositors need to figure out the
	 * composition of the next frame right after having submitted the
	 * current layout.
	 *
	 * NOTE: Commit work has multiple phases, first hardware commit, then
	 * cleanup. We want them to overlap, hence need system_unbound_wq to
	 * make sure work items don't artificially stall on each another.
	 */

	drm_atomic_state_get(state);
	if (nonblock)
		queue_work(system_unbound_wq, &state->commit_work);
	else
		commit_tail(state);

	return 0;

err:
	drm_atomic_helper_cleanup_planes(dev, state);
	return ret;
}
EXPORT_SYMBOL(drm_atomic_helper_commit);

/**
 * DOC: implementing nonblocking commit
 *
 * Nonblocking atomic commits have to be implemented in the following sequence:
 *
 * 1. Run drm_atomic_helper_prepare_planes() first. This is the only function
 * which commit needs to call which can fail, so we want to run it first and
 * synchronously.
 *
 * 2. Synchronize with any outstanding nonblocking commit worker threads which
 * might be affected the new state update. This can be done by either cancelling
 * or flushing the work items, depending upon whether the driver can deal with
 * cancelled updates. Note that it is important to ensure that the framebuffer
 * cleanup is still done when cancelling.
 *
 * Asynchronous workers need to have sufficient parallelism to be able to run
 * different atomic commits on different CRTCs in parallel. The simplest way to
 * achieve this is by running them on the &system_unbound_wq work queue. Note
 * that drivers are not required to split up atomic commits and run an
 * individual commit in parallel - userspace is supposed to do that if it cares.
 * But it might be beneficial to do that for modesets, since those necessarily
 * must be done as one global operation, and enabling or disabling a CRTC can
 * take a long time. But even that is not required.
 *
 * 3. The software state is updated synchronously with
 * drm_atomic_helper_swap_state(). Doing this under the protection of all modeset
 * locks means concurrent callers never see inconsistent state. And doing this
 * while it's guaranteed that no relevant nonblocking worker runs means that
 * nonblocking workers do not need grab any locks. Actually they must not grab
 * locks, for otherwise the work flushing will deadlock.
 *
 * 4. Schedule a work item to do all subsequent steps, using the split-out
 * commit helpers: a) pre-plane commit b) plane commit c) post-plane commit and
 * then cleaning up the framebuffers after the old framebuffer is no longer
 * being displayed.
 *
 * The above scheme is implemented in the atomic helper libraries in
 * drm_atomic_helper_commit() using a bunch of helper functions. See
 * drm_atomic_helper_setup_commit() for a starting point.
 */

static int stall_checks(struct drm_crtc *crtc, bool nonblock)
{
	struct drm_crtc_commit *commit, *stall_commit = NULL;
	bool completed = true;
	int i;
	long ret = 0;

	spin_lock(&crtc->commit_lock);
	i = 0;
	list_for_each_entry(commit, &crtc->commit_list, commit_entry) {
		if (i == 0) {
			completed = try_wait_for_completion(&commit->flip_done);
			/* Userspace is not allowed to get ahead of the previous
			 * commit with nonblocking ones. */
			if (!completed && nonblock) {
				spin_unlock(&crtc->commit_lock);
				return -EBUSY;
			}
		} else if (i == 1) {
			stall_commit = drm_crtc_commit_get(commit);
			break;
		}

		i++;
	}
	spin_unlock(&crtc->commit_lock);

	if (!stall_commit)
		return 0;

	/* We don't want to let commits get ahead of cleanup work too much,
	 * stalling on 2nd previous commit means triple-buffer won't ever stall.
	 */
	ret = wait_for_completion_interruptible_timeout(&stall_commit->cleanup_done,
							10*HZ);
	if (ret == 0)
		DRM_ERROR("[CRTC:%d:%s] cleanup_done timed out\n",
			  crtc->base.id, crtc->name);

	drm_crtc_commit_put(stall_commit);

	return ret < 0 ? ret : 0;
}

static void release_crtc_commit(struct completion *completion)
{
	struct drm_crtc_commit *commit = container_of(completion,
						      typeof(*commit),
						      flip_done);

	drm_crtc_commit_put(commit);
}

static void init_commit(struct drm_crtc_commit *commit, struct drm_crtc *crtc)
{
	init_completion(&commit->flip_done);
	init_completion(&commit->hw_done);
	init_completion(&commit->cleanup_done);
	INIT_LIST_HEAD(&commit->commit_entry);
	kref_init(&commit->ref);
	commit->crtc = crtc;
}

static struct drm_crtc_commit *
crtc_or_fake_commit(struct drm_atomic_state *state, struct drm_crtc *crtc)
{
	if (crtc) {
		struct drm_crtc_state *new_crtc_state;

		new_crtc_state = drm_atomic_get_new_crtc_state(state, crtc);

		return new_crtc_state->commit;
	}

	if (!state->fake_commit) {
		state->fake_commit = kzalloc(sizeof(*state->fake_commit), GFP_KERNEL);
		if (!state->fake_commit)
			return NULL;

		init_commit(state->fake_commit, NULL);
	}

	return state->fake_commit;
}

/**
 * drm_atomic_helper_setup_commit - setup possibly nonblocking commit
 * @state: new modeset state to be committed
 * @nonblock: whether nonblocking behavior is requested.
 *
 * This function prepares @state to be used by the atomic helper's support for
 * nonblocking commits. Drivers using the nonblocking commit infrastructure
 * should always call this function from their
 * &drm_mode_config_funcs.atomic_commit hook.
 *
 * To be able to use this support drivers need to use a few more helper
 * functions. drm_atomic_helper_wait_for_dependencies() must be called before
 * actually committing the hardware state, and for nonblocking commits this call
 * must be placed in the async worker. See also drm_atomic_helper_swap_state()
 * and its stall parameter, for when a driver's commit hooks look at the
 * &drm_crtc.state, &drm_plane.state or &drm_connector.state pointer directly.
 *
 * Completion of the hardware commit step must be signalled using
 * drm_atomic_helper_commit_hw_done(). After this step the driver is not allowed
 * to read or change any permanent software or hardware modeset state. The only
 * exception is state protected by other means than &drm_modeset_lock locks.
 * Only the free standing @state with pointers to the old state structures can
 * be inspected, e.g. to clean up old buffers using
 * drm_atomic_helper_cleanup_planes().
 *
 * At the very end, before cleaning up @state drivers must call
 * drm_atomic_helper_commit_cleanup_done().
 *
 * This is all implemented by in drm_atomic_helper_commit(), giving drivers a
 * complete and easy-to-use default implementation of the atomic_commit() hook.
 *
 * The tracking of asynchronously executed and still pending commits is done
 * using the core structure &drm_crtc_commit.
 *
 * By default there's no need to clean up resources allocated by this function
 * explicitly: drm_atomic_state_default_clear() will take care of that
 * automatically.
 *
 * Returns:
 *
 * 0 on success. -EBUSY when userspace schedules nonblocking commits too fast,
 * -ENOMEM on allocation failures and -EINTR when a signal is pending.
 */
int drm_atomic_helper_setup_commit(struct drm_atomic_state *state,
				   bool nonblock)
{
	struct drm_crtc *crtc;
	struct drm_crtc_state *old_crtc_state, *new_crtc_state;
	struct drm_connector *conn;
	struct drm_connector_state *old_conn_state, *new_conn_state;
	struct drm_plane *plane;
	struct drm_plane_state *old_plane_state, *new_plane_state;
	struct drm_crtc_commit *commit;
	int i, ret;

	for_each_oldnew_crtc_in_state(state, crtc, old_crtc_state, new_crtc_state, i) {
		commit = kzalloc(sizeof(*commit), GFP_KERNEL);
		if (!commit)
			return -ENOMEM;

		init_commit(commit, crtc);

		new_crtc_state->commit = commit;

		ret = stall_checks(crtc, nonblock);
		if (ret)
			return ret;

		/* Drivers only send out events when at least either current or
		 * new CRTC state is active. Complete right away if everything
		 * stays off. */
		if (!old_crtc_state->active && !new_crtc_state->active) {
			complete_all(&commit->flip_done);
			continue;
		}

		/* Legacy cursor updates are fully unsynced. */
		if (state->legacy_cursor_update) {
			complete_all(&commit->flip_done);
			continue;
		}

		if (!new_crtc_state->event) {
			commit->event = kzalloc(sizeof(*commit->event),
						GFP_KERNEL);
			if (!commit->event)
				return -ENOMEM;

			new_crtc_state->event = commit->event;
		}

		new_crtc_state->event->base.completion = &commit->flip_done;
		new_crtc_state->event->base.completion_release = release_crtc_commit;
		drm_crtc_commit_get(commit);

		commit->abort_completion = true;

		state->crtcs[i].commit = commit;
		drm_crtc_commit_get(commit);
	}

	for_each_oldnew_connector_in_state(state, conn, old_conn_state, new_conn_state, i) {
		/* Userspace is not allowed to get ahead of the previous
		 * commit with nonblocking ones. */
		if (nonblock && old_conn_state->commit &&
		    !try_wait_for_completion(&old_conn_state->commit->flip_done))
			return -EBUSY;

		/* Always track connectors explicitly for e.g. link retraining. */
		commit = crtc_or_fake_commit(state, new_conn_state->crtc ?: old_conn_state->crtc);
		if (!commit)
			return -ENOMEM;

		new_conn_state->commit = drm_crtc_commit_get(commit);
	}

	for_each_oldnew_plane_in_state(state, plane, old_plane_state, new_plane_state, i) {
		/* Userspace is not allowed to get ahead of the previous
		 * commit with nonblocking ones. */
		if (nonblock && old_plane_state->commit &&
		    !try_wait_for_completion(&old_plane_state->commit->flip_done))
			return -EBUSY;

		/* Always track planes explicitly for async pageflip support. */
		commit = crtc_or_fake_commit(state, new_plane_state->crtc ?: old_plane_state->crtc);
		if (!commit)
			return -ENOMEM;

		new_plane_state->commit = drm_crtc_commit_get(commit);
	}

	return 0;
}
EXPORT_SYMBOL(drm_atomic_helper_setup_commit);

/**
 * drm_atomic_helper_wait_for_dependencies - wait for required preceeding commits
 * @old_state: atomic state object with old state structures
 *
 * This function waits for all preceeding commits that touch the same CRTC as
 * @old_state to both be committed to the hardware (as signalled by
 * drm_atomic_helper_commit_hw_done) and executed by the hardware (as signalled
 * by calling drm_crtc_send_vblank_event() on the &drm_crtc_state.event).
 *
 * This is part of the atomic helper support for nonblocking commits, see
 * drm_atomic_helper_setup_commit() for an overview.
 */
void drm_atomic_helper_wait_for_dependencies(struct drm_atomic_state *old_state)
{
	struct drm_crtc *crtc;
	struct drm_crtc_state *old_crtc_state;
	struct drm_plane *plane;
	struct drm_plane_state *old_plane_state;
	struct drm_connector *conn;
	struct drm_connector_state *old_conn_state;
	struct drm_crtc_commit *commit;
	int i;
	long ret;

	for_each_old_crtc_in_state(old_state, crtc, old_crtc_state, i) {
		commit = old_crtc_state->commit;

		if (!commit)
			continue;

		ret = wait_for_completion_timeout(&commit->hw_done,
						  10*HZ);
		if (ret == 0)
			DRM_ERROR("[CRTC:%d:%s] hw_done timed out\n",
				  crtc->base.id, crtc->name);

		/* Currently no support for overwriting flips, hence
		 * stall for previous one to execute completely. */
		ret = wait_for_completion_timeout(&commit->flip_done,
						  10*HZ);
		if (ret == 0)
			DRM_ERROR("[CRTC:%d:%s] flip_done timed out\n",
				  crtc->base.id, crtc->name);
	}

	for_each_old_connector_in_state(old_state, conn, old_conn_state, i) {
		commit = old_conn_state->commit;

		if (!commit)
			continue;

		ret = wait_for_completion_timeout(&commit->hw_done,
						  10*HZ);
		if (ret == 0)
			DRM_ERROR("[CONNECTOR:%d:%s] hw_done timed out\n",
				  conn->base.id, conn->name);

		/* Currently no support for overwriting flips, hence
		 * stall for previous one to execute completely. */
		ret = wait_for_completion_timeout(&commit->flip_done,
						  10*HZ);
		if (ret == 0)
			DRM_ERROR("[CONNECTOR:%d:%s] flip_done timed out\n",
				  conn->base.id, conn->name);
	}

	for_each_old_plane_in_state(old_state, plane, old_plane_state, i) {
		commit = old_plane_state->commit;

		if (!commit)
			continue;

		ret = wait_for_completion_timeout(&commit->hw_done,
						  10*HZ);
		if (ret == 0)
			DRM_ERROR("[PLANE:%d:%s] hw_done timed out\n",
				  plane->base.id, plane->name);

		/* Currently no support for overwriting flips, hence
		 * stall for previous one to execute completely. */
		ret = wait_for_completion_timeout(&commit->flip_done,
						  10*HZ);
		if (ret == 0)
			DRM_ERROR("[PLANE:%d:%s] flip_done timed out\n",
				  plane->base.id, plane->name);
	}
}
EXPORT_SYMBOL(drm_atomic_helper_wait_for_dependencies);

/**
 * drm_atomic_helper_fake_vblank - fake VBLANK events if needed
 * @old_state: atomic state object with old state structures
 *
 * This function walks all CRTCs and fake VBLANK events on those with
 * &drm_crtc_state.no_vblank set to true and &drm_crtc_state.event != NULL.
 * The primary use of this function is writeback connectors working in oneshot
 * mode and faking VBLANK events. In this case they only fake the VBLANK event
 * when a job is queued, and any change to the pipeline that does not touch the
 * connector is leading to timeouts when calling
 * drm_atomic_helper_wait_for_vblanks() or
 * drm_atomic_helper_wait_for_flip_done().
 *
 * This is part of the atomic helper support for nonblocking commits, see
 * drm_atomic_helper_setup_commit() for an overview.
 */
void drm_atomic_helper_fake_vblank(struct drm_atomic_state *old_state)
{
	struct drm_crtc_state *new_crtc_state;
	struct drm_crtc *crtc;
	int i;

	for_each_new_crtc_in_state(old_state, crtc, new_crtc_state, i) {
		unsigned long flags;

		if (!new_crtc_state->no_vblank)
			continue;

		spin_lock_irqsave(&old_state->dev->event_lock, flags);
		if (new_crtc_state->event) {
			drm_crtc_send_vblank_event(crtc,
						   new_crtc_state->event);
			new_crtc_state->event = NULL;
		}
		spin_unlock_irqrestore(&old_state->dev->event_lock, flags);
	}
}
EXPORT_SYMBOL(drm_atomic_helper_fake_vblank);

/**
 * drm_atomic_helper_commit_hw_done - setup possible nonblocking commit
 * @old_state: atomic state object with old state structures
 *
 * This function is used to signal completion of the hardware commit step. After
 * this step the driver is not allowed to read or change any permanent software
 * or hardware modeset state. The only exception is state protected by other
 * means than &drm_modeset_lock locks.
 *
 * Drivers should try to postpone any expensive or delayed cleanup work after
 * this function is called.
 *
 * This is part of the atomic helper support for nonblocking commits, see
 * drm_atomic_helper_setup_commit() for an overview.
 */
void drm_atomic_helper_commit_hw_done(struct drm_atomic_state *old_state)
{
	struct drm_crtc *crtc;
	struct drm_crtc_state *old_crtc_state, *new_crtc_state;
	struct drm_crtc_commit *commit;
	int i;

	for_each_oldnew_crtc_in_state(old_state, crtc, old_crtc_state, new_crtc_state, i) {
		commit = new_crtc_state->commit;
		if (!commit)
			continue;

		/*
		 * copy new_crtc_state->commit to old_crtc_state->commit,
		 * it's unsafe to touch new_crtc_state after hw_done,
		 * but we still need to do so in cleanup_done().
		 */
		if (old_crtc_state->commit)
			drm_crtc_commit_put(old_crtc_state->commit);

		old_crtc_state->commit = drm_crtc_commit_get(commit);

		/* backend must have consumed any event by now */
		WARN_ON(new_crtc_state->event);
		complete_all(&commit->hw_done);
	}

	if (old_state->fake_commit) {
		complete_all(&old_state->fake_commit->hw_done);
		complete_all(&old_state->fake_commit->flip_done);
	}
}
EXPORT_SYMBOL(drm_atomic_helper_commit_hw_done);

/**
 * drm_atomic_helper_commit_cleanup_done - signal completion of commit
 * @old_state: atomic state object with old state structures
 *
 * This signals completion of the atomic update @old_state, including any
 * cleanup work. If used, it must be called right before calling
 * drm_atomic_state_put().
 *
 * This is part of the atomic helper support for nonblocking commits, see
 * drm_atomic_helper_setup_commit() for an overview.
 */
void drm_atomic_helper_commit_cleanup_done(struct drm_atomic_state *old_state)
{
	struct drm_crtc *crtc;
	struct drm_crtc_state *old_crtc_state;
	struct drm_crtc_commit *commit;
	int i;

	for_each_old_crtc_in_state(old_state, crtc, old_crtc_state, i) {
		commit = old_crtc_state->commit;
		if (WARN_ON(!commit))
			continue;

		complete_all(&commit->cleanup_done);
		WARN_ON(!try_wait_for_completion(&commit->hw_done));

		spin_lock(&crtc->commit_lock);
		list_del(&commit->commit_entry);
		spin_unlock(&crtc->commit_lock);
	}

	if (old_state->fake_commit) {
		complete_all(&old_state->fake_commit->cleanup_done);
		WARN_ON(!try_wait_for_completion(&old_state->fake_commit->hw_done));
	}
}
EXPORT_SYMBOL(drm_atomic_helper_commit_cleanup_done);

/**
 * drm_atomic_helper_prepare_planes - prepare plane resources before commit
 * @dev: DRM device
 * @state: atomic state object with new state structures
 *
 * This function prepares plane state, specifically framebuffers, for the new
 * configuration, by calling &drm_plane_helper_funcs.prepare_fb. If any failure
 * is encountered this function will call &drm_plane_helper_funcs.cleanup_fb on
 * any already successfully prepared framebuffer.
 *
 * Returns:
 * 0 on success, negative error code on failure.
 */
int drm_atomic_helper_prepare_planes(struct drm_device *dev,
				     struct drm_atomic_state *state)
{
	struct drm_connector *connector;
	struct drm_connector_state *new_conn_state;
	struct drm_plane *plane;
	struct drm_plane_state *new_plane_state;
	int ret, i, j;

	for_each_new_connector_in_state(state, connector, new_conn_state, i) {
		if (!new_conn_state->writeback_job)
			continue;

		ret = drm_writeback_prepare_job(new_conn_state->writeback_job);
		if (ret < 0)
			return ret;
	}

	for_each_new_plane_in_state(state, plane, new_plane_state, i) {
		const struct drm_plane_helper_funcs *funcs;

		funcs = plane->helper_private;

		if (funcs->prepare_fb) {
			ret = funcs->prepare_fb(plane, new_plane_state);
			if (ret)
				goto fail;
		}
	}

	return 0;

fail:
	for_each_new_plane_in_state(state, plane, new_plane_state, j) {
		const struct drm_plane_helper_funcs *funcs;

		if (j >= i)
			continue;

		funcs = plane->helper_private;

		if (funcs->cleanup_fb)
			funcs->cleanup_fb(plane, new_plane_state);
	}

	return ret;
}
EXPORT_SYMBOL(drm_atomic_helper_prepare_planes);

static bool plane_crtc_active(const struct drm_plane_state *state)
{
	return state->crtc && state->crtc->state->active;
}

/**
 * drm_atomic_helper_commit_planes - commit plane state
 * @dev: DRM device
 * @old_state: atomic state object with old state structures
 * @flags: flags for committing plane state
 *
 * This function commits the new plane state using the plane and atomic helper
 * functions for planes and crtcs. It assumes that the atomic state has already
 * been pushed into the relevant object state pointers, since this step can no
 * longer fail.
 *
 * It still requires the global state object @old_state to know which planes and
 * crtcs need to be updated though.
 *
 * Note that this function does all plane updates across all CRTCs in one step.
 * If the hardware can't support this approach look at
 * drm_atomic_helper_commit_planes_on_crtc() instead.
 *
 * Plane parameters can be updated by applications while the associated CRTC is
 * disabled. The DRM/KMS core will store the parameters in the plane state,
 * which will be available to the driver when the CRTC is turned on. As a result
 * most drivers don't need to be immediately notified of plane updates for a
 * disabled CRTC.
 *
 * Unless otherwise needed, drivers are advised to set the ACTIVE_ONLY flag in
 * @flags in order not to receive plane update notifications related to a
 * disabled CRTC. This avoids the need to manually ignore plane updates in
 * driver code when the driver and/or hardware can't or just don't need to deal
 * with updates on disabled CRTCs, for example when supporting runtime PM.
 *
 * Drivers may set the NO_DISABLE_AFTER_MODESET flag in @flags if the relevant
 * display controllers require to disable a CRTC's planes when the CRTC is
 * disabled. This function would skip the &drm_plane_helper_funcs.atomic_disable
 * call for a plane if the CRTC of the old plane state needs a modesetting
 * operation. Of course, the drivers need to disable the planes in their CRTC
 * disable callbacks since no one else would do that.
 *
 * The drm_atomic_helper_commit() default implementation doesn't set the
 * ACTIVE_ONLY flag to most closely match the behaviour of the legacy helpers.
 * This should not be copied blindly by drivers.
 */
void drm_atomic_helper_commit_planes(struct drm_device *dev,
				     struct drm_atomic_state *old_state,
				     uint32_t flags)
{
	struct drm_crtc *crtc;
	struct drm_crtc_state *old_crtc_state, *new_crtc_state;
	struct drm_plane *plane;
	struct drm_plane_state *old_plane_state, *new_plane_state;
	int i;
	bool active_only = flags & DRM_PLANE_COMMIT_ACTIVE_ONLY;
	bool no_disable = flags & DRM_PLANE_COMMIT_NO_DISABLE_AFTER_MODESET;

	for_each_oldnew_crtc_in_state(old_state, crtc, old_crtc_state, new_crtc_state, i) {
		const struct drm_crtc_helper_funcs *funcs;

		funcs = crtc->helper_private;

		if (!funcs || !funcs->atomic_begin)
			continue;

		if (active_only && !new_crtc_state->active)
			continue;

		funcs->atomic_begin(crtc, old_crtc_state);
	}

	for_each_oldnew_plane_in_state(old_state, plane, old_plane_state, new_plane_state, i) {
		const struct drm_plane_helper_funcs *funcs;
		bool disabling;

		funcs = plane->helper_private;

		if (!funcs)
			continue;

		disabling = drm_atomic_plane_disabling(old_plane_state,
						       new_plane_state);

		if (active_only) {
			/*
			 * Skip planes related to inactive CRTCs. If the plane
			 * is enabled use the state of the current CRTC. If the
			 * plane is being disabled use the state of the old
			 * CRTC to avoid skipping planes being disabled on an
			 * active CRTC.
			 */
			if (!disabling && !plane_crtc_active(new_plane_state))
				continue;
			if (disabling && !plane_crtc_active(old_plane_state))
				continue;
		}

		/*
		 * Special-case disabling the plane if drivers support it.
		 */
		if (disabling && funcs->atomic_disable) {
			struct drm_crtc_state *crtc_state;

			crtc_state = old_plane_state->crtc->state;

			if (drm_atomic_crtc_needs_modeset(crtc_state) &&
			    no_disable)
				continue;

			funcs->atomic_disable(plane, old_plane_state);
		} else if (new_plane_state->crtc || disabling) {
			funcs->atomic_update(plane, old_plane_state);
		}
	}

	for_each_oldnew_crtc_in_state(old_state, crtc, old_crtc_state, new_crtc_state, i) {
		const struct drm_crtc_helper_funcs *funcs;

		funcs = crtc->helper_private;

		if (!funcs || !funcs->atomic_flush)
			continue;

		if (active_only && !new_crtc_state->active)
			continue;

		funcs->atomic_flush(crtc, old_crtc_state);
	}
}
EXPORT_SYMBOL(drm_atomic_helper_commit_planes);

/**
 * drm_atomic_helper_commit_planes_on_crtc - commit plane state for a crtc
 * @old_crtc_state: atomic state object with the old crtc state
 *
 * This function commits the new plane state using the plane and atomic helper
 * functions for planes on the specific crtc. It assumes that the atomic state
 * has already been pushed into the relevant object state pointers, since this
 * step can no longer fail.
 *
 * This function is useful when plane updates should be done crtc-by-crtc
 * instead of one global step like drm_atomic_helper_commit_planes() does.
 *
 * This function can only be savely used when planes are not allowed to move
 * between different CRTCs because this function doesn't handle inter-CRTC
 * depencies. Callers need to ensure that either no such depencies exist,
 * resolve them through ordering of commit calls or through some other means.
 */
void
drm_atomic_helper_commit_planes_on_crtc(struct drm_crtc_state *old_crtc_state)
{
	const struct drm_crtc_helper_funcs *crtc_funcs;
	struct drm_crtc *crtc = old_crtc_state->crtc;
	struct drm_atomic_state *old_state = old_crtc_state->state;
	struct drm_crtc_state *new_crtc_state =
		drm_atomic_get_new_crtc_state(old_state, crtc);
	struct drm_plane *plane;
	unsigned plane_mask;

	plane_mask = old_crtc_state->plane_mask;
	plane_mask |= new_crtc_state->plane_mask;

	crtc_funcs = crtc->helper_private;
	if (crtc_funcs && crtc_funcs->atomic_begin)
		crtc_funcs->atomic_begin(crtc, old_crtc_state);

	drm_for_each_plane_mask(plane, crtc->dev, plane_mask) {
		struct drm_plane_state *old_plane_state =
			drm_atomic_get_old_plane_state(old_state, plane);
		struct drm_plane_state *new_plane_state =
			drm_atomic_get_new_plane_state(old_state, plane);
		const struct drm_plane_helper_funcs *plane_funcs;

		plane_funcs = plane->helper_private;

		if (!old_plane_state || !plane_funcs)
			continue;

		WARN_ON(new_plane_state->crtc &&
			new_plane_state->crtc != crtc);

		if (drm_atomic_plane_disabling(old_plane_state, new_plane_state) &&
		    plane_funcs->atomic_disable)
			plane_funcs->atomic_disable(plane, old_plane_state);
		else if (new_plane_state->crtc ||
			 drm_atomic_plane_disabling(old_plane_state, new_plane_state))
			plane_funcs->atomic_update(plane, old_plane_state);
	}

	if (crtc_funcs && crtc_funcs->atomic_flush)
		crtc_funcs->atomic_flush(crtc, old_crtc_state);
}
EXPORT_SYMBOL(drm_atomic_helper_commit_planes_on_crtc);

/**
 * drm_atomic_helper_disable_planes_on_crtc - helper to disable CRTC's planes
 * @old_crtc_state: atomic state object with the old CRTC state
 * @atomic: if set, synchronize with CRTC's atomic_begin/flush hooks
 *
 * Disables all planes associated with the given CRTC. This can be
 * used for instance in the CRTC helper atomic_disable callback to disable
 * all planes.
 *
 * If the atomic-parameter is set the function calls the CRTC's
 * atomic_begin hook before and atomic_flush hook after disabling the
 * planes.
 *
 * It is a bug to call this function without having implemented the
 * &drm_plane_helper_funcs.atomic_disable plane hook.
 */
void
drm_atomic_helper_disable_planes_on_crtc(struct drm_crtc_state *old_crtc_state,
					 bool atomic)
{
	struct drm_crtc *crtc = old_crtc_state->crtc;
	const struct drm_crtc_helper_funcs *crtc_funcs =
		crtc->helper_private;
	struct drm_plane *plane;

	if (atomic && crtc_funcs && crtc_funcs->atomic_begin)
		crtc_funcs->atomic_begin(crtc, NULL);

	drm_atomic_crtc_state_for_each_plane(plane, old_crtc_state) {
		const struct drm_plane_helper_funcs *plane_funcs =
			plane->helper_private;

		if (!plane_funcs)
			continue;

		WARN_ON(!plane_funcs->atomic_disable);
		if (plane_funcs->atomic_disable)
			plane_funcs->atomic_disable(plane, NULL);
	}

	if (atomic && crtc_funcs && crtc_funcs->atomic_flush)
		crtc_funcs->atomic_flush(crtc, NULL);
}
EXPORT_SYMBOL(drm_atomic_helper_disable_planes_on_crtc);

/**
 * drm_atomic_helper_cleanup_planes - cleanup plane resources after commit
 * @dev: DRM device
 * @old_state: atomic state object with old state structures
 *
 * This function cleans up plane state, specifically framebuffers, from the old
 * configuration. Hence the old configuration must be perserved in @old_state to
 * be able to call this function.
 *
 * This function must also be called on the new state when the atomic update
 * fails at any point after calling drm_atomic_helper_prepare_planes().
 */
void drm_atomic_helper_cleanup_planes(struct drm_device *dev,
				      struct drm_atomic_state *old_state)
{
	struct drm_plane *plane;
	struct drm_plane_state *old_plane_state, *new_plane_state;
	int i;

	for_each_oldnew_plane_in_state(old_state, plane, old_plane_state, new_plane_state, i) {
		const struct drm_plane_helper_funcs *funcs;
		struct drm_plane_state *plane_state;

		/*
		 * This might be called before swapping when commit is aborted,
		 * in which case we have to cleanup the new state.
		 */
		if (old_plane_state == plane->state)
			plane_state = new_plane_state;
		else
			plane_state = old_plane_state;

		funcs = plane->helper_private;

		if (funcs->cleanup_fb)
			funcs->cleanup_fb(plane, plane_state);
	}
}
EXPORT_SYMBOL(drm_atomic_helper_cleanup_planes);

/**
 * drm_atomic_helper_swap_state - store atomic state into current sw state
 * @state: atomic state
 * @stall: stall for preceeding commits
 *
 * This function stores the atomic state into the current state pointers in all
 * driver objects. It should be called after all failing steps have been done
 * and succeeded, but before the actual hardware state is committed.
 *
 * For cleanup and error recovery the current state for all changed objects will
 * be swapped into @state.
 *
 * With that sequence it fits perfectly into the plane prepare/cleanup sequence:
 *
 * 1. Call drm_atomic_helper_prepare_planes() with the staged atomic state.
 *
 * 2. Do any other steps that might fail.
 *
 * 3. Put the staged state into the current state pointers with this function.
 *
 * 4. Actually commit the hardware state.
 *
 * 5. Call drm_atomic_helper_cleanup_planes() with @state, which since step 3
 * contains the old state. Also do any other cleanup required with that state.
 *
 * @stall must be set when nonblocking commits for this driver directly access
 * the &drm_plane.state, &drm_crtc.state or &drm_connector.state pointer. With
 * the current atomic helpers this is almost always the case, since the helpers
 * don't pass the right state structures to the callbacks.
 *
 * Returns:
 *
 * Returns 0 on success. Can return -ERESTARTSYS when @stall is true and the
 * waiting for the previous commits has been interrupted.
 */
int drm_atomic_helper_swap_state(struct drm_atomic_state *state,
				  bool stall)
{
	int i, ret;
	struct drm_connector *connector;
	struct drm_connector_state *old_conn_state, *new_conn_state;
	struct drm_crtc *crtc;
	struct drm_crtc_state *old_crtc_state, *new_crtc_state;
	struct drm_plane *plane;
	struct drm_plane_state *old_plane_state, *new_plane_state;
	struct drm_crtc_commit *commit;
	struct drm_private_obj *obj;
	struct drm_private_state *old_obj_state, *new_obj_state;

	if (stall) {
		/*
		 * We have to stall for hw_done here before
		 * drm_atomic_helper_wait_for_dependencies() because flip
		 * depth > 1 is not yet supported by all drivers. As long as
		 * obj->state is directly dereferenced anywhere in the drivers
		 * atomic_commit_tail function, then it's unsafe to swap state
		 * before drm_atomic_helper_commit_hw_done() is called.
		 */

		for_each_old_crtc_in_state(state, crtc, old_crtc_state, i) {
			commit = old_crtc_state->commit;

			if (!commit)
				continue;

			ret = wait_for_completion_interruptible(&commit->hw_done);
			if (ret)
				return ret;
		}

		for_each_old_connector_in_state(state, connector, old_conn_state, i) {
			commit = old_conn_state->commit;

			if (!commit)
				continue;

			ret = wait_for_completion_interruptible(&commit->hw_done);
			if (ret)
				return ret;
		}

		for_each_old_plane_in_state(state, plane, old_plane_state, i) {
			commit = old_plane_state->commit;

			if (!commit)
				continue;

			ret = wait_for_completion_interruptible(&commit->hw_done);
			if (ret)
				return ret;
		}
	}

	for_each_oldnew_connector_in_state(state, connector, old_conn_state, new_conn_state, i) {
		WARN_ON(connector->state != old_conn_state);

		old_conn_state->state = state;
		new_conn_state->state = NULL;

		state->connectors[i].state = old_conn_state;
		connector->state = new_conn_state;
	}

	for_each_oldnew_crtc_in_state(state, crtc, old_crtc_state, new_crtc_state, i) {
		WARN_ON(crtc->state != old_crtc_state);

		old_crtc_state->state = state;
		new_crtc_state->state = NULL;

		state->crtcs[i].state = old_crtc_state;
		crtc->state = new_crtc_state;

		if (new_crtc_state->commit) {
			spin_lock(&crtc->commit_lock);
			list_add(&new_crtc_state->commit->commit_entry,
				 &crtc->commit_list);
			spin_unlock(&crtc->commit_lock);

			new_crtc_state->commit->event = NULL;
		}
	}

	for_each_oldnew_plane_in_state(state, plane, old_plane_state, new_plane_state, i) {
		WARN_ON(plane->state != old_plane_state);

		old_plane_state->state = state;
		new_plane_state->state = NULL;

		state->planes[i].state = old_plane_state;
		plane->state = new_plane_state;
	}

	for_each_oldnew_private_obj_in_state(state, obj, old_obj_state, new_obj_state, i) {
		WARN_ON(obj->state != old_obj_state);

		old_obj_state->state = state;
		new_obj_state->state = NULL;

		state->private_objs[i].state = old_obj_state;
		obj->state = new_obj_state;
	}

	return 0;
}
EXPORT_SYMBOL(drm_atomic_helper_swap_state);

/**
 * drm_atomic_helper_update_plane - Helper for primary plane update using atomic
 * @plane: plane object to update
 * @crtc: owning CRTC of owning plane
 * @fb: framebuffer to flip onto plane
 * @crtc_x: x offset of primary plane on crtc
 * @crtc_y: y offset of primary plane on crtc
 * @crtc_w: width of primary plane rectangle on crtc
 * @crtc_h: height of primary plane rectangle on crtc
 * @src_x: x offset of @fb for panning
 * @src_y: y offset of @fb for panning
 * @src_w: width of source rectangle in @fb
 * @src_h: height of source rectangle in @fb
 * @ctx: lock acquire context
 *
 * Provides a default plane update handler using the atomic driver interface.
 *
 * RETURNS:
 * Zero on success, error code on failure
 */
int drm_atomic_helper_update_plane(struct drm_plane *plane,
				   struct drm_crtc *crtc,
				   struct drm_framebuffer *fb,
				   int crtc_x, int crtc_y,
				   unsigned int crtc_w, unsigned int crtc_h,
				   uint32_t src_x, uint32_t src_y,
				   uint32_t src_w, uint32_t src_h,
				   struct drm_modeset_acquire_ctx *ctx)
{
	struct drm_atomic_state *state;
	struct drm_plane_state *plane_state;
	int ret = 0;

	state = drm_atomic_state_alloc(plane->dev);
	if (!state)
		return -ENOMEM;

	state->acquire_ctx = ctx;
	plane_state = drm_atomic_get_plane_state(state, plane);
	if (IS_ERR(plane_state)) {
		ret = PTR_ERR(plane_state);
		goto fail;
	}

	ret = drm_atomic_set_crtc_for_plane(plane_state, crtc);
	if (ret != 0)
		goto fail;
	drm_atomic_set_fb_for_plane(plane_state, fb);
	plane_state->crtc_x = crtc_x;
	plane_state->crtc_y = crtc_y;
	plane_state->crtc_w = crtc_w;
	plane_state->crtc_h = crtc_h;
	plane_state->src_x = src_x;
	plane_state->src_y = src_y;
	plane_state->src_w = src_w;
	plane_state->src_h = src_h;

	if (plane == crtc->cursor)
		state->legacy_cursor_update = true;

	ret = drm_atomic_commit(state);
fail:
	drm_atomic_state_put(state);
	return ret;
}
EXPORT_SYMBOL(drm_atomic_helper_update_plane);

/**
 * drm_atomic_helper_disable_plane - Helper for primary plane disable using * atomic
 * @plane: plane to disable
 * @ctx: lock acquire context
 *
 * Provides a default plane disable handler using the atomic driver interface.
 *
 * RETURNS:
 * Zero on success, error code on failure
 */
int drm_atomic_helper_disable_plane(struct drm_plane *plane,
				    struct drm_modeset_acquire_ctx *ctx)
{
	struct drm_atomic_state *state;
	struct drm_plane_state *plane_state;
	int ret = 0;

	state = drm_atomic_state_alloc(plane->dev);
	if (!state)
		return -ENOMEM;

	state->acquire_ctx = ctx;
	plane_state = drm_atomic_get_plane_state(state, plane);
	if (IS_ERR(plane_state)) {
		ret = PTR_ERR(plane_state);
		goto fail;
	}

	if (plane_state->crtc && plane_state->crtc->cursor == plane)
		plane_state->state->legacy_cursor_update = true;

	ret = __drm_atomic_helper_disable_plane(plane, plane_state);
	if (ret != 0)
		goto fail;

	ret = drm_atomic_commit(state);
fail:
	drm_atomic_state_put(state);
	return ret;
}
EXPORT_SYMBOL(drm_atomic_helper_disable_plane);

/**
 * drm_atomic_helper_set_config - set a new config from userspace
 * @set: mode set configuration
 * @ctx: lock acquisition context
 *
 * Provides a default crtc set_config handler using the atomic driver interface.
 *
 * NOTE: For backwards compatibility with old userspace this automatically
 * resets the "link-status" property to GOOD, to force any link
 * re-training. The SETCRTC ioctl does not define whether an update does
 * need a full modeset or just a plane update, hence we're allowed to do
 * that. See also drm_connector_set_link_status_property().
 *
 * Returns:
 * Returns 0 on success, negative errno numbers on failure.
 */
int drm_atomic_helper_set_config(struct drm_mode_set *set,
				 struct drm_modeset_acquire_ctx *ctx)
{
	struct drm_atomic_state *state;
	struct drm_crtc *crtc = set->crtc;
	int ret = 0;

	state = drm_atomic_state_alloc(crtc->dev);
	if (!state)
		return -ENOMEM;

	state->acquire_ctx = ctx;
	ret = __drm_atomic_helper_set_config(set, state);
	if (ret != 0)
		goto fail;

	ret = handle_conflicting_encoders(state, true);
	if (ret)
		return ret;

	ret = drm_atomic_commit(state);

fail:
	drm_atomic_state_put(state);
	return ret;
}
EXPORT_SYMBOL(drm_atomic_helper_set_config);

/**
 * drm_atomic_helper_disable_all - disable all currently active outputs
 * @dev: DRM device
 * @ctx: lock acquisition context
 *
 * Loops through all connectors, finding those that aren't turned off and then
 * turns them off by setting their DPMS mode to OFF and deactivating the CRTC
 * that they are connected to.
 *
 * This is used for example in suspend/resume to disable all currently active
 * functions when suspending. If you just want to shut down everything at e.g.
 * driver unload, look at drm_atomic_helper_shutdown().
 *
 * Note that if callers haven't already acquired all modeset locks this might
 * return -EDEADLK, which must be handled by calling drm_modeset_backoff().
 *
 * Returns:
 * 0 on success or a negative error code on failure.
 *
 * See also:
 * drm_atomic_helper_suspend(), drm_atomic_helper_resume() and
 * drm_atomic_helper_shutdown().
 */
int drm_atomic_helper_disable_all(struct drm_device *dev,
				  struct drm_modeset_acquire_ctx *ctx)
{
	struct drm_atomic_state *state;
	struct drm_connector_state *conn_state;
	struct drm_connector *conn;
	struct drm_plane_state *plane_state;
	struct drm_plane *plane;
	struct drm_crtc_state *crtc_state;
	struct drm_crtc *crtc;
	int ret, i;

	state = drm_atomic_state_alloc(dev);
	if (!state)
		return -ENOMEM;

	state->acquire_ctx = ctx;

	drm_for_each_crtc(crtc, dev) {
		crtc_state = drm_atomic_get_crtc_state(state, crtc);
		if (IS_ERR(crtc_state)) {
			ret = PTR_ERR(crtc_state);
			goto free;
		}

		crtc_state->active = false;

		ret = drm_atomic_set_mode_prop_for_crtc(crtc_state, NULL);
		if (ret < 0)
			goto free;

		ret = drm_atomic_add_affected_planes(state, crtc);
		if (ret < 0)
			goto free;

		ret = drm_atomic_add_affected_connectors(state, crtc);
		if (ret < 0)
			goto free;
	}

	for_each_new_connector_in_state(state, conn, conn_state, i) {
		ret = drm_atomic_set_crtc_for_connector(conn_state, NULL);
		if (ret < 0)
			goto free;
	}

	for_each_new_plane_in_state(state, plane, plane_state, i) {
		ret = drm_atomic_set_crtc_for_plane(plane_state, NULL);
		if (ret < 0)
			goto free;

		drm_atomic_set_fb_for_plane(plane_state, NULL);
	}

	ret = drm_atomic_commit(state);
free:
	drm_atomic_state_put(state);
	return ret;
}
EXPORT_SYMBOL(drm_atomic_helper_disable_all);

/**
 * drm_atomic_helper_shutdown - shutdown all CRTC
 * @dev: DRM device
 *
 * This shuts down all CRTC, which is useful for driver unloading. Shutdown on
 * suspend should instead be handled with drm_atomic_helper_suspend(), since
 * that also takes a snapshot of the modeset state to be restored on resume.
 *
 * This is just a convenience wrapper around drm_atomic_helper_disable_all(),
 * and it is the atomic version of drm_crtc_force_disable_all().
 */
void drm_atomic_helper_shutdown(struct drm_device *dev)
{
	struct drm_modeset_acquire_ctx ctx;
	int ret;

	DRM_MODESET_LOCK_ALL_BEGIN(dev, ctx, 0, ret);

	ret = drm_atomic_helper_disable_all(dev, &ctx);
	if (ret)
		DRM_ERROR("Disabling all crtc's during unload failed with %i\n", ret);

	DRM_MODESET_LOCK_ALL_END(ctx, ret);
}
EXPORT_SYMBOL(drm_atomic_helper_shutdown);

/**
 * drm_atomic_helper_duplicate_state - duplicate an atomic state object
 * @dev: DRM device
 * @ctx: lock acquisition context
 *
 * Makes a copy of the current atomic state by looping over all objects and
 * duplicating their respective states. This is used for example by suspend/
 * resume support code to save the state prior to suspend such that it can
 * be restored upon resume.
 *
 * Note that this treats atomic state as persistent between save and restore.
 * Drivers must make sure that this is possible and won't result in confusion
 * or erroneous behaviour.
 *
 * Note that if callers haven't already acquired all modeset locks this might
 * return -EDEADLK, which must be handled by calling drm_modeset_backoff().
 *
 * Returns:
 * A pointer to the copy of the atomic state object on success or an
 * ERR_PTR()-encoded error code on failure.
 *
 * See also:
 * drm_atomic_helper_suspend(), drm_atomic_helper_resume()
 */
struct drm_atomic_state *
drm_atomic_helper_duplicate_state(struct drm_device *dev,
				  struct drm_modeset_acquire_ctx *ctx)
{
	struct drm_atomic_state *state;
	struct drm_connector *conn;
	struct drm_connector_list_iter conn_iter;
	struct drm_plane *plane;
	struct drm_crtc *crtc;
	int err = 0;

	state = drm_atomic_state_alloc(dev);
	if (!state)
		return ERR_PTR(-ENOMEM);

	state->acquire_ctx = ctx;
	state->duplicated = true;

	drm_for_each_crtc(crtc, dev) {
		struct drm_crtc_state *crtc_state;

		crtc_state = drm_atomic_get_crtc_state(state, crtc);
		if (IS_ERR(crtc_state)) {
			err = PTR_ERR(crtc_state);
			goto free;
		}
	}

	drm_for_each_plane(plane, dev) {
		struct drm_plane_state *plane_state;

		plane_state = drm_atomic_get_plane_state(state, plane);
		if (IS_ERR(plane_state)) {
			err = PTR_ERR(plane_state);
			goto free;
		}
	}

	drm_connector_list_iter_begin(dev, &conn_iter);
	drm_for_each_connector_iter(conn, &conn_iter) {
		struct drm_connector_state *conn_state;

		conn_state = drm_atomic_get_connector_state(state, conn);
		if (IS_ERR(conn_state)) {
			err = PTR_ERR(conn_state);
			drm_connector_list_iter_end(&conn_iter);
			goto free;
		}
	}
	drm_connector_list_iter_end(&conn_iter);

	/* clear the acquire context so that it isn't accidentally reused */
	state->acquire_ctx = NULL;

free:
	if (err < 0) {
		drm_atomic_state_put(state);
		state = ERR_PTR(err);
	}

	return state;
}
EXPORT_SYMBOL(drm_atomic_helper_duplicate_state);

/**
 * drm_atomic_helper_suspend - subsystem-level suspend helper
 * @dev: DRM device
 *
 * Duplicates the current atomic state, disables all active outputs and then
 * returns a pointer to the original atomic state to the caller. Drivers can
 * pass this pointer to the drm_atomic_helper_resume() helper upon resume to
 * restore the output configuration that was active at the time the system
 * entered suspend.
 *
 * Note that it is potentially unsafe to use this. The atomic state object
 * returned by this function is assumed to be persistent. Drivers must ensure
 * that this holds true. Before calling this function, drivers must make sure
 * to suspend fbdev emulation so that nothing can be using the device.
 *
 * Returns:
 * A pointer to a copy of the state before suspend on success or an ERR_PTR()-
 * encoded error code on failure. Drivers should store the returned atomic
 * state object and pass it to the drm_atomic_helper_resume() helper upon
 * resume.
 *
 * See also:
 * drm_atomic_helper_duplicate_state(), drm_atomic_helper_disable_all(),
 * drm_atomic_helper_resume(), drm_atomic_helper_commit_duplicated_state()
 */
struct drm_atomic_state *drm_atomic_helper_suspend(struct drm_device *dev)
{
	struct drm_modeset_acquire_ctx ctx;
	struct drm_atomic_state *state;
	int err;

	/* This can never be returned, but it makes the compiler happy */
	state = ERR_PTR(-EINVAL);

	DRM_MODESET_LOCK_ALL_BEGIN(dev, ctx, 0, err);

	state = drm_atomic_helper_duplicate_state(dev, &ctx);
	if (IS_ERR(state))
		goto unlock;

	err = drm_atomic_helper_disable_all(dev, &ctx);
	if (err < 0) {
		drm_atomic_state_put(state);
		state = ERR_PTR(err);
		goto unlock;
	}

unlock:
	DRM_MODESET_LOCK_ALL_END(ctx, err);
	if (err)
		return ERR_PTR(err);

	return state;
}
EXPORT_SYMBOL(drm_atomic_helper_suspend);

/**
 * drm_atomic_helper_commit_duplicated_state - commit duplicated state
 * @state: duplicated atomic state to commit
 * @ctx: pointer to acquire_ctx to use for commit.
 *
 * The state returned by drm_atomic_helper_duplicate_state() and
 * drm_atomic_helper_suspend() is partially invalid, and needs to
 * be fixed up before commit.
 *
 * Returns:
 * 0 on success or a negative error code on failure.
 *
 * See also:
 * drm_atomic_helper_suspend()
 */
int drm_atomic_helper_commit_duplicated_state(struct drm_atomic_state *state,
					      struct drm_modeset_acquire_ctx *ctx)
{
	int i, ret;
	struct drm_plane *plane;
	struct drm_plane_state *new_plane_state;
	struct drm_connector *connector;
	struct drm_connector_state *new_conn_state;
	struct drm_crtc *crtc;
	struct drm_crtc_state *new_crtc_state;

	state->acquire_ctx = ctx;

	for_each_new_plane_in_state(state, plane, new_plane_state, i)
		state->planes[i].old_state = plane->state;

	for_each_new_crtc_in_state(state, crtc, new_crtc_state, i)
		state->crtcs[i].old_state = crtc->state;

	for_each_new_connector_in_state(state, connector, new_conn_state, i)
		state->connectors[i].old_state = connector->state;

	ret = drm_atomic_commit(state);

	state->acquire_ctx = NULL;

	return ret;
}
EXPORT_SYMBOL(drm_atomic_helper_commit_duplicated_state);

/**
 * drm_atomic_helper_resume - subsystem-level resume helper
 * @dev: DRM device
 * @state: atomic state to resume to
 *
 * Calls drm_mode_config_reset() to synchronize hardware and software states,
 * grabs all modeset locks and commits the atomic state object. This can be
 * used in conjunction with the drm_atomic_helper_suspend() helper to
 * implement suspend/resume for drivers that support atomic mode-setting.
 *
 * Returns:
 * 0 on success or a negative error code on failure.
 *
 * See also:
 * drm_atomic_helper_suspend()
 */
int drm_atomic_helper_resume(struct drm_device *dev,
			     struct drm_atomic_state *state)
{
	struct drm_modeset_acquire_ctx ctx;
	int err;

	drm_mode_config_reset(dev);

	DRM_MODESET_LOCK_ALL_BEGIN(dev, ctx, 0, err);

	err = drm_atomic_helper_commit_duplicated_state(state, &ctx);

	DRM_MODESET_LOCK_ALL_END(ctx, err);
	drm_atomic_state_put(state);

	return err;
}
EXPORT_SYMBOL(drm_atomic_helper_resume);

static int page_flip_common(struct drm_atomic_state *state,
			    struct drm_crtc *crtc,
			    struct drm_framebuffer *fb,
			    struct drm_pending_vblank_event *event,
			    uint32_t flags)
{
	struct drm_plane *plane = crtc->primary;
	struct drm_plane_state *plane_state;
	struct drm_crtc_state *crtc_state;
	int ret = 0;

	crtc_state = drm_atomic_get_crtc_state(state, crtc);
	if (IS_ERR(crtc_state))
		return PTR_ERR(crtc_state);

	crtc_state->event = event;
	crtc_state->async_flip = flags & DRM_MODE_PAGE_FLIP_ASYNC;

	plane_state = drm_atomic_get_plane_state(state, plane);
	if (IS_ERR(plane_state))
		return PTR_ERR(plane_state);

	ret = drm_atomic_set_crtc_for_plane(plane_state, crtc);
	if (ret != 0)
		return ret;
	drm_atomic_set_fb_for_plane(plane_state, fb);

	/* Make sure we don't accidentally do a full modeset. */
	state->allow_modeset = false;
	if (!crtc_state->active) {
		DRM_DEBUG_ATOMIC("[CRTC:%d:%s] disabled, rejecting legacy flip\n",
				 crtc->base.id, crtc->name);
		return -EINVAL;
	}

	return ret;
}

/**
 * drm_atomic_helper_page_flip - execute a legacy page flip
 * @crtc: DRM crtc
 * @fb: DRM framebuffer
 * @event: optional DRM event to signal upon completion
 * @flags: flip flags for non-vblank sync'ed updates
 * @ctx: lock acquisition context
 *
 * Provides a default &drm_crtc_funcs.page_flip implementation
 * using the atomic driver interface.
 *
 * Returns:
 * Returns 0 on success, negative errno numbers on failure.
 *
 * See also:
 * drm_atomic_helper_page_flip_target()
 */
int drm_atomic_helper_page_flip(struct drm_crtc *crtc,
				struct drm_framebuffer *fb,
				struct drm_pending_vblank_event *event,
				uint32_t flags,
				struct drm_modeset_acquire_ctx *ctx)
{
	struct drm_plane *plane = crtc->primary;
	struct drm_atomic_state *state;
	int ret = 0;

	state = drm_atomic_state_alloc(plane->dev);
	if (!state)
		return -ENOMEM;

	state->acquire_ctx = ctx;

	ret = page_flip_common(state, crtc, fb, event, flags);
	if (ret != 0)
		goto fail;

	ret = drm_atomic_nonblocking_commit(state);
fail:
	drm_atomic_state_put(state);
	return ret;
}
EXPORT_SYMBOL(drm_atomic_helper_page_flip);

/**
 * drm_atomic_helper_page_flip_target - do page flip on target vblank period.
 * @crtc: DRM crtc
 * @fb: DRM framebuffer
 * @event: optional DRM event to signal upon completion
 * @flags: flip flags for non-vblank sync'ed updates
 * @target: specifying the target vblank period when the flip to take effect
 * @ctx: lock acquisition context
 *
 * Provides a default &drm_crtc_funcs.page_flip_target implementation.
 * Similar to drm_atomic_helper_page_flip() with extra parameter to specify
 * target vblank period to flip.
 *
 * Returns:
 * Returns 0 on success, negative errno numbers on failure.
 */
int drm_atomic_helper_page_flip_target(struct drm_crtc *crtc,
				       struct drm_framebuffer *fb,
				       struct drm_pending_vblank_event *event,
				       uint32_t flags,
				       uint32_t target,
				       struct drm_modeset_acquire_ctx *ctx)
{
	struct drm_plane *plane = crtc->primary;
	struct drm_atomic_state *state;
	struct drm_crtc_state *crtc_state;
	int ret = 0;

	state = drm_atomic_state_alloc(plane->dev);
	if (!state)
		return -ENOMEM;

	state->acquire_ctx = ctx;

	ret = page_flip_common(state, crtc, fb, event, flags);
	if (ret != 0)
		goto fail;

	crtc_state = drm_atomic_get_new_crtc_state(state, crtc);
	if (WARN_ON(!crtc_state)) {
		ret = -EINVAL;
		goto fail;
	}
	crtc_state->target_vblank = target;

	ret = drm_atomic_nonblocking_commit(state);
fail:
	drm_atomic_state_put(state);
	return ret;
}
EXPORT_SYMBOL(drm_atomic_helper_page_flip_target);

/**
 * drm_atomic_helper_legacy_gamma_set - set the legacy gamma correction table
 * @crtc: CRTC object
 * @red: red correction table
 * @green: green correction table
 * @blue: green correction table
 * @size: size of the tables
 * @ctx: lock acquire context
 *
 * Implements support for legacy gamma correction table for drivers
 * that support color management through the DEGAMMA_LUT/GAMMA_LUT
 * properties. See drm_crtc_enable_color_mgmt() and the containing chapter for
 * how the atomic color management and gamma tables work.
 */
int drm_atomic_helper_legacy_gamma_set(struct drm_crtc *crtc,
				       u16 *red, u16 *green, u16 *blue,
				       uint32_t size,
				       struct drm_modeset_acquire_ctx *ctx)
{
	struct drm_device *dev = crtc->dev;
	struct drm_atomic_state *state;
	struct drm_crtc_state *crtc_state;
	struct drm_property_blob *blob = NULL;
	struct drm_color_lut *blob_data;
	int i, ret = 0;
	bool replaced;

	state = drm_atomic_state_alloc(crtc->dev);
	if (!state)
		return -ENOMEM;

	blob = drm_property_create_blob(dev,
					sizeof(struct drm_color_lut) * size,
					NULL);
	if (IS_ERR(blob)) {
		ret = PTR_ERR(blob);
		blob = NULL;
		goto fail;
	}

	/* Prepare GAMMA_LUT with the legacy values. */
	blob_data = blob->data;
	for (i = 0; i < size; i++) {
		blob_data[i].red = red[i];
		blob_data[i].green = green[i];
		blob_data[i].blue = blue[i];
	}

	state->acquire_ctx = ctx;
	crtc_state = drm_atomic_get_crtc_state(state, crtc);
	if (IS_ERR(crtc_state)) {
		ret = PTR_ERR(crtc_state);
		goto fail;
	}

	/* Reset DEGAMMA_LUT and CTM properties. */
	replaced  = drm_property_replace_blob(&crtc_state->degamma_lut, NULL);
	replaced |= drm_property_replace_blob(&crtc_state->ctm, NULL);
	replaced |= drm_property_replace_blob(&crtc_state->gamma_lut, blob);
	crtc_state->color_mgmt_changed |= replaced;

	ret = drm_atomic_commit(state);

fail:
	drm_atomic_state_put(state);
	drm_property_blob_put(blob);
	return ret;
}
EXPORT_SYMBOL(drm_atomic_helper_legacy_gamma_set);<|MERGE_RESOLUTION|>--- conflicted
+++ resolved
@@ -1571,16 +1571,11 @@
 {
 	struct drm_device *dev = old_state->dev;
 	const struct drm_mode_config_helper_funcs *funcs;
-<<<<<<< HEAD
-	ktime_t start;
-	s64 commit_time_ms;
-=======
 	struct drm_crtc_state *new_crtc_state;
 	struct drm_crtc *crtc;
 	ktime_t start;
 	s64 commit_time_ms;
 	unsigned int i, new_self_refresh_mask = 0;
->>>>>>> 348b80b2
 
 	funcs = dev->mode_config.helper_private;
 
@@ -1617,12 +1612,8 @@
 	commit_time_ms = ktime_ms_delta(ktime_get(), start);
 	if (commit_time_ms > 0)
 		drm_self_refresh_helper_update_avg_times(old_state,
-<<<<<<< HEAD
-						 (unsigned long)commit_time_ms);
-=======
 						 (unsigned long)commit_time_ms,
 						 new_self_refresh_mask);
->>>>>>> 348b80b2
 
 	drm_atomic_helper_commit_cleanup_done(old_state);
 
