/* SPDX-License-Identifier: MIT */
/*
 * Copyright © 2014-2019 Intel Corporation
 */

#ifndef _INTEL_UC_H_
#define _INTEL_UC_H_

#include "intel_guc.h"
#include "intel_guc_submission.h"
#include "intel_huc.h"
#include "i915_params.h"

struct intel_uc;

struct intel_uc_ops {
	int (*sanitize)(struct intel_uc *uc);
	void (*init_fw)(struct intel_uc *uc);
	void (*fini_fw)(struct intel_uc *uc);
<<<<<<< HEAD
	void (*init)(struct intel_uc *uc);
=======
	int (*init)(struct intel_uc *uc);
>>>>>>> 04d5ce62
	void (*fini)(struct intel_uc *uc);
	int (*init_hw)(struct intel_uc *uc);
	void (*fini_hw)(struct intel_uc *uc);
};

struct intel_uc {
	struct intel_uc_ops const *ops;
	struct intel_guc guc;
	struct intel_huc huc;

	/* Snapshot of GuC log from last failed load */
	struct drm_i915_gem_object *load_err_log;
};

void intel_uc_init_early(struct intel_uc *uc);
void intel_uc_driver_late_release(struct intel_uc *uc);
void intel_uc_init_mmio(struct intel_uc *uc);
void intel_uc_reset_prepare(struct intel_uc *uc);
void intel_uc_suspend(struct intel_uc *uc);
void intel_uc_runtime_suspend(struct intel_uc *uc);
int intel_uc_resume(struct intel_uc *uc);
int intel_uc_runtime_resume(struct intel_uc *uc);

/*
 * We need to know as early as possible if we're going to use GuC or not to
 * take the correct setup paths. Additionally, once we've started loading the
 * GuC, it is unsafe to keep executing without it because some parts of the HW,
 * a subset of which is not cleaned on GT reset, will start expecting the GuC FW
 * to be running.
 * To solve both these requirements, we commit to using the microcontrollers if
 * the relevant modparam is set and the blobs are found on the system. At this
 * stage, the only thing that can stop us from attempting to load the blobs on
 * the HW and use them is a fundamental issue (e.g. no memory for our
 * structures); if we hit such a problem during driver load we're broken even
 * without GuC, so there is no point in trying to fall back.
 *
 * Given the above, we can be in one of 4 states, with the last one implying
 * we're committed to using the microcontroller:
 * - Not supported: not available in HW and/or firmware not defined.
 * - Supported: available in HW and firmware defined.
 * - Wanted: supported + enabled in modparam.
 * - In use: wanted + firmware found on the system and successfully fetched.
 */

#define __uc_state_checker(x, func, state, required) \
static inline bool intel_uc_##state##_##func(struct intel_uc *uc) \
{ \
	return intel_##func##_is_##required(&uc->x); \
}

#define uc_state_checkers(x, func) \
__uc_state_checker(x, func, supports, supported) \
__uc_state_checker(x, func, wants, wanted) \
__uc_state_checker(x, func, uses, used)

uc_state_checkers(guc, guc);
uc_state_checkers(huc, huc);
uc_state_checkers(guc, guc_submission);

#undef uc_state_checkers
#undef __uc_state_checker

#define intel_uc_ops_function(_NAME, _OPS, _TYPE, _RET) \
static inline _TYPE intel_uc_##_NAME(struct intel_uc *uc) \
{ \
	if (uc->ops->_OPS) \
		return uc->ops->_OPS(uc); \
	return _RET; \
}
intel_uc_ops_function(sanitize, sanitize, int, 0);
intel_uc_ops_function(fetch_firmwares, init_fw, void, );
intel_uc_ops_function(cleanup_firmwares, fini_fw, void, );
intel_uc_ops_function(init, init, int, 0);
intel_uc_ops_function(fini, fini, void, );
intel_uc_ops_function(init_hw, init_hw, int, 0);
intel_uc_ops_function(fini_hw, fini_hw, void, );
#undef intel_uc_ops_function

#define intel_uc_ops_function(_NAME, _OPS, _TYPE, _RET) \
static inline _TYPE intel_uc_##_NAME(struct intel_uc *uc) \
{ \
	if (uc->ops->_OPS) \
		return uc->ops->_OPS(uc); \
	return _RET; \
}
intel_uc_ops_function(sanitize, sanitize, int, 0);
intel_uc_ops_function(fetch_firmwares, init_fw, void, );
intel_uc_ops_function(cleanup_firmwares, fini_fw, void, );
intel_uc_ops_function(init, init, void, );
intel_uc_ops_function(fini, fini, void, );
intel_uc_ops_function(init_hw, init_hw, int, 0);
intel_uc_ops_function(fini_hw, fini_hw, void, );
#undef intel_uc_ops_function

#endif<|MERGE_RESOLUTION|>--- conflicted
+++ resolved
@@ -17,11 +17,7 @@
 	int (*sanitize)(struct intel_uc *uc);
 	void (*init_fw)(struct intel_uc *uc);
 	void (*fini_fw)(struct intel_uc *uc);
-<<<<<<< HEAD
-	void (*init)(struct intel_uc *uc);
-=======
 	int (*init)(struct intel_uc *uc);
->>>>>>> 04d5ce62
 	void (*fini)(struct intel_uc *uc);
 	int (*init_hw)(struct intel_uc *uc);
 	void (*fini_hw)(struct intel_uc *uc);
@@ -100,20 +96,4 @@
 intel_uc_ops_function(fini_hw, fini_hw, void, );
 #undef intel_uc_ops_function
 
-#define intel_uc_ops_function(_NAME, _OPS, _TYPE, _RET) \
-static inline _TYPE intel_uc_##_NAME(struct intel_uc *uc) \
-{ \
-	if (uc->ops->_OPS) \
-		return uc->ops->_OPS(uc); \
-	return _RET; \
-}
-intel_uc_ops_function(sanitize, sanitize, int, 0);
-intel_uc_ops_function(fetch_firmwares, init_fw, void, );
-intel_uc_ops_function(cleanup_firmwares, fini_fw, void, );
-intel_uc_ops_function(init, init, void, );
-intel_uc_ops_function(fini, fini, void, );
-intel_uc_ops_function(init_hw, init_hw, int, 0);
-intel_uc_ops_function(fini_hw, fini_hw, void, );
-#undef intel_uc_ops_function
-
 #endif