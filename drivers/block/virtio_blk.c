//#define DEBUG
#include <linux/spinlock.h>
#include <linux/slab.h>
#include <linux/blkdev.h>
#include <linux/hdreg.h>
#include <linux/module.h>
#include <linux/mutex.h>
#include <linux/interrupt.h>
#include <linux/virtio.h>
#include <linux/virtio_blk.h>
#include <linux/scatterlist.h>
#include <linux/string_helpers.h>
#include <scsi/scsi_cmnd.h>
#include <linux/idr.h>
#include <linux/blk-mq.h>
#include <linux/blk-mq-virtio.h>
#include <linux/numa.h>

#define PART_BITS 4
#define VQ_NAME_LEN 16

static int major;
static DEFINE_IDA(vd_index_ida);

static struct workqueue_struct *virtblk_wq;

struct virtio_blk_vq {
	struct virtqueue *vq;
	spinlock_t lock;
	char name[VQ_NAME_LEN];
} ____cacheline_aligned_in_smp;

struct virtio_blk {
	struct virtio_device *vdev;

	/* The disk structure for the kernel. */
	struct gendisk *disk;

	/* Block layer tags. */
	struct blk_mq_tag_set tag_set;

	/* Process context for config space updates */
	struct work_struct config_work;

	/* What host tells us, plus 2 for header & tailer. */
	unsigned int sg_elems;

	/* Ida index - used to track minor number allocations. */
	int index;

	/* num of vqs */
	int num_vqs;
	struct virtio_blk_vq *vqs;
};

struct virtblk_req {
#ifdef CONFIG_VIRTIO_BLK_SCSI
	struct scsi_request sreq;	/* for SCSI passthrough, must be first */
	u8 sense[SCSI_SENSE_BUFFERSIZE];
	struct virtio_scsi_inhdr in_hdr;
#endif
	struct virtio_blk_outhdr out_hdr;
	u8 status;
	struct scatterlist sg[];
};

static inline int virtblk_result(struct virtblk_req *vbr)
{
	switch (vbr->status) {
	case VIRTIO_BLK_S_OK:
		return 0;
	case VIRTIO_BLK_S_UNSUPP:
		return -ENOTTY;
	default:
		return -EIO;
	}
}

/*
 * If this is a packet command we need a couple of additional headers.  Behind
 * the normal outhdr we put a segment with the scsi command block, and before
 * the normal inhdr we put the sense data and the inhdr with additional status
 * information.
 */
#ifdef CONFIG_VIRTIO_BLK_SCSI
static int virtblk_add_req_scsi(struct virtqueue *vq, struct virtblk_req *vbr,
		struct scatterlist *data_sg, bool have_data)
{
	struct scatterlist hdr, status, cmd, sense, inhdr, *sgs[6];
	unsigned int num_out = 0, num_in = 0;

	sg_init_one(&hdr, &vbr->out_hdr, sizeof(vbr->out_hdr));
	sgs[num_out++] = &hdr;
	sg_init_one(&cmd, vbr->sreq.cmd, vbr->sreq.cmd_len);
	sgs[num_out++] = &cmd;

	if (have_data) {
		if (vbr->out_hdr.type & cpu_to_virtio32(vq->vdev, VIRTIO_BLK_T_OUT))
			sgs[num_out++] = data_sg;
		else
			sgs[num_out + num_in++] = data_sg;
	}

	sg_init_one(&sense, vbr->sense, SCSI_SENSE_BUFFERSIZE);
	sgs[num_out + num_in++] = &sense;
	sg_init_one(&inhdr, &vbr->in_hdr, sizeof(vbr->in_hdr));
	sgs[num_out + num_in++] = &inhdr;
	sg_init_one(&status, &vbr->status, sizeof(vbr->status));
	sgs[num_out + num_in++] = &status;

	return virtqueue_add_sgs(vq, sgs, num_out, num_in, vbr, GFP_ATOMIC);
}

<<<<<<< HEAD
static inline void virtblk_scsi_reques_done(struct request *req)
=======
static inline void virtblk_scsi_request_done(struct request *req)
>>>>>>> 2ac97f0f
{
	struct virtblk_req *vbr = blk_mq_rq_to_pdu(req);
	struct virtio_blk *vblk = req->q->queuedata;
	struct scsi_request *sreq = &vbr->sreq;

	sreq->resid_len = virtio32_to_cpu(vblk->vdev, vbr->in_hdr.residual);
	sreq->sense_len = virtio32_to_cpu(vblk->vdev, vbr->in_hdr.sense_len);
<<<<<<< HEAD
	req->errors = virtio32_to_cpu(vblk->vdev, vbr->in_hdr.errors);
=======
	sreq->result = virtio32_to_cpu(vblk->vdev, vbr->in_hdr.errors);
>>>>>>> 2ac97f0f
}

static int virtblk_ioctl(struct block_device *bdev, fmode_t mode,
			     unsigned int cmd, unsigned long data)
{
	struct gendisk *disk = bdev->bd_disk;
	struct virtio_blk *vblk = disk->private_data;

	/*
	 * Only allow the generic SCSI ioctls if the host can support it.
	 */
	if (!virtio_has_feature(vblk->vdev, VIRTIO_BLK_F_SCSI))
		return -ENOTTY;

	return scsi_cmd_blk_ioctl(bdev, mode, cmd,
				  (void __user *)data);
}
#else
static inline int virtblk_add_req_scsi(struct virtqueue *vq,
		struct virtblk_req *vbr, struct scatterlist *data_sg,
		bool have_data)
{
	return -EIO;
}
<<<<<<< HEAD
static inline void virtblk_scsi_reques_done(struct request *req)
=======
static inline void virtblk_scsi_request_done(struct request *req)
>>>>>>> 2ac97f0f
{
}
#define virtblk_ioctl	NULL
#endif /* CONFIG_VIRTIO_BLK_SCSI */

static int virtblk_add_req(struct virtqueue *vq, struct virtblk_req *vbr,
		struct scatterlist *data_sg, bool have_data)
{
	struct scatterlist hdr, status, *sgs[3];
	unsigned int num_out = 0, num_in = 0;

	sg_init_one(&hdr, &vbr->out_hdr, sizeof(vbr->out_hdr));
	sgs[num_out++] = &hdr;

	if (have_data) {
		if (vbr->out_hdr.type & cpu_to_virtio32(vq->vdev, VIRTIO_BLK_T_OUT))
			sgs[num_out++] = data_sg;
		else
			sgs[num_out + num_in++] = data_sg;
	}

	sg_init_one(&status, &vbr->status, sizeof(vbr->status));
	sgs[num_out + num_in++] = &status;

	return virtqueue_add_sgs(vq, sgs, num_out, num_in, vbr, GFP_ATOMIC);
}

static inline void virtblk_request_done(struct request *req)
{
	struct virtblk_req *vbr = blk_mq_rq_to_pdu(req);
<<<<<<< HEAD
	int error = virtblk_result(vbr);
=======
>>>>>>> 2ac97f0f

	switch (req_op(req)) {
	case REQ_OP_SCSI_IN:
	case REQ_OP_SCSI_OUT:
<<<<<<< HEAD
		virtblk_scsi_reques_done(req);
		break;
	case REQ_OP_DRV_IN:
		req->errors = (error != 0);
=======
		virtblk_scsi_request_done(req);
>>>>>>> 2ac97f0f
		break;
	}

	blk_mq_end_request(req, virtblk_result(vbr));
}

static void virtblk_done(struct virtqueue *vq)
{
	struct virtio_blk *vblk = vq->vdev->priv;
	bool req_done = false;
	int qid = vq->index;
	struct virtblk_req *vbr;
	unsigned long flags;
	unsigned int len;

	spin_lock_irqsave(&vblk->vqs[qid].lock, flags);
	do {
		virtqueue_disable_cb(vq);
		while ((vbr = virtqueue_get_buf(vblk->vqs[qid].vq, &len)) != NULL) {
			struct request *req = blk_mq_rq_from_pdu(vbr);

<<<<<<< HEAD
			blk_mq_complete_request(req, req->errors);
=======
			blk_mq_complete_request(req);
>>>>>>> 2ac97f0f
			req_done = true;
		}
		if (unlikely(virtqueue_is_broken(vq)))
			break;
	} while (!virtqueue_enable_cb(vq));

	/* In case queue is stopped waiting for more buffers. */
	if (req_done)
		blk_mq_start_stopped_hw_queues(vblk->disk->queue, true);
	spin_unlock_irqrestore(&vblk->vqs[qid].lock, flags);
}

static int virtio_queue_rq(struct blk_mq_hw_ctx *hctx,
			   const struct blk_mq_queue_data *bd)
{
	struct virtio_blk *vblk = hctx->queue->queuedata;
	struct request *req = bd->rq;
	struct virtblk_req *vbr = blk_mq_rq_to_pdu(req);
	unsigned long flags;
	unsigned int num;
	int qid = hctx->queue_num;
	int err;
	bool notify = false;
	u32 type;

	BUG_ON(req->nr_phys_segments + 2 > vblk->sg_elems);

	switch (req_op(req)) {
	case REQ_OP_READ:
	case REQ_OP_WRITE:
		type = 0;
		break;
	case REQ_OP_FLUSH:
		type = VIRTIO_BLK_T_FLUSH;
		break;
	case REQ_OP_SCSI_IN:
	case REQ_OP_SCSI_OUT:
		type = VIRTIO_BLK_T_SCSI_CMD;
		break;
	case REQ_OP_DRV_IN:
		type = VIRTIO_BLK_T_GET_ID;
		break;
	default:
		WARN_ON_ONCE(1);
		return BLK_MQ_RQ_QUEUE_ERROR;
	}

	vbr->out_hdr.type = cpu_to_virtio32(vblk->vdev, type);
	vbr->out_hdr.sector = type ?
		0 : cpu_to_virtio64(vblk->vdev, blk_rq_pos(req));
	vbr->out_hdr.ioprio = cpu_to_virtio32(vblk->vdev, req_get_ioprio(req));

	blk_mq_start_request(req);

	num = blk_rq_map_sg(hctx->queue, req, vbr->sg);
	if (num) {
		if (rq_data_dir(req) == WRITE)
			vbr->out_hdr.type |= cpu_to_virtio32(vblk->vdev, VIRTIO_BLK_T_OUT);
		else
			vbr->out_hdr.type |= cpu_to_virtio32(vblk->vdev, VIRTIO_BLK_T_IN);
	}

	spin_lock_irqsave(&vblk->vqs[qid].lock, flags);
	if (req_op(req) == REQ_OP_SCSI_IN || req_op(req) == REQ_OP_SCSI_OUT)
		err = virtblk_add_req_scsi(vblk->vqs[qid].vq, vbr, vbr->sg, num);
	else
		err = virtblk_add_req(vblk->vqs[qid].vq, vbr, vbr->sg, num);
	if (err) {
		virtqueue_kick(vblk->vqs[qid].vq);
		blk_mq_stop_hw_queue(hctx);
		spin_unlock_irqrestore(&vblk->vqs[qid].lock, flags);
		/* Out of mem doesn't actually happen, since we fall back
		 * to direct descriptors */
		if (err == -ENOMEM || err == -ENOSPC)
			return BLK_MQ_RQ_QUEUE_BUSY;
		return BLK_MQ_RQ_QUEUE_ERROR;
	}

	if (bd->last && virtqueue_kick_prepare(vblk->vqs[qid].vq))
		notify = true;
	spin_unlock_irqrestore(&vblk->vqs[qid].lock, flags);

	if (notify)
		virtqueue_notify(vblk->vqs[qid].vq);
	return BLK_MQ_RQ_QUEUE_OK;
}

/* return id (s/n) string for *disk to *id_str
 */
static int virtblk_get_id(struct gendisk *disk, char *id_str)
{
	struct virtio_blk *vblk = disk->private_data;
	struct request_queue *q = vblk->disk->queue;
	struct request *req;
	int err;

	req = blk_get_request(q, REQ_OP_DRV_IN, GFP_KERNEL);
	if (IS_ERR(req))
		return PTR_ERR(req);

	err = blk_rq_map_kern(q, req, id_str, VIRTIO_BLK_ID_BYTES, GFP_KERNEL);
	if (err)
		goto out;

	blk_execute_rq(vblk->disk->queue, vblk->disk, req, false);
	err = virtblk_result(blk_mq_rq_to_pdu(req));
out:
	blk_put_request(req);
	return err;
}

/* We provide getgeo only to please some old bootloader/partitioning tools */
static int virtblk_getgeo(struct block_device *bd, struct hd_geometry *geo)
{
	struct virtio_blk *vblk = bd->bd_disk->private_data;

	/* see if the host passed in geometry config */
	if (virtio_has_feature(vblk->vdev, VIRTIO_BLK_F_GEOMETRY)) {
		virtio_cread(vblk->vdev, struct virtio_blk_config,
			     geometry.cylinders, &geo->cylinders);
		virtio_cread(vblk->vdev, struct virtio_blk_config,
			     geometry.heads, &geo->heads);
		virtio_cread(vblk->vdev, struct virtio_blk_config,
			     geometry.sectors, &geo->sectors);
	} else {
		/* some standard values, similar to sd */
		geo->heads = 1 << 6;
		geo->sectors = 1 << 5;
		geo->cylinders = get_capacity(bd->bd_disk) >> 11;
	}
	return 0;
}

static const struct block_device_operations virtblk_fops = {
	.ioctl  = virtblk_ioctl,
	.owner  = THIS_MODULE,
	.getgeo = virtblk_getgeo,
};

static int index_to_minor(int index)
{
	return index << PART_BITS;
}

static int minor_to_index(int minor)
{
	return minor >> PART_BITS;
}

static ssize_t virtblk_serial_show(struct device *dev,
				struct device_attribute *attr, char *buf)
{
	struct gendisk *disk = dev_to_disk(dev);
	int err;

	/* sysfs gives us a PAGE_SIZE buffer */
	BUILD_BUG_ON(PAGE_SIZE < VIRTIO_BLK_ID_BYTES);

	buf[VIRTIO_BLK_ID_BYTES] = '\0';
	err = virtblk_get_id(disk, buf);
	if (!err)
		return strlen(buf);

	if (err == -EIO) /* Unsupported? Make it empty. */
		return 0;

	return err;
}

static DEVICE_ATTR(serial, S_IRUGO, virtblk_serial_show, NULL);

static void virtblk_config_changed_work(struct work_struct *work)
{
	struct virtio_blk *vblk =
		container_of(work, struct virtio_blk, config_work);
	struct virtio_device *vdev = vblk->vdev;
	struct request_queue *q = vblk->disk->queue;
	char cap_str_2[10], cap_str_10[10];
	char *envp[] = { "RESIZE=1", NULL };
	u64 capacity;

	/* Host must always specify the capacity. */
	virtio_cread(vdev, struct virtio_blk_config, capacity, &capacity);

	/* If capacity is too big, truncate with warning. */
	if ((sector_t)capacity != capacity) {
		dev_warn(&vdev->dev, "Capacity %llu too large: truncating\n",
			 (unsigned long long)capacity);
		capacity = (sector_t)-1;
	}

	string_get_size(capacity, queue_logical_block_size(q),
			STRING_UNITS_2, cap_str_2, sizeof(cap_str_2));
	string_get_size(capacity, queue_logical_block_size(q),
			STRING_UNITS_10, cap_str_10, sizeof(cap_str_10));

	dev_notice(&vdev->dev,
		  "new size: %llu %d-byte logical blocks (%s/%s)\n",
		  (unsigned long long)capacity,
		  queue_logical_block_size(q),
		  cap_str_10, cap_str_2);

	set_capacity(vblk->disk, capacity);
	revalidate_disk(vblk->disk);
	kobject_uevent_env(&disk_to_dev(vblk->disk)->kobj, KOBJ_CHANGE, envp);
}

static void virtblk_config_changed(struct virtio_device *vdev)
{
	struct virtio_blk *vblk = vdev->priv;

	queue_work(virtblk_wq, &vblk->config_work);
}

static int init_vq(struct virtio_blk *vblk)
{
	int err;
	int i;
	vq_callback_t **callbacks;
	const char **names;
	struct virtqueue **vqs;
	unsigned short num_vqs;
	struct virtio_device *vdev = vblk->vdev;
	struct irq_affinity desc = { 0, };

	err = virtio_cread_feature(vdev, VIRTIO_BLK_F_MQ,
				   struct virtio_blk_config, num_queues,
				   &num_vqs);
	if (err)
		num_vqs = 1;

	vblk->vqs = kmalloc_array(num_vqs, sizeof(*vblk->vqs), GFP_KERNEL);
	if (!vblk->vqs)
		return -ENOMEM;

	names = kmalloc_array(num_vqs, sizeof(*names), GFP_KERNEL);
	callbacks = kmalloc_array(num_vqs, sizeof(*callbacks), GFP_KERNEL);
	vqs = kmalloc_array(num_vqs, sizeof(*vqs), GFP_KERNEL);
	if (!names || !callbacks || !vqs) {
		err = -ENOMEM;
		goto out;
	}

	for (i = 0; i < num_vqs; i++) {
		callbacks[i] = virtblk_done;
		snprintf(vblk->vqs[i].name, VQ_NAME_LEN, "req.%d", i);
		names[i] = vblk->vqs[i].name;
	}

	/* Discover virtqueues and write information to configuration.  */
	err = vdev->config->find_vqs(vdev, num_vqs, vqs, callbacks, names,
			&desc);
	if (err)
		goto out;

	for (i = 0; i < num_vqs; i++) {
		spin_lock_init(&vblk->vqs[i].lock);
		vblk->vqs[i].vq = vqs[i];
	}
	vblk->num_vqs = num_vqs;

out:
	kfree(vqs);
	kfree(callbacks);
	kfree(names);
	if (err)
		kfree(vblk->vqs);
	return err;
}

/*
 * Legacy naming scheme used for virtio devices.  We are stuck with it for
 * virtio blk but don't ever use it for any new driver.
 */
static int virtblk_name_format(char *prefix, int index, char *buf, int buflen)
{
	const int base = 'z' - 'a' + 1;
	char *begin = buf + strlen(prefix);
	char *end = buf + buflen;
	char *p;
	int unit;

	p = end - 1;
	*p = '\0';
	unit = base;
	do {
		if (p == begin)
			return -EINVAL;
		*--p = 'a' + (index % unit);
		index = (index / unit) - 1;
	} while (index >= 0);

	memmove(begin, p, end - p);
	memcpy(buf, prefix, strlen(prefix));

	return 0;
}

static int virtblk_get_cache_mode(struct virtio_device *vdev)
{
	u8 writeback;
	int err;

	err = virtio_cread_feature(vdev, VIRTIO_BLK_F_CONFIG_WCE,
				   struct virtio_blk_config, wce,
				   &writeback);

	/*
	 * If WCE is not configurable and flush is not available,
	 * assume no writeback cache is in use.
	 */
	if (err)
		writeback = virtio_has_feature(vdev, VIRTIO_BLK_F_FLUSH);

	return writeback;
}

static void virtblk_update_cache_mode(struct virtio_device *vdev)
{
	u8 writeback = virtblk_get_cache_mode(vdev);
	struct virtio_blk *vblk = vdev->priv;

	blk_queue_write_cache(vblk->disk->queue, writeback, false);
	revalidate_disk(vblk->disk);
}

static const char *const virtblk_cache_types[] = {
	"write through", "write back"
};

static ssize_t
virtblk_cache_type_store(struct device *dev, struct device_attribute *attr,
			 const char *buf, size_t count)
{
	struct gendisk *disk = dev_to_disk(dev);
	struct virtio_blk *vblk = disk->private_data;
	struct virtio_device *vdev = vblk->vdev;
	int i;

	BUG_ON(!virtio_has_feature(vblk->vdev, VIRTIO_BLK_F_CONFIG_WCE));
	for (i = ARRAY_SIZE(virtblk_cache_types); --i >= 0; )
		if (sysfs_streq(buf, virtblk_cache_types[i]))
			break;

	if (i < 0)
		return -EINVAL;

	virtio_cwrite8(vdev, offsetof(struct virtio_blk_config, wce), i);
	virtblk_update_cache_mode(vdev);
	return count;
}

static ssize_t
virtblk_cache_type_show(struct device *dev, struct device_attribute *attr,
			 char *buf)
{
	struct gendisk *disk = dev_to_disk(dev);
	struct virtio_blk *vblk = disk->private_data;
	u8 writeback = virtblk_get_cache_mode(vblk->vdev);

	BUG_ON(writeback >= ARRAY_SIZE(virtblk_cache_types));
	return snprintf(buf, 40, "%s\n", virtblk_cache_types[writeback]);
}

static const struct device_attribute dev_attr_cache_type_ro =
	__ATTR(cache_type, S_IRUGO,
	       virtblk_cache_type_show, NULL);
static const struct device_attribute dev_attr_cache_type_rw =
	__ATTR(cache_type, S_IRUGO|S_IWUSR,
	       virtblk_cache_type_show, virtblk_cache_type_store);

static int virtblk_init_request(void *data, struct request *rq,
		unsigned int hctx_idx, unsigned int request_idx,
		unsigned int numa_node)
{
	struct virtio_blk *vblk = data;
	struct virtblk_req *vbr = blk_mq_rq_to_pdu(rq);

#ifdef CONFIG_VIRTIO_BLK_SCSI
	vbr->sreq.sense = vbr->sense;
#endif
	sg_init_table(vbr->sg, vblk->sg_elems);
	return 0;
}

static int virtblk_map_queues(struct blk_mq_tag_set *set)
{
	struct virtio_blk *vblk = set->driver_data;

	return blk_mq_virtio_map_queues(set, vblk->vdev, 0);
}

<<<<<<< HEAD
static struct blk_mq_ops virtio_mq_ops = {
=======
static const struct blk_mq_ops virtio_mq_ops = {
>>>>>>> 2ac97f0f
	.queue_rq	= virtio_queue_rq,
	.complete	= virtblk_request_done,
	.init_request	= virtblk_init_request,
	.map_queues	= virtblk_map_queues,
};

static unsigned int virtblk_queue_depth;
module_param_named(queue_depth, virtblk_queue_depth, uint, 0444);

static int virtblk_probe(struct virtio_device *vdev)
{
	struct virtio_blk *vblk;
	struct request_queue *q;
	int err, index;

	u64 cap;
	u32 v, blk_size, sg_elems, opt_io_size;
	u16 min_io_size;
	u8 physical_block_exp, alignment_offset;

	if (!vdev->config->get) {
		dev_err(&vdev->dev, "%s failure: config access disabled\n",
			__func__);
		return -EINVAL;
	}

	err = ida_simple_get(&vd_index_ida, 0, minor_to_index(1 << MINORBITS),
			     GFP_KERNEL);
	if (err < 0)
		goto out;
	index = err;

	/* We need to know how many segments before we allocate. */
	err = virtio_cread_feature(vdev, VIRTIO_BLK_F_SEG_MAX,
				   struct virtio_blk_config, seg_max,
				   &sg_elems);

	/* We need at least one SG element, whatever they say. */
	if (err || !sg_elems)
		sg_elems = 1;

	/* We need an extra sg elements at head and tail. */
	sg_elems += 2;
	vdev->priv = vblk = kmalloc(sizeof(*vblk), GFP_KERNEL);
	if (!vblk) {
		err = -ENOMEM;
		goto out_free_index;
	}

	vblk->vdev = vdev;
	vblk->sg_elems = sg_elems;

	INIT_WORK(&vblk->config_work, virtblk_config_changed_work);

	err = init_vq(vblk);
	if (err)
		goto out_free_vblk;

	/* FIXME: How many partitions?  How long is a piece of string? */
	vblk->disk = alloc_disk(1 << PART_BITS);
	if (!vblk->disk) {
		err = -ENOMEM;
		goto out_free_vq;
	}

	/* Default queue sizing is to fill the ring. */
	if (!virtblk_queue_depth) {
		virtblk_queue_depth = vblk->vqs[0].vq->num_free;
		/* ... but without indirect descs, we use 2 descs per req */
		if (!virtio_has_feature(vdev, VIRTIO_RING_F_INDIRECT_DESC))
			virtblk_queue_depth /= 2;
	}

	memset(&vblk->tag_set, 0, sizeof(vblk->tag_set));
	vblk->tag_set.ops = &virtio_mq_ops;
	vblk->tag_set.queue_depth = virtblk_queue_depth;
	vblk->tag_set.numa_node = NUMA_NO_NODE;
	vblk->tag_set.flags = BLK_MQ_F_SHOULD_MERGE;
	vblk->tag_set.cmd_size =
		sizeof(struct virtblk_req) +
		sizeof(struct scatterlist) * sg_elems;
	vblk->tag_set.driver_data = vblk;
	vblk->tag_set.nr_hw_queues = vblk->num_vqs;

	err = blk_mq_alloc_tag_set(&vblk->tag_set);
	if (err)
		goto out_put_disk;

	q = blk_mq_init_queue(&vblk->tag_set);
	if (IS_ERR(q)) {
		err = -ENOMEM;
		goto out_free_tags;
	}
	vblk->disk->queue = q;

	q->queuedata = vblk;

	virtblk_name_format("vd", index, vblk->disk->disk_name, DISK_NAME_LEN);

	vblk->disk->major = major;
	vblk->disk->first_minor = index_to_minor(index);
	vblk->disk->private_data = vblk;
	vblk->disk->fops = &virtblk_fops;
	vblk->disk->flags |= GENHD_FL_EXT_DEVT;
	vblk->index = index;

	/* configure queue flush support */
	virtblk_update_cache_mode(vdev);

	/* If disk is read-only in the host, the guest should obey */
	if (virtio_has_feature(vdev, VIRTIO_BLK_F_RO))
		set_disk_ro(vblk->disk, 1);

	/* Host must always specify the capacity. */
	virtio_cread(vdev, struct virtio_blk_config, capacity, &cap);

	/* If capacity is too big, truncate with warning. */
	if ((sector_t)cap != cap) {
		dev_warn(&vdev->dev, "Capacity %llu too large: truncating\n",
			 (unsigned long long)cap);
		cap = (sector_t)-1;
	}
	set_capacity(vblk->disk, cap);

	/* We can handle whatever the host told us to handle. */
	blk_queue_max_segments(q, vblk->sg_elems-2);

	/* No need to bounce any requests */
	blk_queue_bounce_limit(q, BLK_BOUNCE_ANY);

	/* No real sector limit. */
	blk_queue_max_hw_sectors(q, -1U);

	/* Host can optionally specify maximum segment size and number of
	 * segments. */
	err = virtio_cread_feature(vdev, VIRTIO_BLK_F_SIZE_MAX,
				   struct virtio_blk_config, size_max, &v);
	if (!err)
		blk_queue_max_segment_size(q, v);
	else
		blk_queue_max_segment_size(q, -1U);

	/* Host can optionally specify the block size of the device */
	err = virtio_cread_feature(vdev, VIRTIO_BLK_F_BLK_SIZE,
				   struct virtio_blk_config, blk_size,
				   &blk_size);
	if (!err)
		blk_queue_logical_block_size(q, blk_size);
	else
		blk_size = queue_logical_block_size(q);

	/* Use topology information if available */
	err = virtio_cread_feature(vdev, VIRTIO_BLK_F_TOPOLOGY,
				   struct virtio_blk_config, physical_block_exp,
				   &physical_block_exp);
	if (!err && physical_block_exp)
		blk_queue_physical_block_size(q,
				blk_size * (1 << physical_block_exp));

	err = virtio_cread_feature(vdev, VIRTIO_BLK_F_TOPOLOGY,
				   struct virtio_blk_config, alignment_offset,
				   &alignment_offset);
	if (!err && alignment_offset)
		blk_queue_alignment_offset(q, blk_size * alignment_offset);

	err = virtio_cread_feature(vdev, VIRTIO_BLK_F_TOPOLOGY,
				   struct virtio_blk_config, min_io_size,
				   &min_io_size);
	if (!err && min_io_size)
		blk_queue_io_min(q, blk_size * min_io_size);

	err = virtio_cread_feature(vdev, VIRTIO_BLK_F_TOPOLOGY,
				   struct virtio_blk_config, opt_io_size,
				   &opt_io_size);
	if (!err && opt_io_size)
		blk_queue_io_opt(q, blk_size * opt_io_size);

	virtio_device_ready(vdev);

	device_add_disk(&vdev->dev, vblk->disk);
	err = device_create_file(disk_to_dev(vblk->disk), &dev_attr_serial);
	if (err)
		goto out_del_disk;

	if (virtio_has_feature(vdev, VIRTIO_BLK_F_CONFIG_WCE))
		err = device_create_file(disk_to_dev(vblk->disk),
					 &dev_attr_cache_type_rw);
	else
		err = device_create_file(disk_to_dev(vblk->disk),
					 &dev_attr_cache_type_ro);
	if (err)
		goto out_del_disk;
	return 0;

out_del_disk:
	del_gendisk(vblk->disk);
	blk_cleanup_queue(vblk->disk->queue);
out_free_tags:
	blk_mq_free_tag_set(&vblk->tag_set);
out_put_disk:
	put_disk(vblk->disk);
out_free_vq:
	vdev->config->del_vqs(vdev);
out_free_vblk:
	kfree(vblk);
out_free_index:
	ida_simple_remove(&vd_index_ida, index);
out:
	return err;
}

static void virtblk_remove(struct virtio_device *vdev)
{
	struct virtio_blk *vblk = vdev->priv;
	int index = vblk->index;
	int refc;

	/* Make sure no work handler is accessing the device. */
	flush_work(&vblk->config_work);

	del_gendisk(vblk->disk);
	blk_cleanup_queue(vblk->disk->queue);

	blk_mq_free_tag_set(&vblk->tag_set);

	/* Stop all the virtqueues. */
	vdev->config->reset(vdev);

	refc = kref_read(&disk_to_dev(vblk->disk)->kobj.kref);
	put_disk(vblk->disk);
	vdev->config->del_vqs(vdev);
	kfree(vblk->vqs);
	kfree(vblk);

	/* Only free device id if we don't have any users */
	if (refc == 1)
		ida_simple_remove(&vd_index_ida, index);
}

#ifdef CONFIG_PM_SLEEP
static int virtblk_freeze(struct virtio_device *vdev)
{
	struct virtio_blk *vblk = vdev->priv;

	/* Ensure we don't receive any more interrupts */
	vdev->config->reset(vdev);

	/* Make sure no work handler is accessing the device. */
	flush_work(&vblk->config_work);

	blk_mq_stop_hw_queues(vblk->disk->queue);

	vdev->config->del_vqs(vdev);
	return 0;
}

static int virtblk_restore(struct virtio_device *vdev)
{
	struct virtio_blk *vblk = vdev->priv;
	int ret;

	ret = init_vq(vdev->priv);
	if (ret)
		return ret;

	virtio_device_ready(vdev);

	blk_mq_start_stopped_hw_queues(vblk->disk->queue, true);
	return 0;
}
#endif

static const struct virtio_device_id id_table[] = {
	{ VIRTIO_ID_BLOCK, VIRTIO_DEV_ANY_ID },
	{ 0 },
};

static unsigned int features_legacy[] = {
	VIRTIO_BLK_F_SEG_MAX, VIRTIO_BLK_F_SIZE_MAX, VIRTIO_BLK_F_GEOMETRY,
	VIRTIO_BLK_F_RO, VIRTIO_BLK_F_BLK_SIZE,
#ifdef CONFIG_VIRTIO_BLK_SCSI
	VIRTIO_BLK_F_SCSI,
#endif
	VIRTIO_BLK_F_FLUSH, VIRTIO_BLK_F_TOPOLOGY, VIRTIO_BLK_F_CONFIG_WCE,
	VIRTIO_BLK_F_MQ,
}
;
static unsigned int features[] = {
	VIRTIO_BLK_F_SEG_MAX, VIRTIO_BLK_F_SIZE_MAX, VIRTIO_BLK_F_GEOMETRY,
	VIRTIO_BLK_F_RO, VIRTIO_BLK_F_BLK_SIZE,
	VIRTIO_BLK_F_FLUSH, VIRTIO_BLK_F_TOPOLOGY, VIRTIO_BLK_F_CONFIG_WCE,
	VIRTIO_BLK_F_MQ,
};

static struct virtio_driver virtio_blk = {
	.feature_table			= features,
	.feature_table_size		= ARRAY_SIZE(features),
	.feature_table_legacy		= features_legacy,
	.feature_table_size_legacy	= ARRAY_SIZE(features_legacy),
	.driver.name			= KBUILD_MODNAME,
	.driver.owner			= THIS_MODULE,
	.id_table			= id_table,
	.probe				= virtblk_probe,
	.remove				= virtblk_remove,
	.config_changed			= virtblk_config_changed,
#ifdef CONFIG_PM_SLEEP
	.freeze				= virtblk_freeze,
	.restore			= virtblk_restore,
#endif
};

static int __init init(void)
{
	int error;

	virtblk_wq = alloc_workqueue("virtio-blk", 0, 0);
	if (!virtblk_wq)
		return -ENOMEM;

	major = register_blkdev(0, "virtblk");
	if (major < 0) {
		error = major;
		goto out_destroy_workqueue;
	}

	error = register_virtio_driver(&virtio_blk);
	if (error)
		goto out_unregister_blkdev;
	return 0;

out_unregister_blkdev:
	unregister_blkdev(major, "virtblk");
out_destroy_workqueue:
	destroy_workqueue(virtblk_wq);
	return error;
}

static void __exit fini(void)
{
	unregister_virtio_driver(&virtio_blk);
	unregister_blkdev(major, "virtblk");
	destroy_workqueue(virtblk_wq);
}
module_init(init);
module_exit(fini);

MODULE_DEVICE_TABLE(virtio, id_table);
MODULE_DESCRIPTION("Virtio block driver");
MODULE_LICENSE("GPL");<|MERGE_RESOLUTION|>--- conflicted
+++ resolved
@@ -111,11 +111,7 @@
 	return virtqueue_add_sgs(vq, sgs, num_out, num_in, vbr, GFP_ATOMIC);
 }
 
-<<<<<<< HEAD
-static inline void virtblk_scsi_reques_done(struct request *req)
-=======
 static inline void virtblk_scsi_request_done(struct request *req)
->>>>>>> 2ac97f0f
 {
 	struct virtblk_req *vbr = blk_mq_rq_to_pdu(req);
 	struct virtio_blk *vblk = req->q->queuedata;
@@ -123,11 +119,7 @@
 
 	sreq->resid_len = virtio32_to_cpu(vblk->vdev, vbr->in_hdr.residual);
 	sreq->sense_len = virtio32_to_cpu(vblk->vdev, vbr->in_hdr.sense_len);
-<<<<<<< HEAD
-	req->errors = virtio32_to_cpu(vblk->vdev, vbr->in_hdr.errors);
-=======
 	sreq->result = virtio32_to_cpu(vblk->vdev, vbr->in_hdr.errors);
->>>>>>> 2ac97f0f
 }
 
 static int virtblk_ioctl(struct block_device *bdev, fmode_t mode,
@@ -152,11 +144,7 @@
 {
 	return -EIO;
 }
-<<<<<<< HEAD
-static inline void virtblk_scsi_reques_done(struct request *req)
-=======
 static inline void virtblk_scsi_request_done(struct request *req)
->>>>>>> 2ac97f0f
 {
 }
 #define virtblk_ioctl	NULL
@@ -187,22 +175,11 @@
 static inline void virtblk_request_done(struct request *req)
 {
 	struct virtblk_req *vbr = blk_mq_rq_to_pdu(req);
-<<<<<<< HEAD
-	int error = virtblk_result(vbr);
-=======
->>>>>>> 2ac97f0f
 
 	switch (req_op(req)) {
 	case REQ_OP_SCSI_IN:
 	case REQ_OP_SCSI_OUT:
-<<<<<<< HEAD
-		virtblk_scsi_reques_done(req);
-		break;
-	case REQ_OP_DRV_IN:
-		req->errors = (error != 0);
-=======
 		virtblk_scsi_request_done(req);
->>>>>>> 2ac97f0f
 		break;
 	}
 
@@ -224,11 +201,7 @@
 		while ((vbr = virtqueue_get_buf(vblk->vqs[qid].vq, &len)) != NULL) {
 			struct request *req = blk_mq_rq_from_pdu(vbr);
 
-<<<<<<< HEAD
-			blk_mq_complete_request(req, req->errors);
-=======
 			blk_mq_complete_request(req);
->>>>>>> 2ac97f0f
 			req_done = true;
 		}
 		if (unlikely(virtqueue_is_broken(vq)))
@@ -621,11 +594,7 @@
 	return blk_mq_virtio_map_queues(set, vblk->vdev, 0);
 }
 
-<<<<<<< HEAD
-static struct blk_mq_ops virtio_mq_ops = {
-=======
 static const struct blk_mq_ops virtio_mq_ops = {
->>>>>>> 2ac97f0f
 	.queue_rq	= virtio_queue_rq,
 	.complete	= virtblk_request_done,
 	.init_request	= virtblk_init_request,
