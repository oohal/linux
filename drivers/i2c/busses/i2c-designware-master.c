// SPDX-License-Identifier: GPL-2.0-or-later
/*
 * Synopsys DesignWare I2C adapter driver (master only).
 *
 * Based on the TI DAVINCI I2C adapter driver.
 *
 * Copyright (C) 2006 Texas Instruments.
 * Copyright (C) 2007 MontaVista Software Inc.
 * Copyright (C) 2009 Provigent Ltd.
 */
#include <linux/delay.h>
#include <linux/err.h>
#include <linux/errno.h>
#include <linux/export.h>
#include <linux/gpio/consumer.h>
#include <linux/i2c.h>
#include <linux/interrupt.h>
#include <linux/io.h>
#include <linux/module.h>
#include <linux/pm_runtime.h>
#include <linux/reset.h>

#include "i2c-designware-core.h"

static void i2c_dw_configure_fifo_master(struct dw_i2c_dev *dev)
{
	/* Configure Tx/Rx FIFO threshold levels */
	dw_writel(dev, dev->tx_fifo_depth / 2, DW_IC_TX_TL);
	dw_writel(dev, 0, DW_IC_RX_TL);

	/* Configure the I2C master */
	dw_writel(dev, dev->master_cfg, DW_IC_CON);
}

static int i2c_dw_set_timings_master(struct dw_i2c_dev *dev)
{
<<<<<<< HEAD
	u32 ic_clk = i2c_dw_clk_rate(dev);
=======
>>>>>>> 0fd79184
	const char *mode_str, *fp_str = "";
	u32 comp_param1;
	u32 sda_falling_time, scl_falling_time;
	struct i2c_timings *t = &dev->timings;
<<<<<<< HEAD
=======
	u32 ic_clk;
>>>>>>> 0fd79184
	int ret;

	ret = i2c_dw_acquire_lock(dev);
	if (ret)
		return ret;
	comp_param1 = dw_readl(dev, DW_IC_COMP_PARAM_1);
	i2c_dw_release_lock(dev);

	/* Set standard and fast speed dividers for high/low periods */
	sda_falling_time = t->sda_fall_ns ?: 300; /* ns */
	scl_falling_time = t->scl_fall_ns ?: 300; /* ns */

	/* Calculate SCL timing parameters for standard mode if not set */
	if (!dev->ss_hcnt || !dev->ss_lcnt) {
<<<<<<< HEAD
=======
		ic_clk = i2c_dw_clk_rate(dev);
>>>>>>> 0fd79184
		dev->ss_hcnt =
			i2c_dw_scl_hcnt(ic_clk,
					4000,	/* tHD;STA = tHIGH = 4.0 us */
					sda_falling_time,
					0,	/* 0: DW default, 1: Ideal */
					0);	/* No offset */
		dev->ss_lcnt =
			i2c_dw_scl_lcnt(ic_clk,
					4700,	/* tLOW = 4.7 us */
					scl_falling_time,
					0);	/* No offset */
	}
	dev_dbg(dev->dev, "Standard Mode HCNT:LCNT = %d:%d\n",
		dev->ss_hcnt, dev->ss_lcnt);

	/*
	 * Set SCL timing parameters for fast mode or fast mode plus. Only
	 * difference is the timing parameter values since the registers are
	 * the same.
	 */
	if (t->bus_freq_hz == 1000000) {
		/*
		 * Check are fast mode plus parameters available and use
		 * fast mode if not.
		 */
		if (dev->fp_hcnt && dev->fp_lcnt) {
			dev->fs_hcnt = dev->fp_hcnt;
			dev->fs_lcnt = dev->fp_lcnt;
			fp_str = " Plus";
		}
	}
	/*
	 * Calculate SCL timing parameters for fast mode if not set. They are
	 * needed also in high speed mode.
	 */
	if (!dev->fs_hcnt || !dev->fs_lcnt) {
<<<<<<< HEAD
=======
		ic_clk = i2c_dw_clk_rate(dev);
>>>>>>> 0fd79184
		dev->fs_hcnt =
			i2c_dw_scl_hcnt(ic_clk,
					600,	/* tHD;STA = tHIGH = 0.6 us */
					sda_falling_time,
					0,	/* 0: DW default, 1: Ideal */
					0);	/* No offset */
		dev->fs_lcnt =
			i2c_dw_scl_lcnt(ic_clk,
					1300,	/* tLOW = 1.3 us */
					scl_falling_time,
					0);	/* No offset */
	}
	dev_dbg(dev->dev, "Fast Mode%s HCNT:LCNT = %d:%d\n",
		fp_str, dev->fs_hcnt, dev->fs_lcnt);

	/* Check is high speed possible and fall back to fast mode if not */
	if ((dev->master_cfg & DW_IC_CON_SPEED_MASK) ==
		DW_IC_CON_SPEED_HIGH) {
		if ((comp_param1 & DW_IC_COMP_PARAM_1_SPEED_MODE_MASK)
			!= DW_IC_COMP_PARAM_1_SPEED_MODE_HIGH) {
			dev_err(dev->dev, "High Speed not supported!\n");
			dev->master_cfg &= ~DW_IC_CON_SPEED_MASK;
			dev->master_cfg |= DW_IC_CON_SPEED_FAST;
			dev->hs_hcnt = 0;
			dev->hs_lcnt = 0;
		} else if (dev->hs_hcnt && dev->hs_lcnt) {
			dev_dbg(dev->dev, "High Speed Mode HCNT:LCNT = %d:%d\n",
				dev->hs_hcnt, dev->hs_lcnt);
		}
	}

	ret = i2c_dw_set_sda_hold(dev);
	if (ret)
		goto out;

	switch (dev->master_cfg & DW_IC_CON_SPEED_MASK) {
	case DW_IC_CON_SPEED_STD:
		mode_str = "Standard Mode";
		break;
	case DW_IC_CON_SPEED_HIGH:
		mode_str = "High Speed Mode";
		break;
	default:
		mode_str = "Fast Mode";
	}
	dev_dbg(dev->dev, "Bus speed: %s%s\n", mode_str, fp_str);

out:
	return ret;
}

/**
 * i2c_dw_init() - Initialize the designware I2C master hardware
 * @dev: device private data
 *
 * This functions configures and enables the I2C master.
 * This function is called during I2C init function, and in case of timeout at
 * run time.
 */
static int i2c_dw_init_master(struct dw_i2c_dev *dev)
{
	int ret;

	ret = i2c_dw_acquire_lock(dev);
	if (ret)
		return ret;

	/* Disable the adapter */
	__i2c_dw_disable(dev);

	/* Write standard speed timing parameters */
	dw_writel(dev, dev->ss_hcnt, DW_IC_SS_SCL_HCNT);
	dw_writel(dev, dev->ss_lcnt, DW_IC_SS_SCL_LCNT);

	/* Write fast mode/fast mode plus timing parameters */
	dw_writel(dev, dev->fs_hcnt, DW_IC_FS_SCL_HCNT);
	dw_writel(dev, dev->fs_lcnt, DW_IC_FS_SCL_LCNT);

	/* Write high speed timing parameters if supported */
	if (dev->hs_hcnt && dev->hs_lcnt) {
		dw_writel(dev, dev->hs_hcnt, DW_IC_HS_SCL_HCNT);
		dw_writel(dev, dev->hs_lcnt, DW_IC_HS_SCL_LCNT);
	}

	/* Write SDA hold time if supported */
	if (dev->sda_hold_time)
		dw_writel(dev, dev->sda_hold_time, DW_IC_SDA_HOLD);

	i2c_dw_configure_fifo_master(dev);
	i2c_dw_release_lock(dev);

	return 0;
}

static void i2c_dw_xfer_init(struct dw_i2c_dev *dev)
{
	struct i2c_msg *msgs = dev->msgs;
	u32 ic_con, ic_tar = 0;

	/* Disable the adapter */
	__i2c_dw_disable(dev);

	/* If the slave address is ten bit address, enable 10BITADDR */
	ic_con = dw_readl(dev, DW_IC_CON);
	if (msgs[dev->msg_write_idx].flags & I2C_M_TEN) {
		ic_con |= DW_IC_CON_10BITADDR_MASTER;
		/*
		 * If I2C_DYNAMIC_TAR_UPDATE is set, the 10-bit addressing
		 * mode has to be enabled via bit 12 of IC_TAR register.
		 * We set it always as I2C_DYNAMIC_TAR_UPDATE can't be
		 * detected from registers.
		 */
		ic_tar = DW_IC_TAR_10BITADDR_MASTER;
	} else {
		ic_con &= ~DW_IC_CON_10BITADDR_MASTER;
	}

	dw_writel(dev, ic_con, DW_IC_CON);

	/*
	 * Set the slave (target) address and enable 10-bit addressing mode
	 * if applicable.
	 */
	dw_writel(dev, msgs[dev->msg_write_idx].addr | ic_tar, DW_IC_TAR);

	/* Enforce disabled interrupts (due to HW issues) */
	i2c_dw_disable_int(dev);

	/* Enable the adapter */
	__i2c_dw_enable(dev);

	/* Dummy read to avoid the register getting stuck on Bay Trail */
	dw_readl(dev, DW_IC_ENABLE_STATUS);

	/* Clear and enable interrupts */
	dw_readl(dev, DW_IC_CLR_INTR);
	dw_writel(dev, DW_IC_INTR_MASTER_MASK, DW_IC_INTR_MASK);
}

/*
 * Initiate (and continue) low level master read/write transaction.
 * This function is only called from i2c_dw_isr, and pumping i2c_msg
 * messages into the tx buffer.  Even if the size of i2c_msg data is
 * longer than the size of the tx buffer, it handles everything.
 */
static void
i2c_dw_xfer_msg(struct dw_i2c_dev *dev)
{
	struct i2c_msg *msgs = dev->msgs;
	u32 intr_mask;
	int tx_limit, rx_limit;
	u32 addr = msgs[dev->msg_write_idx].addr;
	u32 buf_len = dev->tx_buf_len;
	u8 *buf = dev->tx_buf;
	bool need_restart = false;

	intr_mask = DW_IC_INTR_MASTER_MASK;

	for (; dev->msg_write_idx < dev->msgs_num; dev->msg_write_idx++) {
		u32 flags = msgs[dev->msg_write_idx].flags;

		/*
		 * If target address has changed, we need to
		 * reprogram the target address in the I2C
		 * adapter when we are done with this transfer.
		 */
		if (msgs[dev->msg_write_idx].addr != addr) {
			dev_err(dev->dev,
				"%s: invalid target address\n", __func__);
			dev->msg_err = -EINVAL;
			break;
		}

		if (!(dev->status & STATUS_WRITE_IN_PROGRESS)) {
			/* new i2c_msg */
			buf = msgs[dev->msg_write_idx].buf;
			buf_len = msgs[dev->msg_write_idx].len;

			/* If both IC_EMPTYFIFO_HOLD_MASTER_EN and
			 * IC_RESTART_EN are set, we must manually
			 * set restart bit between messages.
			 */
			if ((dev->master_cfg & DW_IC_CON_RESTART_EN) &&
					(dev->msg_write_idx > 0))
				need_restart = true;
		}

		tx_limit = dev->tx_fifo_depth - dw_readl(dev, DW_IC_TXFLR);
		rx_limit = dev->rx_fifo_depth - dw_readl(dev, DW_IC_RXFLR);

		while (buf_len > 0 && tx_limit > 0 && rx_limit > 0) {
			u32 cmd = 0;

			/*
			 * If IC_EMPTYFIFO_HOLD_MASTER_EN is set we must
			 * manually set the stop bit. However, it cannot be
			 * detected from the registers so we set it always
			 * when writing/reading the last byte.
			 */

			/*
			 * i2c-core always sets the buffer length of
			 * I2C_FUNC_SMBUS_BLOCK_DATA to 1. The length will
			 * be adjusted when receiving the first byte.
			 * Thus we can't stop the transaction here.
			 */
			if (dev->msg_write_idx == dev->msgs_num - 1 &&
			    buf_len == 1 && !(flags & I2C_M_RECV_LEN))
				cmd |= BIT(9);

			if (need_restart) {
				cmd |= BIT(10);
				need_restart = false;
			}

			if (msgs[dev->msg_write_idx].flags & I2C_M_RD) {

				/* Avoid rx buffer overrun */
				if (dev->rx_outstanding >= dev->rx_fifo_depth)
					break;

				dw_writel(dev, cmd | 0x100, DW_IC_DATA_CMD);
				rx_limit--;
				dev->rx_outstanding++;
			} else
				dw_writel(dev, cmd | *buf++, DW_IC_DATA_CMD);
			tx_limit--; buf_len--;
		}

		dev->tx_buf = buf;
		dev->tx_buf_len = buf_len;

		/*
		 * Because we don't know the buffer length in the
		 * I2C_FUNC_SMBUS_BLOCK_DATA case, we can't stop
		 * the transaction here.
		 */
		if (buf_len > 0 || flags & I2C_M_RECV_LEN) {
			/* more bytes to be written */
			dev->status |= STATUS_WRITE_IN_PROGRESS;
			break;
		} else
			dev->status &= ~STATUS_WRITE_IN_PROGRESS;
	}

	/*
	 * If i2c_msg index search is completed, we don't need TX_EMPTY
	 * interrupt any more.
	 */
	if (dev->msg_write_idx == dev->msgs_num)
		intr_mask &= ~DW_IC_INTR_TX_EMPTY;

	if (dev->msg_err)
		intr_mask = 0;

	dw_writel(dev, intr_mask,  DW_IC_INTR_MASK);
}

static u8
i2c_dw_recv_len(struct dw_i2c_dev *dev, u8 len)
{
	struct i2c_msg *msgs = dev->msgs;
	u32 flags = msgs[dev->msg_read_idx].flags;

	/*
	 * Adjust the buffer length and mask the flag
	 * after receiving the first byte.
	 */
	len += (flags & I2C_CLIENT_PEC) ? 2 : 1;
	dev->tx_buf_len = len - min_t(u8, len, dev->rx_outstanding);
	msgs[dev->msg_read_idx].len = len;
	msgs[dev->msg_read_idx].flags &= ~I2C_M_RECV_LEN;

	return len;
}

static void
i2c_dw_read(struct dw_i2c_dev *dev)
{
	struct i2c_msg *msgs = dev->msgs;
	int rx_valid;

	for (; dev->msg_read_idx < dev->msgs_num; dev->msg_read_idx++) {
		u32 len;
		u8 *buf;

		if (!(msgs[dev->msg_read_idx].flags & I2C_M_RD))
			continue;

		if (!(dev->status & STATUS_READ_IN_PROGRESS)) {
			len = msgs[dev->msg_read_idx].len;
			buf = msgs[dev->msg_read_idx].buf;
		} else {
			len = dev->rx_buf_len;
			buf = dev->rx_buf;
		}

		rx_valid = dw_readl(dev, DW_IC_RXFLR);

		for (; len > 0 && rx_valid > 0; len--, rx_valid--) {
			u32 flags = msgs[dev->msg_read_idx].flags;

			*buf = dw_readl(dev, DW_IC_DATA_CMD);
			/* Ensure length byte is a valid value */
			if (flags & I2C_M_RECV_LEN &&
				*buf <= I2C_SMBUS_BLOCK_MAX && *buf > 0) {
				len = i2c_dw_recv_len(dev, *buf);
			}
			buf++;
			dev->rx_outstanding--;
		}

		if (len > 0) {
			dev->status |= STATUS_READ_IN_PROGRESS;
			dev->rx_buf_len = len;
			dev->rx_buf = buf;
			return;
		} else
			dev->status &= ~STATUS_READ_IN_PROGRESS;
	}
}

/*
 * Prepare controller for a transaction and call i2c_dw_xfer_msg.
 */
static int
i2c_dw_xfer(struct i2c_adapter *adap, struct i2c_msg msgs[], int num)
{
	struct dw_i2c_dev *dev = i2c_get_adapdata(adap);
	int ret;

	dev_dbg(dev->dev, "%s: msgs: %d\n", __func__, num);

	pm_runtime_get_sync(dev->dev);

	reinit_completion(&dev->cmd_complete);
	dev->msgs = msgs;
	dev->msgs_num = num;
	dev->cmd_err = 0;
	dev->msg_write_idx = 0;
	dev->msg_read_idx = 0;
	dev->msg_err = 0;
	dev->status = STATUS_IDLE;
	dev->abort_source = 0;
	dev->rx_outstanding = 0;

	ret = i2c_dw_acquire_lock(dev);
	if (ret)
		goto done_nolock;

	ret = i2c_dw_wait_bus_not_busy(dev);
	if (ret < 0)
		goto done;

	/* Start the transfers */
	i2c_dw_xfer_init(dev);

	/* Wait for tx to complete */
	if (!wait_for_completion_timeout(&dev->cmd_complete, adap->timeout)) {
		dev_err(dev->dev, "controller timed out\n");
		/* i2c_dw_init implicitly disables the adapter */
		i2c_recover_bus(&dev->adapter);
		i2c_dw_init_master(dev);
		ret = -ETIMEDOUT;
		goto done;
	}

	/*
	 * We must disable the adapter before returning and signaling the end
	 * of the current transfer. Otherwise the hardware might continue
	 * generating interrupts which in turn causes a race condition with
	 * the following transfer.  Needs some more investigation if the
	 * additional interrupts are a hardware bug or this driver doesn't
	 * handle them correctly yet.
	 */
	__i2c_dw_disable_nowait(dev);

	if (dev->msg_err) {
		ret = dev->msg_err;
		goto done;
	}

	/* No error */
	if (likely(!dev->cmd_err && !dev->status)) {
		ret = num;
		goto done;
	}

	/* We have an error */
	if (dev->cmd_err == DW_IC_ERR_TX_ABRT) {
		ret = i2c_dw_handle_tx_abort(dev);
		goto done;
	}

	if (dev->status)
		dev_err(dev->dev,
			"transfer terminated early - interrupt latency too high?\n");

	ret = -EIO;

done:
	i2c_dw_release_lock(dev);

done_nolock:
	pm_runtime_mark_last_busy(dev->dev);
	pm_runtime_put_autosuspend(dev->dev);

	return ret;
}

static const struct i2c_algorithm i2c_dw_algo = {
	.master_xfer = i2c_dw_xfer,
	.functionality = i2c_dw_func,
};

static const struct i2c_adapter_quirks i2c_dw_quirks = {
	.flags = I2C_AQ_NO_ZERO_LEN,
};

static u32 i2c_dw_read_clear_intrbits(struct dw_i2c_dev *dev)
{
	u32 stat;

	/*
	 * The IC_INTR_STAT register just indicates "enabled" interrupts.
	 * Ths unmasked raw version of interrupt status bits are available
	 * in the IC_RAW_INTR_STAT register.
	 *
	 * That is,
	 *   stat = dw_readl(IC_INTR_STAT);
	 * equals to,
	 *   stat = dw_readl(IC_RAW_INTR_STAT) & dw_readl(IC_INTR_MASK);
	 *
	 * The raw version might be useful for debugging purposes.
	 */
	stat = dw_readl(dev, DW_IC_INTR_STAT);

	/*
	 * Do not use the IC_CLR_INTR register to clear interrupts, or
	 * you'll miss some interrupts, triggered during the period from
	 * dw_readl(IC_INTR_STAT) to dw_readl(IC_CLR_INTR).
	 *
	 * Instead, use the separately-prepared IC_CLR_* registers.
	 */
	if (stat & DW_IC_INTR_RX_UNDER)
		dw_readl(dev, DW_IC_CLR_RX_UNDER);
	if (stat & DW_IC_INTR_RX_OVER)
		dw_readl(dev, DW_IC_CLR_RX_OVER);
	if (stat & DW_IC_INTR_TX_OVER)
		dw_readl(dev, DW_IC_CLR_TX_OVER);
	if (stat & DW_IC_INTR_RD_REQ)
		dw_readl(dev, DW_IC_CLR_RD_REQ);
	if (stat & DW_IC_INTR_TX_ABRT) {
		/*
		 * The IC_TX_ABRT_SOURCE register is cleared whenever
		 * the IC_CLR_TX_ABRT is read.  Preserve it beforehand.
		 */
		dev->abort_source = dw_readl(dev, DW_IC_TX_ABRT_SOURCE);
		dw_readl(dev, DW_IC_CLR_TX_ABRT);
	}
	if (stat & DW_IC_INTR_RX_DONE)
		dw_readl(dev, DW_IC_CLR_RX_DONE);
	if (stat & DW_IC_INTR_ACTIVITY)
		dw_readl(dev, DW_IC_CLR_ACTIVITY);
	if (stat & DW_IC_INTR_STOP_DET)
		dw_readl(dev, DW_IC_CLR_STOP_DET);
	if (stat & DW_IC_INTR_START_DET)
		dw_readl(dev, DW_IC_CLR_START_DET);
	if (stat & DW_IC_INTR_GEN_CALL)
		dw_readl(dev, DW_IC_CLR_GEN_CALL);

	return stat;
}

/*
 * Interrupt service routine. This gets called whenever an I2C master interrupt
 * occurs.
 */
static int i2c_dw_irq_handler_master(struct dw_i2c_dev *dev)
{
	u32 stat;

	stat = i2c_dw_read_clear_intrbits(dev);
	if (stat & DW_IC_INTR_TX_ABRT) {
		dev->cmd_err |= DW_IC_ERR_TX_ABRT;
		dev->status = STATUS_IDLE;

		/*
		 * Anytime TX_ABRT is set, the contents of the tx/rx
		 * buffers are flushed. Make sure to skip them.
		 */
		dw_writel(dev, 0, DW_IC_INTR_MASK);
		goto tx_aborted;
	}

	if (stat & DW_IC_INTR_RX_FULL)
		i2c_dw_read(dev);

	if (stat & DW_IC_INTR_TX_EMPTY)
		i2c_dw_xfer_msg(dev);

	/*
	 * No need to modify or disable the interrupt mask here.
	 * i2c_dw_xfer_msg() will take care of it according to
	 * the current transmit status.
	 */

tx_aborted:
	if ((stat & (DW_IC_INTR_TX_ABRT | DW_IC_INTR_STOP_DET)) || dev->msg_err)
		complete(&dev->cmd_complete);
	else if (unlikely(dev->flags & ACCESS_INTR_MASK)) {
		/* Workaround to trigger pending interrupt */
		stat = dw_readl(dev, DW_IC_INTR_MASK);
		i2c_dw_disable_int(dev);
		dw_writel(dev, stat, DW_IC_INTR_MASK);
	}

	return 0;
}

static irqreturn_t i2c_dw_isr(int this_irq, void *dev_id)
{
	struct dw_i2c_dev *dev = dev_id;
	u32 stat, enabled;

	enabled = dw_readl(dev, DW_IC_ENABLE);
	stat = dw_readl(dev, DW_IC_RAW_INTR_STAT);
	dev_dbg(dev->dev, "enabled=%#x stat=%#x\n", enabled, stat);
	if (!enabled || !(stat & ~DW_IC_INTR_ACTIVITY))
		return IRQ_NONE;

	i2c_dw_irq_handler_master(dev);

	return IRQ_HANDLED;
}

static void i2c_dw_prepare_recovery(struct i2c_adapter *adap)
{
	struct dw_i2c_dev *dev = i2c_get_adapdata(adap);

	i2c_dw_disable(dev);
	reset_control_assert(dev->rst);
	i2c_dw_prepare_clk(dev, false);
}

static void i2c_dw_unprepare_recovery(struct i2c_adapter *adap)
{
	struct dw_i2c_dev *dev = i2c_get_adapdata(adap);

	i2c_dw_prepare_clk(dev, true);
	reset_control_deassert(dev->rst);
	i2c_dw_init_master(dev);
}

static int i2c_dw_init_recovery_info(struct dw_i2c_dev *dev)
{
	struct i2c_bus_recovery_info *rinfo = &dev->rinfo;
	struct i2c_adapter *adap = &dev->adapter;
	struct gpio_desc *gpio;
	int r;

	gpio = devm_gpiod_get(dev->dev, "scl", GPIOD_OUT_HIGH);
	if (IS_ERR(gpio)) {
		r = PTR_ERR(gpio);
		if (r == -ENOENT || r == -ENOSYS)
			return 0;
		return r;
	}
	rinfo->scl_gpiod = gpio;

	gpio = devm_gpiod_get_optional(dev->dev, "sda", GPIOD_IN);
	if (IS_ERR(gpio))
		return PTR_ERR(gpio);
	rinfo->sda_gpiod = gpio;

	rinfo->recover_bus = i2c_generic_scl_recovery;
	rinfo->prepare_recovery = i2c_dw_prepare_recovery;
	rinfo->unprepare_recovery = i2c_dw_unprepare_recovery;
	adap->bus_recovery_info = rinfo;

	dev_info(dev->dev, "running with gpio recovery mode! scl%s",
		 rinfo->sda_gpiod ? ",sda" : "");

	return 0;
}

int i2c_dw_probe(struct dw_i2c_dev *dev)
{
	struct i2c_adapter *adap = &dev->adapter;
	unsigned long irq_flags;
	int ret;

	init_completion(&dev->cmd_complete);

	dev->init = i2c_dw_init_master;
	dev->disable = i2c_dw_disable;
	dev->disable_int = i2c_dw_disable_int;

	ret = i2c_dw_set_reg_access(dev);
	if (ret)
		return ret;

	ret = i2c_dw_set_timings_master(dev);
	if (ret)
		return ret;

	ret = dev->init(dev);
	if (ret)
		return ret;

	snprintf(adap->name, sizeof(adap->name),
		 "Synopsys DesignWare I2C adapter");
	adap->retries = 3;
	adap->algo = &i2c_dw_algo;
	adap->quirks = &i2c_dw_quirks;
	adap->dev.parent = dev->dev;
	i2c_set_adapdata(adap, dev);

<<<<<<< HEAD
	if (dev->pm_disabled) {
=======
	if (dev->flags & ACCESS_NO_IRQ_SUSPEND) {
>>>>>>> 0fd79184
		irq_flags = IRQF_NO_SUSPEND;
	} else {
		irq_flags = IRQF_SHARED | IRQF_COND_SUSPEND;
	}

	i2c_dw_disable_int(dev);
	ret = devm_request_irq(dev->dev, dev->irq, i2c_dw_isr, irq_flags,
			       dev_name(dev->dev), dev);
	if (ret) {
		dev_err(dev->dev, "failure requesting irq %i: %d\n",
			dev->irq, ret);
		return ret;
	}

	ret = i2c_dw_init_recovery_info(dev);
	if (ret)
		return ret;

	/*
	 * Increment PM usage count during adapter registration in order to
	 * avoid possible spurious runtime suspend when adapter device is
	 * registered to the device core and immediate resume in case bus has
	 * registered I2C slaves that do I2C transfers in their probe.
	 */
	pm_runtime_get_noresume(dev->dev);
	ret = i2c_add_numbered_adapter(adap);
	if (ret)
		dev_err(dev->dev, "failure adding adapter: %d\n", ret);
	pm_runtime_put_noidle(dev->dev);

	return ret;
}
EXPORT_SYMBOL_GPL(i2c_dw_probe);

MODULE_DESCRIPTION("Synopsys DesignWare I2C bus master adapter");
MODULE_LICENSE("GPL");<|MERGE_RESOLUTION|>--- conflicted
+++ resolved
@@ -34,18 +34,11 @@
 
 static int i2c_dw_set_timings_master(struct dw_i2c_dev *dev)
 {
-<<<<<<< HEAD
-	u32 ic_clk = i2c_dw_clk_rate(dev);
-=======
->>>>>>> 0fd79184
 	const char *mode_str, *fp_str = "";
 	u32 comp_param1;
 	u32 sda_falling_time, scl_falling_time;
 	struct i2c_timings *t = &dev->timings;
-<<<<<<< HEAD
-=======
 	u32 ic_clk;
->>>>>>> 0fd79184
 	int ret;
 
 	ret = i2c_dw_acquire_lock(dev);
@@ -60,10 +53,7 @@
 
 	/* Calculate SCL timing parameters for standard mode if not set */
 	if (!dev->ss_hcnt || !dev->ss_lcnt) {
-<<<<<<< HEAD
-=======
 		ic_clk = i2c_dw_clk_rate(dev);
->>>>>>> 0fd79184
 		dev->ss_hcnt =
 			i2c_dw_scl_hcnt(ic_clk,
 					4000,	/* tHD;STA = tHIGH = 4.0 us */
@@ -100,10 +90,7 @@
 	 * needed also in high speed mode.
 	 */
 	if (!dev->fs_hcnt || !dev->fs_lcnt) {
-<<<<<<< HEAD
-=======
 		ic_clk = i2c_dw_clk_rate(dev);
->>>>>>> 0fd79184
 		dev->fs_hcnt =
 			i2c_dw_scl_hcnt(ic_clk,
 					600,	/* tHD;STA = tHIGH = 0.6 us */
@@ -722,11 +709,7 @@
 	adap->dev.parent = dev->dev;
 	i2c_set_adapdata(adap, dev);
 
-<<<<<<< HEAD
-	if (dev->pm_disabled) {
-=======
 	if (dev->flags & ACCESS_NO_IRQ_SUSPEND) {
->>>>>>> 0fd79184
 		irq_flags = IRQF_NO_SUSPEND;
 	} else {
 		irq_flags = IRQF_SHARED | IRQF_COND_SUSPEND;
