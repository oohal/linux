/*
 * Driver giving user-space access to the kernel's xenbus connection
 * to xenstore.
 *
 * Copyright (c) 2005, Christian Limpach
 * Copyright (c) 2005, Rusty Russell, IBM Corporation
 *
 * This program is free software; you can redistribute it and/or
 * modify it under the terms of the GNU General Public License version 2
 * as published by the Free Software Foundation; or, when distributed
 * separately from the Linux kernel or incorporated into other
 * software packages, subject to the following license:
 *
 * Permission is hereby granted, free of charge, to any person obtaining a copy
 * of this source file (the "Software"), to deal in the Software without
 * restriction, including without limitation the rights to use, copy, modify,
 * merge, publish, distribute, sublicense, and/or sell copies of the Software,
 * and to permit persons to whom the Software is furnished to do so, subject to
 * the following conditions:
 *
 * The above copyright notice and this permission notice shall be included in
 * all copies or substantial portions of the Software.
 *
 * THE SOFTWARE IS PROVIDED "AS IS", WITHOUT WARRANTY OF ANY KIND, EXPRESS OR
 * IMPLIED, INCLUDING BUT NOT LIMITED TO THE WARRANTIES OF MERCHANTABILITY,
 * FITNESS FOR A PARTICULAR PURPOSE AND NONINFRINGEMENT. IN NO EVENT SHALL THE
 * AUTHORS OR COPYRIGHT HOLDERS BE LIABLE FOR ANY CLAIM, DAMAGES OR OTHER
 * LIABILITY, WHETHER IN AN ACTION OF CONTRACT, TORT OR OTHERWISE, ARISING
 * FROM, OUT OF OR IN CONNECTION WITH THE SOFTWARE OR THE USE OR OTHER DEALINGS
 * IN THE SOFTWARE.
 *
 * Changes:
 * 2008-10-07  Alex Zeffertt    Replaced /proc/xen/xenbus with xenfs filesystem
 *                              and /proc/xen compatibility mount point.
 *                              Turned xenfs into a loadable module.
 */

#define pr_fmt(fmt) KBUILD_MODNAME ": " fmt

#include <linux/kernel.h>
#include <linux/errno.h>
#include <linux/uio.h>
#include <linux/notifier.h>
#include <linux/wait.h>
#include <linux/fs.h>
#include <linux/poll.h>
#include <linux/mutex.h>
#include <linux/sched.h>
#include <linux/spinlock.h>
#include <linux/mount.h>
#include <linux/pagemap.h>
#include <linux/uaccess.h>
#include <linux/init.h>
#include <linux/namei.h>
#include <linux/string.h>
#include <linux/slab.h>
#include <linux/miscdevice.h>

#include <xen/xenbus.h>
#include <xen/xen.h>
#include <asm/xen/hypervisor.h>

#include "xenbus.h"

/*
 * An element of a list of outstanding transactions, for which we're
 * still waiting a reply.
 */
struct xenbus_transaction_holder {
	struct list_head list;
	struct xenbus_transaction handle;
};

/*
 * A buffer of data on the queue.
 */
struct read_buffer {
	struct list_head list;
	unsigned int cons;
	unsigned int len;
	char msg[];
};

struct xenbus_file_priv {
	/*
	 * msgbuffer_mutex is held while partial requests are built up
	 * and complete requests are acted on.  It therefore protects
	 * the "transactions" and "watches" lists, and the partial
	 * request length and buffer.
	 *
	 * reply_mutex protects the reply being built up to return to
	 * usermode.  It nests inside msgbuffer_mutex but may be held
	 * alone during a watch callback.
	 */
	struct mutex msgbuffer_mutex;

	/* In-progress transactions */
	struct list_head transactions;

	/* Active watches. */
	struct list_head watches;

	/* Partial request. */
	unsigned int len;
	union {
		struct xsd_sockmsg msg;
		char buffer[XENSTORE_PAYLOAD_MAX];
	} u;

	/* Response queue. */
	struct mutex reply_mutex;
	struct list_head read_buffers;
	wait_queue_head_t read_waitq;

	struct kref kref;
};

/* Read out any raw xenbus messages queued up. */
static ssize_t xenbus_file_read(struct file *filp,
			       char __user *ubuf,
			       size_t len, loff_t *ppos)
{
	struct xenbus_file_priv *u = filp->private_data;
	struct read_buffer *rb;
	unsigned i;
	int ret;

	mutex_lock(&u->reply_mutex);
again:
	while (list_empty(&u->read_buffers)) {
		mutex_unlock(&u->reply_mutex);
		if (filp->f_flags & O_NONBLOCK)
			return -EAGAIN;

		ret = wait_event_interruptible(u->read_waitq,
					       !list_empty(&u->read_buffers));
		if (ret)
			return ret;
		mutex_lock(&u->reply_mutex);
	}

	rb = list_entry(u->read_buffers.next, struct read_buffer, list);
	i = 0;
	while (i < len) {
		unsigned sz = min((unsigned)len - i, rb->len - rb->cons);

		ret = copy_to_user(ubuf + i, &rb->msg[rb->cons], sz);

		i += sz - ret;
		rb->cons += sz - ret;

		if (ret != 0) {
			if (i == 0)
				i = -EFAULT;
			goto out;
		}

		/* Clear out buffer if it has been consumed */
		if (rb->cons == rb->len) {
			list_del(&rb->list);
			kfree(rb);
			if (list_empty(&u->read_buffers))
				break;
			rb = list_entry(u->read_buffers.next,
					struct read_buffer, list);
		}
	}
	if (i == 0)
		goto again;

out:
	mutex_unlock(&u->reply_mutex);
	return i;
}

/*
 * Add a buffer to the queue.  Caller must hold the appropriate lock
 * if the queue is not local.  (Commonly the caller will build up
 * multiple queued buffers on a temporary local list, and then add it
 * to the appropriate list under lock once all the buffers have een
 * successfully allocated.)
 */
static int queue_reply(struct list_head *queue, const void *data, size_t len)
{
	struct read_buffer *rb;

	if (len == 0)
		return 0;
	if (len > XENSTORE_PAYLOAD_MAX)
		return -EINVAL;

	rb = kmalloc(sizeof(*rb) + len, GFP_KERNEL);
	if (rb == NULL)
		return -ENOMEM;

	rb->cons = 0;
	rb->len = len;

	memcpy(rb->msg, data, len);

	list_add_tail(&rb->list, queue);
	return 0;
}

/*
 * Free all the read_buffer s on a list.
 * Caller must have sole reference to list.
 */
static void queue_cleanup(struct list_head *list)
{
	struct read_buffer *rb;

	while (!list_empty(list)) {
		rb = list_entry(list->next, struct read_buffer, list);
		list_del(list->next);
		kfree(rb);
	}
}

struct watch_adapter {
	struct list_head list;
	struct xenbus_watch watch;
	struct xenbus_file_priv *dev_data;
	char *token;
};

static void free_watch_adapter(struct watch_adapter *watch)
{
	kfree(watch->watch.node);
	kfree(watch->token);
	kfree(watch);
}

static struct watch_adapter *alloc_watch_adapter(const char *path,
						 const char *token)
{
	struct watch_adapter *watch;

	watch = kzalloc(sizeof(*watch), GFP_KERNEL);
	if (watch == NULL)
		goto out_fail;

	watch->watch.node = kstrdup(path, GFP_KERNEL);
	if (watch->watch.node == NULL)
		goto out_free;

	watch->token = kstrdup(token, GFP_KERNEL);
	if (watch->token == NULL)
		goto out_free;

	return watch;

out_free:
	free_watch_adapter(watch);

out_fail:
	return NULL;
}

static void watch_fired(struct xenbus_watch *watch,
			const char *path,
			const char *token)
{
	struct watch_adapter *adap;
	struct xsd_sockmsg hdr;
	const char *token_caller;
	int path_len, tok_len, body_len;
	int ret;
	LIST_HEAD(staging_q);

	adap = container_of(watch, struct watch_adapter, watch);

	token_caller = adap->token;

	path_len = strlen(path) + 1;
	tok_len = strlen(token_caller) + 1;
	body_len = path_len + tok_len;

	hdr.type = XS_WATCH_EVENT;
	hdr.len = body_len;

	mutex_lock(&adap->dev_data->reply_mutex);

	ret = queue_reply(&staging_q, &hdr, sizeof(hdr));
	if (!ret)
		ret = queue_reply(&staging_q, path, path_len);
	if (!ret)
		ret = queue_reply(&staging_q, token_caller, tok_len);

	if (!ret) {
		/* success: pass reply list onto watcher */
		list_splice_tail(&staging_q, &adap->dev_data->read_buffers);
		wake_up(&adap->dev_data->read_waitq);
	} else
		queue_cleanup(&staging_q);

	mutex_unlock(&adap->dev_data->reply_mutex);
}

static void xenbus_file_free(struct kref *kref)
{
	struct xenbus_file_priv *u;
	struct xenbus_transaction_holder *trans, *tmp;
	struct watch_adapter *watch, *tmp_watch;
	struct read_buffer *rb, *tmp_rb;

	u = container_of(kref, struct xenbus_file_priv, kref);

	/*
	 * No need for locking here because there are no other users,
	 * by definition.
	 */

	list_for_each_entry_safe(trans, tmp, &u->transactions, list) {
		xenbus_transaction_end(trans->handle, 1);
		list_del(&trans->list);
		kfree(trans);
	}

	list_for_each_entry_safe(watch, tmp_watch, &u->watches, list) {
		unregister_xenbus_watch(&watch->watch);
		list_del(&watch->list);
		free_watch_adapter(watch);
	}

	list_for_each_entry_safe(rb, tmp_rb, &u->read_buffers, list) {
		list_del(&rb->list);
		kfree(rb);
	}
	kfree(u);
}

static struct xenbus_transaction_holder *xenbus_get_transaction(
	struct xenbus_file_priv *u, uint32_t tx_id)
{
	struct xenbus_transaction_holder *trans;

	list_for_each_entry(trans, &u->transactions, list)
		if (trans->handle.id == tx_id)
			return trans;

	return NULL;
}

void xenbus_dev_queue_reply(struct xb_req_data *req)
{
	struct xenbus_file_priv *u = req->par;
	struct xenbus_transaction_holder *trans = NULL;
	int rc;
	LIST_HEAD(staging_q);

	xs_request_exit(req);

	mutex_lock(&u->msgbuffer_mutex);

	if (req->type == XS_TRANSACTION_START) {
		trans = xenbus_get_transaction(u, 0);
		if (WARN_ON(!trans))
			goto out;
		if (req->msg.type == XS_ERROR) {
			list_del(&trans->list);
			kfree(trans);
		} else {
			rc = kstrtou32(req->body, 10, &trans->handle.id);
			if (WARN_ON(rc))
				goto out;
		}
	} else if (req->msg.type == XS_TRANSACTION_END) {
		trans = xenbus_get_transaction(u, req->msg.tx_id);
		if (WARN_ON(!trans))
			goto out;
		list_del(&trans->list);
		kfree(trans);
	}

	mutex_unlock(&u->msgbuffer_mutex);

	mutex_lock(&u->reply_mutex);
	rc = queue_reply(&staging_q, &req->msg, sizeof(req->msg));
	if (!rc)
		rc = queue_reply(&staging_q, req->body, req->msg.len);
	if (!rc) {
		list_splice_tail(&staging_q, &u->read_buffers);
		wake_up(&u->read_waitq);
	} else {
		queue_cleanup(&staging_q);
	}
	mutex_unlock(&u->reply_mutex);

	kfree(req->body);
	kfree(req);

	kref_put(&u->kref, xenbus_file_free);

	return;

 out:
	mutex_unlock(&u->msgbuffer_mutex);
}

static int xenbus_command_reply(struct xenbus_file_priv *u,
				unsigned int msg_type, const char *reply)
{
	struct {
		struct xsd_sockmsg hdr;
		const char body[16];
	} msg;
	int rc;

	msg.hdr = u->u.msg;
	msg.hdr.type = msg_type;
	msg.hdr.len = strlen(reply) + 1;
	if (msg.hdr.len > sizeof(msg.body))
		return -E2BIG;

	mutex_lock(&u->reply_mutex);
	rc = queue_reply(&u->read_buffers, &msg, sizeof(msg.hdr) + msg.hdr.len);
	wake_up(&u->read_waitq);
	mutex_unlock(&u->reply_mutex);

	if (!rc)
		kref_put(&u->kref, xenbus_file_free);

	return rc;
}

static int xenbus_write_transaction(unsigned msg_type,
				    struct xenbus_file_priv *u)
{
	int rc;
	struct xenbus_transaction_holder *trans = NULL;

	if (msg_type == XS_TRANSACTION_START) {
		trans = kzalloc(sizeof(*trans), GFP_KERNEL);
		if (!trans) {
			rc = -ENOMEM;
			goto out;
		}
		list_add(&trans->list, &u->transactions);
	} else if (u->u.msg.tx_id != 0 &&
		   !xenbus_get_transaction(u, u->u.msg.tx_id))
		return xenbus_command_reply(u, XS_ERROR, "ENOENT");

	rc = xenbus_dev_request_and_reply(&u->u.msg, u);
<<<<<<< HEAD
	if (rc)
		kfree(trans);
=======
	if (rc && trans) {
		list_del(&trans->list);
		kfree(trans);
	}
>>>>>>> 2ac97f0f

out:
	return rc;
}

static int xenbus_write_watch(unsigned msg_type, struct xenbus_file_priv *u)
{
	struct watch_adapter *watch;
	char *path, *token;
	int err, rc;
	LIST_HEAD(staging_q);

	path = u->u.buffer + sizeof(u->u.msg);
	token = memchr(path, 0, u->u.msg.len);
	if (token == NULL) {
		rc = xenbus_command_reply(u, XS_ERROR, "EINVAL");
		goto out;
	}
	token++;
	if (memchr(token, 0, u->u.msg.len - (token - path)) == NULL) {
		rc = xenbus_command_reply(u, XS_ERROR, "EINVAL");
		goto out;
	}

	if (msg_type == XS_WATCH) {
		watch = alloc_watch_adapter(path, token);
		if (watch == NULL) {
			rc = -ENOMEM;
			goto out;
		}

		watch->watch.callback = watch_fired;
		watch->dev_data = u;

		err = register_xenbus_watch(&watch->watch);
		if (err) {
			free_watch_adapter(watch);
			rc = err;
			goto out;
		}
		list_add(&watch->list, &u->watches);
	} else {
		list_for_each_entry(watch, &u->watches, list) {
			if (!strcmp(watch->token, token) &&
			    !strcmp(watch->watch.node, path)) {
				unregister_xenbus_watch(&watch->watch);
				list_del(&watch->list);
				free_watch_adapter(watch);
				break;
			}
		}
	}

	/* Success.  Synthesize a reply to say all is OK. */
	rc = xenbus_command_reply(u, msg_type, "OK");

out:
	return rc;
}

static ssize_t xenbus_file_write(struct file *filp,
				const char __user *ubuf,
				size_t len, loff_t *ppos)
{
	struct xenbus_file_priv *u = filp->private_data;
	uint32_t msg_type;
	int rc = len;
	int ret;
	LIST_HEAD(staging_q);

	/*
	 * We're expecting usermode to be writing properly formed
	 * xenbus messages.  If they write an incomplete message we
	 * buffer it up.  Once it is complete, we act on it.
	 */

	/*
	 * Make sure concurrent writers can't stomp all over each
	 * other's messages and make a mess of our partial message
	 * buffer.  We don't make any attemppt to stop multiple
	 * writers from making a mess of each other's incomplete
	 * messages; we're just trying to guarantee our own internal
	 * consistency and make sure that single writes are handled
	 * atomically.
	 */
	mutex_lock(&u->msgbuffer_mutex);

	/* Get this out of the way early to avoid confusion */
	if (len == 0)
		goto out;

	/* Can't write a xenbus message larger we can buffer */
	if (len > sizeof(u->u.buffer) - u->len) {
		/* On error, dump existing buffer */
		u->len = 0;
		rc = -EINVAL;
		goto out;
	}

	ret = copy_from_user(u->u.buffer + u->len, ubuf, len);

	if (ret != 0) {
		rc = -EFAULT;
		goto out;
	}

	/* Deal with a partial copy. */
	len -= ret;
	rc = len;

	u->len += len;

	/* Return if we haven't got a full message yet */
	if (u->len < sizeof(u->u.msg))
		goto out;	/* not even the header yet */

	/* If we're expecting a message that's larger than we can
	   possibly send, dump what we have and return an error. */
	if ((sizeof(u->u.msg) + u->u.msg.len) > sizeof(u->u.buffer)) {
		rc = -E2BIG;
		u->len = 0;
		goto out;
	}

	if (u->len < (sizeof(u->u.msg) + u->u.msg.len))
		goto out;	/* incomplete data portion */

	/*
	 * OK, now we have a complete message.  Do something with it.
	 */

	kref_get(&u->kref);

	msg_type = u->u.msg.type;

	switch (msg_type) {
	case XS_WATCH:
	case XS_UNWATCH:
		/* (Un)Ask for some path to be watched for changes */
		ret = xenbus_write_watch(msg_type, u);
		break;

	default:
		/* Send out a transaction */
		ret = xenbus_write_transaction(msg_type, u);
		break;
	}
	if (ret != 0) {
		rc = ret;
		kref_put(&u->kref, xenbus_file_free);
	}

	/* Buffered message consumed */
	u->len = 0;

 out:
	mutex_unlock(&u->msgbuffer_mutex);
	return rc;
}

static int xenbus_file_open(struct inode *inode, struct file *filp)
{
	struct xenbus_file_priv *u;

	if (xen_store_evtchn == 0)
		return -ENOENT;

	nonseekable_open(inode, filp);

	filp->f_mode &= ~FMODE_ATOMIC_POS; /* cdev-style semantics */

	u = kzalloc(sizeof(*u), GFP_KERNEL);
	if (u == NULL)
		return -ENOMEM;

	kref_init(&u->kref);

	INIT_LIST_HEAD(&u->transactions);
	INIT_LIST_HEAD(&u->watches);
	INIT_LIST_HEAD(&u->read_buffers);
	init_waitqueue_head(&u->read_waitq);

	mutex_init(&u->reply_mutex);
	mutex_init(&u->msgbuffer_mutex);

	filp->private_data = u;

	return 0;
}

static int xenbus_file_release(struct inode *inode, struct file *filp)
{
	struct xenbus_file_priv *u = filp->private_data;

	kref_put(&u->kref, xenbus_file_free);

	return 0;
}

static unsigned int xenbus_file_poll(struct file *file, poll_table *wait)
{
	struct xenbus_file_priv *u = file->private_data;

	poll_wait(file, &u->read_waitq, wait);
	if (!list_empty(&u->read_buffers))
		return POLLIN | POLLRDNORM;
	return 0;
}

const struct file_operations xen_xenbus_fops = {
	.read = xenbus_file_read,
	.write = xenbus_file_write,
	.open = xenbus_file_open,
	.release = xenbus_file_release,
	.poll = xenbus_file_poll,
	.llseek = no_llseek,
};
EXPORT_SYMBOL_GPL(xen_xenbus_fops);

static struct miscdevice xenbus_dev = {
	.minor = MISC_DYNAMIC_MINOR,
	.name = "xen/xenbus",
	.fops = &xen_xenbus_fops,
};

static int __init xenbus_init(void)
{
	int err;

	if (!xen_domain())
		return -ENODEV;

	err = misc_register(&xenbus_dev);
	if (err)
		pr_err("Could not register xenbus frontend device\n");
	return err;
}
device_initcall(xenbus_init);<|MERGE_RESOLUTION|>--- conflicted
+++ resolved
@@ -442,15 +442,10 @@
 		return xenbus_command_reply(u, XS_ERROR, "ENOENT");
 
 	rc = xenbus_dev_request_and_reply(&u->u.msg, u);
-<<<<<<< HEAD
-	if (rc)
-		kfree(trans);
-=======
 	if (rc && trans) {
 		list_del(&trans->list);
 		kfree(trans);
 	}
->>>>>>> 2ac97f0f
 
 out:
 	return rc;
