--- conflicted
+++ resolved
@@ -214,8 +214,6 @@
 	stop_psscr_table[index].mask = psscr_mask;
 }
 
-<<<<<<< HEAD
-=======
 /*
  * Returns 0 if prop1_len == prop2_len. Else returns -1
  */
@@ -230,7 +228,6 @@
 	return -1;
 }
 
->>>>>>> 2ac97f0f
 static int powernv_add_idle_states(void)
 {
 	struct device_node *power_mgt;
@@ -309,8 +306,6 @@
 	has_stop_states = (flags[0] &
 			   (OPAL_PM_STOP_INST_FAST | OPAL_PM_STOP_INST_DEEP));
 	if (has_stop_states) {
-<<<<<<< HEAD
-=======
 		count = of_property_count_u64_elems(power_mgt,
 						    "ibm,cpu-idle-state-psscr");
 		if (validate_dt_prop_sizes("ibm,cpu-idle-state-flags",
@@ -327,7 +322,6 @@
 					   count) != 0)
 			goto out;
 
->>>>>>> 2ac97f0f
 		if (of_property_read_u64_array(power_mgt,
 		    "ibm,cpu-idle-state-psscr", psscr_val, dt_idle_states)) {
 			pr_warn("cpuidle-powernv: missing ibm,cpu-idle-state-psscr in DT\n");
