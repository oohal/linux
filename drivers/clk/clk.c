--- conflicted
+++ resolved
@@ -2921,16 +2921,10 @@
 
 static void clk_dump_one(struct seq_file *s, struct clk_core *c, int level)
 {
-<<<<<<< HEAD
 	unsigned long min_rate, max_rate;
 
-	if (!c)
-		return;
-
 	clk_core_get_boundaries(c, &min_rate, &max_rate);
 
-=======
->>>>>>> 9ae8539a
 	/* This should be JSON format, i.e. elements separated with a comma */
 	seq_printf(s, "\"%s\": { ", c->name);
 	seq_printf(s, "\"enable_count\": %d,", c->enable_count);
