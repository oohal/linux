--- conflicted
+++ resolved
@@ -382,22 +382,6 @@
 })
 
 #define pudp_huge_clear_flush_notify(__vma, __haddr, __pud)		\
-<<<<<<< HEAD
-({									\
-	unsigned long ___haddr = __haddr & HPAGE_PUD_MASK;		\
-	struct mm_struct *___mm = (__vma)->vm_mm;			\
-	pud_t ___pud;							\
-									\
-	___pud = pudp_huge_clear_flush(__vma, __haddr, __pud);		\
-	mmu_notifier_invalidate_range(___mm, ___haddr,			\
-				      ___haddr + HPAGE_PUD_SIZE);	\
-									\
-	___pud;								\
-})
-
-#define pmdp_huge_get_and_clear_notify(__mm, __haddr, __pmd)		\
-=======
->>>>>>> 2ac97f0f
 ({									\
 	unsigned long ___haddr = __haddr & HPAGE_PUD_MASK;		\
 	struct mm_struct *___mm = (__vma)->vm_mm;			\
@@ -493,10 +477,6 @@
 #define	ptep_clear_flush_notify ptep_clear_flush
 #define pmdp_huge_clear_flush_notify pmdp_huge_clear_flush
 #define pudp_huge_clear_flush_notify pudp_huge_clear_flush
-<<<<<<< HEAD
-#define pmdp_huge_get_and_clear_notify pmdp_huge_get_and_clear
-=======
->>>>>>> 2ac97f0f
 #define set_pte_at_notify set_pte_at
 
 #endif /* CONFIG_MMU_NOTIFIER */
