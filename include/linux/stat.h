#ifndef _LINUX_STAT_H
#define _LINUX_STAT_H


#include <asm/stat.h>
#include <uapi/linux/stat.h>

#define S_IRWXUGO	(S_IRWXU|S_IRWXG|S_IRWXO)
#define S_IALLUGO	(S_ISUID|S_ISGID|S_ISVTX|S_IRWXUGO)
#define S_IRUGO		(S_IRUSR|S_IRGRP|S_IROTH)
#define S_IWUGO		(S_IWUSR|S_IWGRP|S_IWOTH)
#define S_IXUGO		(S_IXUSR|S_IXGRP|S_IXOTH)

#define UTIME_NOW	((1l << 30) - 1l)
#define UTIME_OMIT	((1l << 30) - 2l)

#include <linux/types.h>
#include <linux/time.h>
#include <linux/uidgid.h>

#define KSTAT_QUERY_FLAGS (AT_STATX_SYNC_TYPE)

struct kstat {
	u32		result_mask;	/* What fields the user got */
	umode_t		mode;
	unsigned int	nlink;
	uint32_t	blksize;	/* Preferred I/O size */
	u64		attributes;
<<<<<<< HEAD
=======
	u64		attributes_mask;
>>>>>>> 2ac97f0f
#define KSTAT_ATTR_FS_IOC_FLAGS				\
	(STATX_ATTR_COMPRESSED |			\
	 STATX_ATTR_IMMUTABLE |				\
	 STATX_ATTR_APPEND |				\
	 STATX_ATTR_NODUMP |				\
	 STATX_ATTR_ENCRYPTED				\
	 )/* Attrs corresponding to FS_*_FL flags */
	u64		ino;
	dev_t		dev;
	dev_t		rdev;
	kuid_t		uid;
	kgid_t		gid;
	loff_t		size;
	struct timespec	atime;
	struct timespec	mtime;
	struct timespec	ctime;
	struct timespec	btime;			/* File creation time */
	u64		blocks;
};

#endif<|MERGE_RESOLUTION|>--- conflicted
+++ resolved
@@ -26,10 +26,7 @@
 	unsigned int	nlink;
 	uint32_t	blksize;	/* Preferred I/O size */
 	u64		attributes;
-<<<<<<< HEAD
-=======
 	u64		attributes_mask;
->>>>>>> 2ac97f0f
 #define KSTAT_ATTR_FS_IOC_FLAGS				\
 	(STATX_ATTR_COMPRESSED |			\
 	 STATX_ATTR_IMMUTABLE |				\
