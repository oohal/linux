--- conflicted
+++ resolved
@@ -891,11 +891,7 @@
 	const void	*platform_data;
 };
 
-<<<<<<< HEAD
-#if IS_ENABLED(CONFIG_PHYLIB)
-=======
 #if IS_ENABLED(CONFIG_MDIO_DEVICE)
->>>>>>> 2ac97f0f
 int mdiobus_register_board_info(const struct mdio_board_info *info,
 				unsigned int n);
 #else
