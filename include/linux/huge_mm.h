--- conflicted
+++ resolved
@@ -1,13 +1,9 @@
 #ifndef _LINUX_HUGE_MM_H
 #define _LINUX_HUGE_MM_H
 
-<<<<<<< HEAD
 #include <linux/sched/coredump.h>
 
 #include <linux/fs.h> /* only for vma_is_dax() */
-=======
-#include <linux/fs.h>
->>>>>>> 9a5265d3
 
 extern int do_huge_pmd_anonymous_page(struct vm_fault *vmf);
 extern int copy_huge_pmd(struct mm_struct *dst_mm, struct mm_struct *src_mm,
@@ -97,29 +93,12 @@
 
 static inline bool transparent_hugepage_enabled(struct vm_area_struct *vma)
 {
-<<<<<<< HEAD
-	if (vma->vm_flags & VM_NOHUGEPAGE)
-		return false;
-
-	if (is_vma_temporary_stack(vma))
-		return false;
-
-	if (test_bit(MMF_DISABLE_THP, &vma->vm_mm->flags))
-		return false;
-
-=======
->>>>>>> 9a5265d3
 	if (transparent_hugepage_flags & (1 << TRANSPARENT_HUGEPAGE_FLAG))
 		return true;
 
 	if (vma_is_dax(vma))
 		return true;
 
-<<<<<<< HEAD
-	if (transparent_hugepage_flags &
-				(1 << TRANSPARENT_HUGEPAGE_REQ_MADV_FLAG))
-		return !!(vma->vm_flags & VM_HUGEPAGE);
-=======
 	if (transparent_hugepage_flags
 			& (1 << TRANSPARENT_HUGEPAGE_REQ_MADV_FLAG))
 		/* check vma flags */;
@@ -129,7 +108,6 @@
 	if ((vma->vm_flags & (VM_HUGEPAGE | VM_NOHUGEPAGE)) == VM_HUGEPAGE
 			&& !is_vma_temporary_stack(vma))
 		return true;
->>>>>>> 9a5265d3
 
 	return false;
 }
