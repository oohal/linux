/* SPDX-License-Identifier: GPL-2.0 */
#ifndef _LINUX_FS_H
#define _LINUX_FS_H

#include <linux/linkage.h>
#include <linux/wait_bit.h>
#include <linux/kdev_t.h>
#include <linux/dcache.h>
#include <linux/path.h>
#include <linux/stat.h>
#include <linux/cache.h>
#include <linux/list.h>
#include <linux/list_lru.h>
#include <linux/llist.h>
#include <linux/radix-tree.h>
#include <linux/xarray.h>
#include <linux/rbtree.h>
#include <linux/init.h>
#include <linux/pid.h>
#include <linux/bug.h>
#include <linux/mutex.h>
#include <linux/rwsem.h>
#include <linux/mm_types.h>
#include <linux/capability.h>
#include <linux/semaphore.h>
#include <linux/fcntl.h>
#include <linux/rculist_bl.h>
#include <linux/atomic.h>
#include <linux/shrinker.h>
#include <linux/migrate_mode.h>
#include <linux/uidgid.h>
#include <linux/lockdep.h>
#include <linux/percpu-rwsem.h>
#include <linux/workqueue.h>
#include <linux/delayed_call.h>
#include <linux/uuid.h>
#include <linux/errseq.h>
#include <linux/ioprio.h>
#include <linux/fs_types.h>
#include <linux/build_bug.h>
#include <linux/stddef.h>

#include <asm/byteorder.h>
#include <uapi/linux/fs.h>

struct backing_dev_info;
struct bdi_writeback;
struct bio;
struct export_operations;
struct fiemap_extent_info;
struct hd_geometry;
struct iovec;
struct kiocb;
struct kobject;
struct pipe_inode_info;
struct poll_table_struct;
struct kstatfs;
struct vm_area_struct;
struct vfsmount;
struct cred;
struct swap_info_struct;
struct seq_file;
struct workqueue_struct;
struct iov_iter;
struct fscrypt_info;
struct fscrypt_operations;
struct fsverity_info;
struct fsverity_operations;
struct fs_context;
struct fs_parameter_spec;

extern void __init inode_init(void);
extern void __init inode_init_early(void);
extern void __init files_init(void);
extern void __init files_maxfiles_init(void);

extern struct files_stat_struct files_stat;
extern unsigned long get_max_files(void);
extern unsigned int sysctl_nr_open;
extern struct inodes_stat_t inodes_stat;
extern int leases_enable, lease_break_time;
extern int sysctl_protected_symlinks;
extern int sysctl_protected_hardlinks;
extern int sysctl_protected_fifos;
extern int sysctl_protected_regular;

typedef __kernel_rwf_t rwf_t;

struct buffer_head;
typedef int (get_block_t)(struct inode *inode, sector_t iblock,
			struct buffer_head *bh_result, int create);
typedef int (dio_iodone_t)(struct kiocb *iocb, loff_t offset,
			ssize_t bytes, void *private);

#define MAY_EXEC		0x00000001
#define MAY_WRITE		0x00000002
#define MAY_READ		0x00000004
#define MAY_APPEND		0x00000008
#define MAY_ACCESS		0x00000010
#define MAY_OPEN		0x00000020
#define MAY_CHDIR		0x00000040
/* called from RCU mode, don't block */
#define MAY_NOT_BLOCK		0x00000080

/*
 * flags in file.f_mode.  Note that FMODE_READ and FMODE_WRITE must correspond
 * to O_WRONLY and O_RDWR via the strange trick in do_dentry_open()
 */

/* file is open for reading */
#define FMODE_READ		((__force fmode_t)0x1)
/* file is open for writing */
#define FMODE_WRITE		((__force fmode_t)0x2)
/* file is seekable */
#define FMODE_LSEEK		((__force fmode_t)0x4)
/* file can be accessed using pread */
#define FMODE_PREAD		((__force fmode_t)0x8)
/* file can be accessed using pwrite */
#define FMODE_PWRITE		((__force fmode_t)0x10)
/* File is opened for execution with sys_execve / sys_uselib */
#define FMODE_EXEC		((__force fmode_t)0x20)
/* File is opened with O_NDELAY (only set for block devices) */
#define FMODE_NDELAY		((__force fmode_t)0x40)
/* File is opened with O_EXCL (only set for block devices) */
#define FMODE_EXCL		((__force fmode_t)0x80)
/* File is opened using open(.., 3, ..) and is writeable only for ioctls
   (specialy hack for floppy.c) */
#define FMODE_WRITE_IOCTL	((__force fmode_t)0x100)
/* 32bit hashes as llseek() offset (for directories) */
#define FMODE_32BITHASH         ((__force fmode_t)0x200)
/* 64bit hashes as llseek() offset (for directories) */
#define FMODE_64BITHASH         ((__force fmode_t)0x400)

/*
 * Don't update ctime and mtime.
 *
 * Currently a special hack for the XFS open_by_handle ioctl, but we'll
 * hopefully graduate it to a proper O_CMTIME flag supported by open(2) soon.
 */
#define FMODE_NOCMTIME		((__force fmode_t)0x800)

/* Expect random access pattern */
#define FMODE_RANDOM		((__force fmode_t)0x1000)

/* File is huge (eg. /dev/kmem): treat loff_t as unsigned */
#define FMODE_UNSIGNED_OFFSET	((__force fmode_t)0x2000)

/* File is opened with O_PATH; almost nothing can be done with it */
#define FMODE_PATH		((__force fmode_t)0x4000)

/* File needs atomic accesses to f_pos */
#define FMODE_ATOMIC_POS	((__force fmode_t)0x8000)
/* Write access to underlying fs */
#define FMODE_WRITER		((__force fmode_t)0x10000)
/* Has read method(s) */
#define FMODE_CAN_READ          ((__force fmode_t)0x20000)
/* Has write method(s) */
#define FMODE_CAN_WRITE         ((__force fmode_t)0x40000)

#define FMODE_OPENED		((__force fmode_t)0x80000)
#define FMODE_CREATED		((__force fmode_t)0x100000)

/* File is stream-like */
#define FMODE_STREAM		((__force fmode_t)0x200000)

/* File was opened by fanotify and shouldn't generate fanotify events */
#define FMODE_NONOTIFY		((__force fmode_t)0x4000000)

/* File is capable of returning -EAGAIN if I/O will block */
#define FMODE_NOWAIT		((__force fmode_t)0x8000000)

/* File represents mount that needs unmounting */
#define FMODE_NEED_UNMOUNT	((__force fmode_t)0x10000000)

/* File does not contribute to nr_files count */
#define FMODE_NOACCOUNT		((__force fmode_t)0x20000000)

/* File supports async buffered reads */
#define FMODE_BUF_RASYNC	((__force fmode_t)0x40000000)

/*
 * Flag for rw_copy_check_uvector and compat_rw_copy_check_uvector
 * that indicates that they should check the contents of the iovec are
 * valid, but not check the memory that the iovec elements
 * points too.
 */
#define CHECK_IOVEC_ONLY -1

/*
 * Attribute flags.  These should be or-ed together to figure out what
 * has been changed!
 */
#define ATTR_MODE	(1 << 0)
#define ATTR_UID	(1 << 1)
#define ATTR_GID	(1 << 2)
#define ATTR_SIZE	(1 << 3)
#define ATTR_ATIME	(1 << 4)
#define ATTR_MTIME	(1 << 5)
#define ATTR_CTIME	(1 << 6)
#define ATTR_ATIME_SET	(1 << 7)
#define ATTR_MTIME_SET	(1 << 8)
#define ATTR_FORCE	(1 << 9) /* Not a change, but a change it */
#define ATTR_KILL_SUID	(1 << 11)
#define ATTR_KILL_SGID	(1 << 12)
#define ATTR_FILE	(1 << 13)
#define ATTR_KILL_PRIV	(1 << 14)
#define ATTR_OPEN	(1 << 15) /* Truncating from open(O_TRUNC) */
#define ATTR_TIMES_SET	(1 << 16)
#define ATTR_TOUCH	(1 << 17)

/*
 * Whiteout is represented by a char device.  The following constants define the
 * mode and device number to use.
 */
#define WHITEOUT_MODE 0
#define WHITEOUT_DEV 0

/*
 * This is the Inode Attributes structure, used for notify_change().  It
 * uses the above definitions as flags, to know which values have changed.
 * Also, in this manner, a Filesystem can look at only the values it cares
 * about.  Basically, these are the attributes that the VFS layer can
 * request to change from the FS layer.
 *
 * Derek Atkins <warlord@MIT.EDU> 94-10-20
 */
struct iattr {
	unsigned int	ia_valid;
	umode_t		ia_mode;
	kuid_t		ia_uid;
	kgid_t		ia_gid;
	loff_t		ia_size;
	struct timespec64 ia_atime;
	struct timespec64 ia_mtime;
	struct timespec64 ia_ctime;

	/*
	 * Not an attribute, but an auxiliary info for filesystems wanting to
	 * implement an ftruncate() like method.  NOTE: filesystem should
	 * check for (ia_valid & ATTR_FILE), and not for (ia_file != NULL).
	 */
	struct file	*ia_file;
};

/*
 * Includes for diskquotas.
 */
#include <linux/quota.h>

/*
 * Maximum number of layers of fs stack.  Needs to be limited to
 * prevent kernel stack overflow
 */
#define FILESYSTEM_MAX_STACK_DEPTH 2

/** 
 * enum positive_aop_returns - aop return codes with specific semantics
 *
 * @AOP_WRITEPAGE_ACTIVATE: Informs the caller that page writeback has
 * 			    completed, that the page is still locked, and
 * 			    should be considered active.  The VM uses this hint
 * 			    to return the page to the active list -- it won't
 * 			    be a candidate for writeback again in the near
 * 			    future.  Other callers must be careful to unlock
 * 			    the page if they get this return.  Returned by
 * 			    writepage(); 
 *
 * @AOP_TRUNCATED_PAGE: The AOP method that was handed a locked page has
 *  			unlocked it and the page might have been truncated.
 *  			The caller should back up to acquiring a new page and
 *  			trying again.  The aop will be taking reasonable
 *  			precautions not to livelock.  If the caller held a page
 *  			reference, it should drop it before retrying.  Returned
 *  			by readpage().
 *
 * address_space_operation functions return these large constants to indicate
 * special semantics to the caller.  These are much larger than the bytes in a
 * page to allow for functions that return the number of bytes operated on in a
 * given page.
 */

enum positive_aop_returns {
	AOP_WRITEPAGE_ACTIVATE	= 0x80000,
	AOP_TRUNCATED_PAGE	= 0x80001,
};

#define AOP_FLAG_CONT_EXPAND		0x0001 /* called from cont_expand */
#define AOP_FLAG_NOFS			0x0002 /* used by filesystem to direct
						* helper code (eg buffer layer)
						* to clear GFP_FS from alloc */

/*
 * oh the beauties of C type declarations.
 */
struct page;
struct address_space;
struct writeback_control;
struct readahead_control;

/*
 * Write life time hint values.
 * Stored in struct inode as u8.
 */
enum rw_hint {
	WRITE_LIFE_NOT_SET	= 0,
	WRITE_LIFE_NONE		= RWH_WRITE_LIFE_NONE,
	WRITE_LIFE_SHORT	= RWH_WRITE_LIFE_SHORT,
	WRITE_LIFE_MEDIUM	= RWH_WRITE_LIFE_MEDIUM,
	WRITE_LIFE_LONG		= RWH_WRITE_LIFE_LONG,
	WRITE_LIFE_EXTREME	= RWH_WRITE_LIFE_EXTREME,
};

#define IOCB_EVENTFD		(1 << 0)
#define IOCB_APPEND		(1 << 1)
#define IOCB_DIRECT		(1 << 2)
#define IOCB_HIPRI		(1 << 3)
#define IOCB_DSYNC		(1 << 4)
#define IOCB_SYNC		(1 << 5)
#define IOCB_WRITE		(1 << 6)
#define IOCB_NOWAIT		(1 << 7)
<<<<<<< HEAD
=======
/* iocb->ki_waitq is valid */
#define IOCB_WAITQ		(1 << 8)
>>>>>>> a798497a
#define IOCB_NOIO		(1 << 9)

struct kiocb {
	struct file		*ki_filp;

	/* The 'ki_filp' pointer is shared in a union for aio */
	randomized_struct_fields_start

	loff_t			ki_pos;
	void (*ki_complete)(struct kiocb *iocb, long ret, long ret2);
	void			*private;
	int			ki_flags;
	u16			ki_hint;
	u16			ki_ioprio; /* See linux/ioprio.h */
	union {
		unsigned int		ki_cookie; /* for ->iopoll */
		struct wait_page_queue	*ki_waitq; /* for async buffered IO */
	};

	randomized_struct_fields_end
};

static inline bool is_sync_kiocb(struct kiocb *kiocb)
{
	return kiocb->ki_complete == NULL;
}

/*
 * "descriptor" for what we're up to with a read.
 * This allows us to use the same read code yet
 * have multiple different users of the data that
 * we read from a file.
 *
 * The simplest case just copies the data to user
 * mode.
 */
typedef struct {
	size_t written;
	size_t count;
	union {
		char __user *buf;
		void *data;
	} arg;
	int error;
} read_descriptor_t;

typedef int (*read_actor_t)(read_descriptor_t *, struct page *,
		unsigned long, unsigned long);

struct address_space_operations {
	int (*writepage)(struct page *page, struct writeback_control *wbc);
	int (*readpage)(struct file *, struct page *);

	/* Write back some dirty pages from this mapping. */
	int (*writepages)(struct address_space *, struct writeback_control *);

	/* Set a page dirty.  Return true if this dirtied it */
	int (*set_page_dirty)(struct page *page);

	/*
	 * Reads in the requested pages. Unlike ->readpage(), this is
	 * PURELY used for read-ahead!.
	 */
	int (*readpages)(struct file *filp, struct address_space *mapping,
			struct list_head *pages, unsigned nr_pages);
	void (*readahead)(struct readahead_control *);

	int (*write_begin)(struct file *, struct address_space *mapping,
				loff_t pos, unsigned len, unsigned flags,
				struct page **pagep, void **fsdata);
	int (*write_end)(struct file *, struct address_space *mapping,
				loff_t pos, unsigned len, unsigned copied,
				struct page *page, void *fsdata);

	/* Unfortunately this kludge is needed for FIBMAP. Don't use it */
	sector_t (*bmap)(struct address_space *, sector_t);
	void (*invalidatepage) (struct page *, unsigned int, unsigned int);
	int (*releasepage) (struct page *, gfp_t);
	void (*freepage)(struct page *);
	ssize_t (*direct_IO)(struct kiocb *, struct iov_iter *iter);
	/*
	 * migrate the contents of a page to the specified target. If
	 * migrate_mode is MIGRATE_ASYNC, it must not block.
	 */
	int (*migratepage) (struct address_space *,
			struct page *, struct page *, enum migrate_mode);
	bool (*isolate_page)(struct page *, isolate_mode_t);
	void (*putback_page)(struct page *);
	int (*launder_page) (struct page *);
	int (*is_partially_uptodate) (struct page *, unsigned long,
					unsigned long);
	void (*is_dirty_writeback) (struct page *, bool *, bool *);
	int (*error_remove_page)(struct address_space *, struct page *);

	/* swapfile support */
	int (*swap_activate)(struct swap_info_struct *sis, struct file *file,
				sector_t *span);
	void (*swap_deactivate)(struct file *file);
};

extern const struct address_space_operations empty_aops;

/*
 * pagecache_write_begin/pagecache_write_end must be used by general code
 * to write into the pagecache.
 */
int pagecache_write_begin(struct file *, struct address_space *mapping,
				loff_t pos, unsigned len, unsigned flags,
				struct page **pagep, void **fsdata);

int pagecache_write_end(struct file *, struct address_space *mapping,
				loff_t pos, unsigned len, unsigned copied,
				struct page *page, void *fsdata);

/**
 * struct address_space - Contents of a cacheable, mappable object.
 * @host: Owner, either the inode or the block_device.
 * @i_pages: Cached pages.
 * @gfp_mask: Memory allocation flags to use for allocating pages.
 * @i_mmap_writable: Number of VM_SHARED mappings.
 * @nr_thps: Number of THPs in the pagecache (non-shmem only).
 * @i_mmap: Tree of private and shared mappings.
 * @i_mmap_rwsem: Protects @i_mmap and @i_mmap_writable.
 * @nrpages: Number of page entries, protected by the i_pages lock.
 * @nrexceptional: Shadow or DAX entries, protected by the i_pages lock.
 * @writeback_index: Writeback starts here.
 * @a_ops: Methods.
 * @flags: Error bits and flags (AS_*).
 * @wb_err: The most recent error which has occurred.
 * @private_lock: For use by the owner of the address_space.
 * @private_list: For use by the owner of the address_space.
 * @private_data: For use by the owner of the address_space.
 */
struct address_space {
	struct inode		*host;
	struct xarray		i_pages;
	gfp_t			gfp_mask;
	atomic_t		i_mmap_writable;
#ifdef CONFIG_READ_ONLY_THP_FOR_FS
	/* number of thp, only for non-shmem files */
	atomic_t		nr_thps;
#endif
	struct rb_root_cached	i_mmap;
	struct rw_semaphore	i_mmap_rwsem;
	unsigned long		nrpages;
	unsigned long		nrexceptional;
	pgoff_t			writeback_index;
	const struct address_space_operations *a_ops;
	unsigned long		flags;
	errseq_t		wb_err;
	spinlock_t		private_lock;
	struct list_head	private_list;
	void			*private_data;
} __attribute__((aligned(sizeof(long)))) __randomize_layout;
	/*
	 * On most architectures that alignment is already the case; but
	 * must be enforced here for CRIS, to let the least significant bit
	 * of struct page's "mapping" pointer be used for PAGE_MAPPING_ANON.
	 */

/* XArray tags, for tagging dirty and writeback pages in the pagecache. */
#define PAGECACHE_TAG_DIRTY	XA_MARK_0
#define PAGECACHE_TAG_WRITEBACK	XA_MARK_1
#define PAGECACHE_TAG_TOWRITE	XA_MARK_2

/*
 * Returns true if any of the pages in the mapping are marked with the tag.
 */
static inline bool mapping_tagged(struct address_space *mapping, xa_mark_t tag)
{
	return xa_marked(&mapping->i_pages, tag);
}

static inline void i_mmap_lock_write(struct address_space *mapping)
{
	down_write(&mapping->i_mmap_rwsem);
}

static inline int i_mmap_trylock_write(struct address_space *mapping)
{
	return down_write_trylock(&mapping->i_mmap_rwsem);
}

static inline void i_mmap_unlock_write(struct address_space *mapping)
{
	up_write(&mapping->i_mmap_rwsem);
}

static inline void i_mmap_lock_read(struct address_space *mapping)
{
	down_read(&mapping->i_mmap_rwsem);
}

static inline void i_mmap_unlock_read(struct address_space *mapping)
{
	up_read(&mapping->i_mmap_rwsem);
}

/*
 * Might pages of this file be mapped into userspace?
 */
static inline int mapping_mapped(struct address_space *mapping)
{
	return	!RB_EMPTY_ROOT(&mapping->i_mmap.rb_root);
}

/*
 * Might pages of this file have been modified in userspace?
 * Note that i_mmap_writable counts all VM_SHARED vmas: do_mmap_pgoff
 * marks vma as VM_SHARED if it is shared, and the file was opened for
 * writing i.e. vma may be mprotected writable even if now readonly.
 *
 * If i_mmap_writable is negative, no new writable mappings are allowed. You
 * can only deny writable mappings, if none exists right now.
 */
static inline int mapping_writably_mapped(struct address_space *mapping)
{
	return atomic_read(&mapping->i_mmap_writable) > 0;
}

static inline int mapping_map_writable(struct address_space *mapping)
{
	return atomic_inc_unless_negative(&mapping->i_mmap_writable) ?
		0 : -EPERM;
}

static inline void mapping_unmap_writable(struct address_space *mapping)
{
	atomic_dec(&mapping->i_mmap_writable);
}

static inline int mapping_deny_writable(struct address_space *mapping)
{
	return atomic_dec_unless_positive(&mapping->i_mmap_writable) ?
		0 : -EBUSY;
}

static inline void mapping_allow_writable(struct address_space *mapping)
{
	atomic_inc(&mapping->i_mmap_writable);
}

/*
 * Use sequence counter to get consistent i_size on 32-bit processors.
 */
#if BITS_PER_LONG==32 && defined(CONFIG_SMP)
#include <linux/seqlock.h>
#define __NEED_I_SIZE_ORDERED
#define i_size_ordered_init(inode) seqcount_init(&inode->i_size_seqcount)
#else
#define i_size_ordered_init(inode) do { } while (0)
#endif

struct posix_acl;
#define ACL_NOT_CACHED ((void *)(-1))
#define ACL_DONT_CACHE ((void *)(-3))

static inline struct posix_acl *
uncached_acl_sentinel(struct task_struct *task)
{
	return (void *)task + 1;
}

static inline bool
is_uncached_acl(struct posix_acl *acl)
{
	return (long)acl & 1;
}

#define IOP_FASTPERM	0x0001
#define IOP_LOOKUP	0x0002
#define IOP_NOFOLLOW	0x0004
#define IOP_XATTR	0x0008
#define IOP_DEFAULT_READLINK	0x0010

struct fsnotify_mark_connector;

/*
 * Keep mostly read-only and often accessed (especially for
 * the RCU path lookup and 'stat' data) fields at the beginning
 * of the 'struct inode'
 */
struct inode {
	umode_t			i_mode;
	unsigned short		i_opflags;
	kuid_t			i_uid;
	kgid_t			i_gid;
	unsigned int		i_flags;

#ifdef CONFIG_FS_POSIX_ACL
	struct posix_acl	*i_acl;
	struct posix_acl	*i_default_acl;
#endif

	const struct inode_operations	*i_op;
	struct super_block	*i_sb;
	struct address_space	*i_mapping;

#ifdef CONFIG_SECURITY
	void			*i_security;
#endif

	/* Stat data, not accessed from path walking */
	unsigned long		i_ino;
	/*
	 * Filesystems may only read i_nlink directly.  They shall use the
	 * following functions for modification:
	 *
	 *    (set|clear|inc|drop)_nlink
	 *    inode_(inc|dec)_link_count
	 */
	union {
		const unsigned int i_nlink;
		unsigned int __i_nlink;
	};
	dev_t			i_rdev;
	loff_t			i_size;
	struct timespec64	i_atime;
	struct timespec64	i_mtime;
	struct timespec64	i_ctime;
	spinlock_t		i_lock;	/* i_blocks, i_bytes, maybe i_size */
	unsigned short          i_bytes;
	u8			i_blkbits;
	u8			i_write_hint;
	blkcnt_t		i_blocks;

#ifdef __NEED_I_SIZE_ORDERED
	seqcount_t		i_size_seqcount;
#endif

	/* Misc */
	unsigned long		i_state;
	struct rw_semaphore	i_rwsem;

	unsigned long		dirtied_when;	/* jiffies of first dirtying */
	unsigned long		dirtied_time_when;

	struct hlist_node	i_hash;
	struct list_head	i_io_list;	/* backing dev IO list */
#ifdef CONFIG_CGROUP_WRITEBACK
	struct bdi_writeback	*i_wb;		/* the associated cgroup wb */

	/* foreign inode detection, see wbc_detach_inode() */
	int			i_wb_frn_winner;
	u16			i_wb_frn_avg_time;
	u16			i_wb_frn_history;
#endif
	struct list_head	i_lru;		/* inode LRU list */
	struct list_head	i_sb_list;
	struct list_head	i_wb_list;	/* backing dev writeback list */
	union {
		struct hlist_head	i_dentry;
		struct rcu_head		i_rcu;
	};
	atomic64_t		i_version;
	atomic64_t		i_sequence; /* see futex */
	atomic_t		i_count;
	atomic_t		i_dio_count;
	atomic_t		i_writecount;
#if defined(CONFIG_IMA) || defined(CONFIG_FILE_LOCKING)
	atomic_t		i_readcount; /* struct files open RO */
#endif
	union {
		const struct file_operations	*i_fop;	/* former ->i_op->default_file_ops */
		void (*free_inode)(struct inode *);
	};
	struct file_lock_context	*i_flctx;
	struct address_space	i_data;
	struct list_head	i_devices;
	union {
		struct pipe_inode_info	*i_pipe;
		struct block_device	*i_bdev;
		struct cdev		*i_cdev;
		char			*i_link;
		unsigned		i_dir_seq;
	};

	__u32			i_generation;

#ifdef CONFIG_FSNOTIFY
	__u32			i_fsnotify_mask; /* all events this inode cares about */
	struct fsnotify_mark_connector __rcu	*i_fsnotify_marks;
#endif

#ifdef CONFIG_FS_ENCRYPTION
	struct fscrypt_info	*i_crypt_info;
#endif

#ifdef CONFIG_FS_VERITY
	struct fsverity_info	*i_verity_info;
#endif

	void			*i_private; /* fs or device private pointer */
} __randomize_layout;

struct timespec64 timestamp_truncate(struct timespec64 t, struct inode *inode);

static inline unsigned int i_blocksize(const struct inode *node)
{
	return (1 << node->i_blkbits);
}

static inline int inode_unhashed(struct inode *inode)
{
	return hlist_unhashed(&inode->i_hash);
}

/*
 * __mark_inode_dirty expects inodes to be hashed.  Since we don't
 * want special inodes in the fileset inode space, we make them
 * appear hashed, but do not put on any lists.  hlist_del()
 * will work fine and require no locking.
 */
static inline void inode_fake_hash(struct inode *inode)
{
	hlist_add_fake(&inode->i_hash);
}

/*
 * inode->i_mutex nesting subclasses for the lock validator:
 *
 * 0: the object of the current VFS operation
 * 1: parent
 * 2: child/target
 * 3: xattr
 * 4: second non-directory
 * 5: second parent (when locking independent directories in rename)
 *
 * I_MUTEX_NONDIR2 is for certain operations (such as rename) which lock two
 * non-directories at once.
 *
 * The locking order between these classes is
 * parent[2] -> child -> grandchild -> normal -> xattr -> second non-directory
 */
enum inode_i_mutex_lock_class
{
	I_MUTEX_NORMAL,
	I_MUTEX_PARENT,
	I_MUTEX_CHILD,
	I_MUTEX_XATTR,
	I_MUTEX_NONDIR2,
	I_MUTEX_PARENT2,
};

static inline void inode_lock(struct inode *inode)
{
	down_write(&inode->i_rwsem);
}

static inline void inode_unlock(struct inode *inode)
{
	up_write(&inode->i_rwsem);
}

static inline void inode_lock_shared(struct inode *inode)
{
	down_read(&inode->i_rwsem);
}

static inline void inode_unlock_shared(struct inode *inode)
{
	up_read(&inode->i_rwsem);
}

static inline int inode_trylock(struct inode *inode)
{
	return down_write_trylock(&inode->i_rwsem);
}

static inline int inode_trylock_shared(struct inode *inode)
{
	return down_read_trylock(&inode->i_rwsem);
}

static inline int inode_is_locked(struct inode *inode)
{
	return rwsem_is_locked(&inode->i_rwsem);
}

static inline void inode_lock_nested(struct inode *inode, unsigned subclass)
{
	down_write_nested(&inode->i_rwsem, subclass);
}

static inline void inode_lock_shared_nested(struct inode *inode, unsigned subclass)
{
	down_read_nested(&inode->i_rwsem, subclass);
}

void lock_two_nondirectories(struct inode *, struct inode*);
void unlock_two_nondirectories(struct inode *, struct inode*);

/*
 * NOTE: in a 32bit arch with a preemptable kernel and
 * an UP compile the i_size_read/write must be atomic
 * with respect to the local cpu (unlike with preempt disabled),
 * but they don't need to be atomic with respect to other cpus like in
 * true SMP (so they need either to either locally disable irq around
 * the read or for example on x86 they can be still implemented as a
 * cmpxchg8b without the need of the lock prefix). For SMP compiles
 * and 64bit archs it makes no difference if preempt is enabled or not.
 */
static inline loff_t i_size_read(const struct inode *inode)
{
#if BITS_PER_LONG==32 && defined(CONFIG_SMP)
	loff_t i_size;
	unsigned int seq;

	do {
		seq = read_seqcount_begin(&inode->i_size_seqcount);
		i_size = inode->i_size;
	} while (read_seqcount_retry(&inode->i_size_seqcount, seq));
	return i_size;
#elif BITS_PER_LONG==32 && defined(CONFIG_PREEMPTION)
	loff_t i_size;

	preempt_disable();
	i_size = inode->i_size;
	preempt_enable();
	return i_size;
#else
	return inode->i_size;
#endif
}

/*
 * NOTE: unlike i_size_read(), i_size_write() does need locking around it
 * (normally i_mutex), otherwise on 32bit/SMP an update of i_size_seqcount
 * can be lost, resulting in subsequent i_size_read() calls spinning forever.
 */
static inline void i_size_write(struct inode *inode, loff_t i_size)
{
#if BITS_PER_LONG==32 && defined(CONFIG_SMP)
	preempt_disable();
	write_seqcount_begin(&inode->i_size_seqcount);
	inode->i_size = i_size;
	write_seqcount_end(&inode->i_size_seqcount);
	preempt_enable();
#elif BITS_PER_LONG==32 && defined(CONFIG_PREEMPTION)
	preempt_disable();
	inode->i_size = i_size;
	preempt_enable();
#else
	inode->i_size = i_size;
#endif
}

static inline unsigned iminor(const struct inode *inode)
{
	return MINOR(inode->i_rdev);
}

static inline unsigned imajor(const struct inode *inode)
{
	return MAJOR(inode->i_rdev);
}

struct fown_struct {
	rwlock_t lock;          /* protects pid, uid, euid fields */
	struct pid *pid;	/* pid or -pgrp where SIGIO should be sent */
	enum pid_type pid_type;	/* Kind of process group SIGIO should be sent to */
	kuid_t uid, euid;	/* uid/euid of process setting the owner */
	int signum;		/* posix.1b rt signal to be delivered on IO */
};

/*
 * Track a single file's readahead state
 */
struct file_ra_state {
	pgoff_t start;			/* where readahead started */
	unsigned int size;		/* # of readahead pages */
	unsigned int async_size;	/* do asynchronous readahead when
					   there are only # of pages ahead */

	unsigned int ra_pages;		/* Maximum readahead window */
	unsigned int mmap_miss;		/* Cache miss stat for mmap accesses */
	loff_t prev_pos;		/* Cache last read() position */
};

/*
 * Check if @index falls in the readahead windows.
 */
static inline int ra_has_index(struct file_ra_state *ra, pgoff_t index)
{
	return (index >= ra->start &&
		index <  ra->start + ra->size);
}

struct file {
	union {
		struct llist_node	fu_llist;
		struct rcu_head 	fu_rcuhead;
	} f_u;
	struct path		f_path;
	struct inode		*f_inode;	/* cached value */
	const struct file_operations	*f_op;

	/*
	 * Protects f_ep_links, f_flags.
	 * Must not be taken from IRQ context.
	 */
	spinlock_t		f_lock;
	enum rw_hint		f_write_hint;
	atomic_long_t		f_count;
	unsigned int 		f_flags;
	fmode_t			f_mode;
	struct mutex		f_pos_lock;
	loff_t			f_pos;
	struct fown_struct	f_owner;
	const struct cred	*f_cred;
	struct file_ra_state	f_ra;

	u64			f_version;
#ifdef CONFIG_SECURITY
	void			*f_security;
#endif
	/* needed for tty driver, and maybe others */
	void			*private_data;

#ifdef CONFIG_EPOLL
	/* Used by fs/eventpoll.c to link all the hooks to this file */
	struct list_head	f_ep_links;
	struct list_head	f_tfile_llink;
#endif /* #ifdef CONFIG_EPOLL */
	struct address_space	*f_mapping;
	errseq_t		f_wb_err;
	errseq_t		f_sb_err; /* for syncfs */
} __randomize_layout
  __attribute__((aligned(4)));	/* lest something weird decides that 2 is OK */

struct file_handle {
	__u32 handle_bytes;
	int handle_type;
	/* file identifier */
	unsigned char f_handle[];
};

static inline struct file *get_file(struct file *f)
{
	atomic_long_inc(&f->f_count);
	return f;
}
#define get_file_rcu_many(x, cnt)	\
	atomic_long_add_unless(&(x)->f_count, (cnt), 0)
#define get_file_rcu(x) get_file_rcu_many((x), 1)
#define file_count(x)	atomic_long_read(&(x)->f_count)

#define	MAX_NON_LFS	((1UL<<31) - 1)

/* Page cache limit. The filesystems should put that into their s_maxbytes 
   limits, otherwise bad things can happen in VM. */ 
#if BITS_PER_LONG==32
#define MAX_LFS_FILESIZE	((loff_t)ULONG_MAX << PAGE_SHIFT)
#elif BITS_PER_LONG==64
#define MAX_LFS_FILESIZE 	((loff_t)LLONG_MAX)
#endif

#define FL_POSIX	1
#define FL_FLOCK	2
#define FL_DELEG	4	/* NFSv4 delegation */
#define FL_ACCESS	8	/* not trying to lock, just looking */
#define FL_EXISTS	16	/* when unlocking, test for existence */
#define FL_LEASE	32	/* lease held on this file */
#define FL_CLOSE	64	/* unlock on close */
#define FL_SLEEP	128	/* A blocking lock */
#define FL_DOWNGRADE_PENDING	256 /* Lease is being downgraded */
#define FL_UNLOCK_PENDING	512 /* Lease is being broken */
#define FL_OFDLCK	1024	/* lock is "owned" by struct file */
#define FL_LAYOUT	2048	/* outstanding pNFS layout */

#define FL_CLOSE_POSIX (FL_POSIX | FL_CLOSE)

/*
 * Special return value from posix_lock_file() and vfs_lock_file() for
 * asynchronous locking.
 */
#define FILE_LOCK_DEFERRED 1

/* legacy typedef, should eventually be removed */
typedef void *fl_owner_t;

struct file_lock;

struct file_lock_operations {
	void (*fl_copy_lock)(struct file_lock *, struct file_lock *);
	void (*fl_release_private)(struct file_lock *);
};

struct lock_manager_operations {
	fl_owner_t (*lm_get_owner)(fl_owner_t);
	void (*lm_put_owner)(fl_owner_t);
	void (*lm_notify)(struct file_lock *);	/* unblock callback */
	int (*lm_grant)(struct file_lock *, int);
	bool (*lm_break)(struct file_lock *);
	int (*lm_change)(struct file_lock *, int, struct list_head *);
	void (*lm_setup)(struct file_lock *, void **);
	bool (*lm_breaker_owns_lease)(struct file_lock *);
};

struct lock_manager {
	struct list_head list;
	/*
	 * NFSv4 and up also want opens blocked during the grace period;
	 * NLM doesn't care:
	 */
	bool block_opens;
};

struct net;
void locks_start_grace(struct net *, struct lock_manager *);
void locks_end_grace(struct lock_manager *);
bool locks_in_grace(struct net *);
bool opens_in_grace(struct net *);

/* that will die - we need it for nfs_lock_info */
#include <linux/nfs_fs_i.h>

/*
 * struct file_lock represents a generic "file lock". It's used to represent
 * POSIX byte range locks, BSD (flock) locks, and leases. It's important to
 * note that the same struct is used to represent both a request for a lock and
 * the lock itself, but the same object is never used for both.
 *
 * FIXME: should we create a separate "struct lock_request" to help distinguish
 * these two uses?
 *
 * The varous i_flctx lists are ordered by:
 *
 * 1) lock owner
 * 2) lock range start
 * 3) lock range end
 *
 * Obviously, the last two criteria only matter for POSIX locks.
 */
struct file_lock {
	struct file_lock *fl_blocker;	/* The lock, that is blocking us */
	struct list_head fl_list;	/* link into file_lock_context */
	struct hlist_node fl_link;	/* node in global lists */
	struct list_head fl_blocked_requests;	/* list of requests with
						 * ->fl_blocker pointing here
						 */
	struct list_head fl_blocked_member;	/* node in
						 * ->fl_blocker->fl_blocked_requests
						 */
	fl_owner_t fl_owner;
	unsigned int fl_flags;
	unsigned char fl_type;
	unsigned int fl_pid;
	int fl_link_cpu;		/* what cpu's list is this on? */
	wait_queue_head_t fl_wait;
	struct file *fl_file;
	loff_t fl_start;
	loff_t fl_end;

	struct fasync_struct *	fl_fasync; /* for lease break notifications */
	/* for lease breaks: */
	unsigned long fl_break_time;
	unsigned long fl_downgrade_time;

	const struct file_lock_operations *fl_ops;	/* Callbacks for filesystems */
	const struct lock_manager_operations *fl_lmops;	/* Callbacks for lockmanagers */
	union {
		struct nfs_lock_info	nfs_fl;
		struct nfs4_lock_info	nfs4_fl;
		struct {
			struct list_head link;	/* link in AFS vnode's pending_locks list */
			int state;		/* state of grant or error if -ve */
			unsigned int	debug_id;
		} afs;
	} fl_u;
} __randomize_layout;

struct file_lock_context {
	spinlock_t		flc_lock;
	struct list_head	flc_flock;
	struct list_head	flc_posix;
	struct list_head	flc_lease;
};

/* The following constant reflects the upper bound of the file/locking space */
#ifndef OFFSET_MAX
#define INT_LIMIT(x)	(~((x)1 << (sizeof(x)*8 - 1)))
#define OFFSET_MAX	INT_LIMIT(loff_t)
#define OFFT_OFFSET_MAX	INT_LIMIT(off_t)
#endif

extern void send_sigio(struct fown_struct *fown, int fd, int band);

#define locks_inode(f) file_inode(f)

#ifdef CONFIG_FILE_LOCKING
extern int fcntl_getlk(struct file *, unsigned int, struct flock *);
extern int fcntl_setlk(unsigned int, struct file *, unsigned int,
			struct flock *);

#if BITS_PER_LONG == 32
extern int fcntl_getlk64(struct file *, unsigned int, struct flock64 *);
extern int fcntl_setlk64(unsigned int, struct file *, unsigned int,
			struct flock64 *);
#endif

extern int fcntl_setlease(unsigned int fd, struct file *filp, long arg);
extern int fcntl_getlease(struct file *filp);

/* fs/locks.c */
void locks_free_lock_context(struct inode *inode);
void locks_free_lock(struct file_lock *fl);
extern void locks_init_lock(struct file_lock *);
extern struct file_lock * locks_alloc_lock(void);
extern void locks_copy_lock(struct file_lock *, struct file_lock *);
extern void locks_copy_conflock(struct file_lock *, struct file_lock *);
extern void locks_remove_posix(struct file *, fl_owner_t);
extern void locks_remove_file(struct file *);
extern void locks_release_private(struct file_lock *);
extern void posix_test_lock(struct file *, struct file_lock *);
extern int posix_lock_file(struct file *, struct file_lock *, struct file_lock *);
extern int locks_delete_block(struct file_lock *);
extern int vfs_test_lock(struct file *, struct file_lock *);
extern int vfs_lock_file(struct file *, unsigned int, struct file_lock *, struct file_lock *);
extern int vfs_cancel_lock(struct file *filp, struct file_lock *fl);
extern int locks_lock_inode_wait(struct inode *inode, struct file_lock *fl);
extern int __break_lease(struct inode *inode, unsigned int flags, unsigned int type);
extern void lease_get_mtime(struct inode *, struct timespec64 *time);
extern int generic_setlease(struct file *, long, struct file_lock **, void **priv);
extern int vfs_setlease(struct file *, long, struct file_lock **, void **);
extern int lease_modify(struct file_lock *, int, struct list_head *);

struct notifier_block;
extern int lease_register_notifier(struct notifier_block *);
extern void lease_unregister_notifier(struct notifier_block *);

struct files_struct;
extern void show_fd_locks(struct seq_file *f,
			 struct file *filp, struct files_struct *files);
#else /* !CONFIG_FILE_LOCKING */
static inline int fcntl_getlk(struct file *file, unsigned int cmd,
			      struct flock __user *user)
{
	return -EINVAL;
}

static inline int fcntl_setlk(unsigned int fd, struct file *file,
			      unsigned int cmd, struct flock __user *user)
{
	return -EACCES;
}

#if BITS_PER_LONG == 32
static inline int fcntl_getlk64(struct file *file, unsigned int cmd,
				struct flock64 __user *user)
{
	return -EINVAL;
}

static inline int fcntl_setlk64(unsigned int fd, struct file *file,
				unsigned int cmd, struct flock64 __user *user)
{
	return -EACCES;
}
#endif
static inline int fcntl_setlease(unsigned int fd, struct file *filp, long arg)
{
	return -EINVAL;
}

static inline int fcntl_getlease(struct file *filp)
{
	return F_UNLCK;
}

static inline void
locks_free_lock_context(struct inode *inode)
{
}

static inline void locks_init_lock(struct file_lock *fl)
{
	return;
}

static inline void locks_copy_conflock(struct file_lock *new, struct file_lock *fl)
{
	return;
}

static inline void locks_copy_lock(struct file_lock *new, struct file_lock *fl)
{
	return;
}

static inline void locks_remove_posix(struct file *filp, fl_owner_t owner)
{
	return;
}

static inline void locks_remove_file(struct file *filp)
{
	return;
}

static inline void posix_test_lock(struct file *filp, struct file_lock *fl)
{
	return;
}

static inline int posix_lock_file(struct file *filp, struct file_lock *fl,
				  struct file_lock *conflock)
{
	return -ENOLCK;
}

static inline int locks_delete_block(struct file_lock *waiter)
{
	return -ENOENT;
}

static inline int vfs_test_lock(struct file *filp, struct file_lock *fl)
{
	return 0;
}

static inline int vfs_lock_file(struct file *filp, unsigned int cmd,
				struct file_lock *fl, struct file_lock *conf)
{
	return -ENOLCK;
}

static inline int vfs_cancel_lock(struct file *filp, struct file_lock *fl)
{
	return 0;
}

static inline int locks_lock_inode_wait(struct inode *inode, struct file_lock *fl)
{
	return -ENOLCK;
}

static inline int __break_lease(struct inode *inode, unsigned int mode, unsigned int type)
{
	return 0;
}

static inline void lease_get_mtime(struct inode *inode,
				   struct timespec64 *time)
{
	return;
}

static inline int generic_setlease(struct file *filp, long arg,
				    struct file_lock **flp, void **priv)
{
	return -EINVAL;
}

static inline int vfs_setlease(struct file *filp, long arg,
			       struct file_lock **lease, void **priv)
{
	return -EINVAL;
}

static inline int lease_modify(struct file_lock *fl, int arg,
			       struct list_head *dispose)
{
	return -EINVAL;
}

struct files_struct;
static inline void show_fd_locks(struct seq_file *f,
			struct file *filp, struct files_struct *files) {}
#endif /* !CONFIG_FILE_LOCKING */

static inline struct inode *file_inode(const struct file *f)
{
	return f->f_inode;
}

static inline struct dentry *file_dentry(const struct file *file)
{
	return d_real(file->f_path.dentry, file_inode(file));
}

static inline int locks_lock_file_wait(struct file *filp, struct file_lock *fl)
{
	return locks_lock_inode_wait(locks_inode(filp), fl);
}

struct fasync_struct {
	rwlock_t		fa_lock;
	int			magic;
	int			fa_fd;
	struct fasync_struct	*fa_next; /* singly linked list */
	struct file		*fa_file;
	struct rcu_head		fa_rcu;
};

#define FASYNC_MAGIC 0x4601

/* SMP safe fasync helpers: */
extern int fasync_helper(int, struct file *, int, struct fasync_struct **);
extern struct fasync_struct *fasync_insert_entry(int, struct file *, struct fasync_struct **, struct fasync_struct *);
extern int fasync_remove_entry(struct file *, struct fasync_struct **);
extern struct fasync_struct *fasync_alloc(void);
extern void fasync_free(struct fasync_struct *);

/* can be called from interrupts */
extern void kill_fasync(struct fasync_struct **, int, int);

extern void __f_setown(struct file *filp, struct pid *, enum pid_type, int force);
extern int f_setown(struct file *filp, unsigned long arg, int force);
extern void f_delown(struct file *filp);
extern pid_t f_getown(struct file *filp);
extern int send_sigurg(struct fown_struct *fown);

/*
 * sb->s_flags.  Note that these mirror the equivalent MS_* flags where
 * represented in both.
 */
#define SB_RDONLY	 1	/* Mount read-only */
#define SB_NOSUID	 2	/* Ignore suid and sgid bits */
#define SB_NODEV	 4	/* Disallow access to device special files */
#define SB_NOEXEC	 8	/* Disallow program execution */
#define SB_SYNCHRONOUS	16	/* Writes are synced at once */
#define SB_MANDLOCK	64	/* Allow mandatory locks on an FS */
#define SB_DIRSYNC	128	/* Directory modifications are synchronous */
#define SB_NOATIME	1024	/* Do not update access times. */
#define SB_NODIRATIME	2048	/* Do not update directory access times */
#define SB_SILENT	32768
#define SB_POSIXACL	(1<<16)	/* VFS does not apply the umask */
#define SB_INLINECRYPT	(1<<17)	/* Use blk-crypto for encrypted files */
#define SB_KERNMOUNT	(1<<22) /* this is a kern_mount call */
#define SB_I_VERSION	(1<<23) /* Update inode I_version field */
#define SB_LAZYTIME	(1<<25) /* Update the on-disk [acm]times lazily */

/* These sb flags are internal to the kernel */
#define SB_SUBMOUNT     (1<<26)
#define SB_FORCE    	(1<<27)
#define SB_NOSEC	(1<<28)
#define SB_BORN		(1<<29)
#define SB_ACTIVE	(1<<30)
#define SB_NOUSER	(1<<31)

/*
 *	Umount options
 */

#define MNT_FORCE	0x00000001	/* Attempt to forcibily umount */
#define MNT_DETACH	0x00000002	/* Just detach from the tree */
#define MNT_EXPIRE	0x00000004	/* Mark for expiry */
#define UMOUNT_NOFOLLOW	0x00000008	/* Don't follow symlink on umount */
#define UMOUNT_UNUSED	0x80000000	/* Flag guaranteed to be unused */

/* sb->s_iflags */
#define SB_I_CGROUPWB	0x00000001	/* cgroup-aware writeback enabled */
#define SB_I_NOEXEC	0x00000002	/* Ignore executables on this fs */
#define SB_I_NODEV	0x00000004	/* Ignore devices on this fs */
#define SB_I_MULTIROOT	0x00000008	/* Multiple roots to the dentry tree */

/* sb->s_iflags to limit user namespace mounts */
#define SB_I_USERNS_VISIBLE		0x00000010 /* fstype already mounted */
#define SB_I_IMA_UNVERIFIABLE_SIGNATURE	0x00000020
#define SB_I_UNTRUSTED_MOUNTER		0x00000040

#define SB_I_SKIP_SYNC	0x00000100	/* Skip superblock at global sync */

/* Possible states of 'frozen' field */
enum {
	SB_UNFROZEN = 0,		/* FS is unfrozen */
	SB_FREEZE_WRITE	= 1,		/* Writes, dir ops, ioctls frozen */
	SB_FREEZE_PAGEFAULT = 2,	/* Page faults stopped as well */
	SB_FREEZE_FS = 3,		/* For internal FS use (e.g. to stop
					 * internal threads if needed) */
	SB_FREEZE_COMPLETE = 4,		/* ->freeze_fs finished successfully */
};

#define SB_FREEZE_LEVELS (SB_FREEZE_COMPLETE - 1)

struct sb_writers {
	int				frozen;		/* Is sb frozen? */
	wait_queue_head_t		wait_unfrozen;	/* for get_super_thawed() */
	struct percpu_rw_semaphore	rw_sem[SB_FREEZE_LEVELS];
};

struct super_block {
	struct list_head	s_list;		/* Keep this first */
	dev_t			s_dev;		/* search index; _not_ kdev_t */
	unsigned char		s_blocksize_bits;
	unsigned long		s_blocksize;
	loff_t			s_maxbytes;	/* Max file size */
	struct file_system_type	*s_type;
	const struct super_operations	*s_op;
	const struct dquot_operations	*dq_op;
	const struct quotactl_ops	*s_qcop;
	const struct export_operations *s_export_op;
	unsigned long		s_flags;
	unsigned long		s_iflags;	/* internal SB_I_* flags */
	unsigned long		s_magic;
	struct dentry		*s_root;
	struct rw_semaphore	s_umount;
	int			s_count;
	atomic_t		s_active;
#ifdef CONFIG_SECURITY
	void                    *s_security;
#endif
	const struct xattr_handler **s_xattr;
#ifdef CONFIG_FS_ENCRYPTION
	const struct fscrypt_operations	*s_cop;
	struct key		*s_master_keys; /* master crypto keys in use */
#endif
#ifdef CONFIG_FS_VERITY
	const struct fsverity_operations *s_vop;
#endif
	struct hlist_bl_head	s_roots;	/* alternate root dentries for NFS */
	struct list_head	s_mounts;	/* list of mounts; _not_ for fs use */
	struct block_device	*s_bdev;
	struct backing_dev_info *s_bdi;
	struct mtd_info		*s_mtd;
	struct hlist_node	s_instances;
	unsigned int		s_quota_types;	/* Bitmask of supported quota types */
	struct quota_info	s_dquot;	/* Diskquota specific options */

	struct sb_writers	s_writers;

	/*
	 * Keep s_fs_info, s_time_gran, s_fsnotify_mask, and
	 * s_fsnotify_marks together for cache efficiency. They are frequently
	 * accessed and rarely modified.
	 */
	void			*s_fs_info;	/* Filesystem private info */

	/* Granularity of c/m/atime in ns (cannot be worse than a second) */
	u32			s_time_gran;
	/* Time limits for c/m/atime in seconds */
	time64_t		   s_time_min;
	time64_t		   s_time_max;
#ifdef CONFIG_FSNOTIFY
	__u32			s_fsnotify_mask;
	struct fsnotify_mark_connector __rcu	*s_fsnotify_marks;
#endif

	char			s_id[32];	/* Informational name */
	uuid_t			s_uuid;		/* UUID */

	unsigned int		s_max_links;
	fmode_t			s_mode;

	/*
	 * The next field is for VFS *only*. No filesystems have any business
	 * even looking at it. You had been warned.
	 */
	struct mutex s_vfs_rename_mutex;	/* Kludge */

	/*
	 * Filesystem subtype.  If non-empty the filesystem type field
	 * in /proc/mounts will be "type.subtype"
	 */
	const char *s_subtype;

	const struct dentry_operations *s_d_op; /* default d_op for dentries */

	/*
	 * Saved pool identifier for cleancache (-1 means none)
	 */
	int cleancache_poolid;

	struct shrinker s_shrink;	/* per-sb shrinker handle */

	/* Number of inodes with nlink == 0 but still referenced */
	atomic_long_t s_remove_count;

	/* Pending fsnotify inode refs */
	atomic_long_t s_fsnotify_inode_refs;

	/* Being remounted read-only */
	int s_readonly_remount;

	/* per-sb errseq_t for reporting writeback errors via syncfs */
	errseq_t s_wb_err;

	/* AIO completions deferred from interrupt context */
	struct workqueue_struct *s_dio_done_wq;
	struct hlist_head s_pins;

	/*
	 * Owning user namespace and default context in which to
	 * interpret filesystem uids, gids, quotas, device nodes,
	 * xattrs and security labels.
	 */
	struct user_namespace *s_user_ns;

	/*
	 * The list_lru structure is essentially just a pointer to a table
	 * of per-node lru lists, each of which has its own spinlock.
	 * There is no need to put them into separate cachelines.
	 */
	struct list_lru		s_dentry_lru;
	struct list_lru		s_inode_lru;
	struct rcu_head		rcu;
	struct work_struct	destroy_work;

	struct mutex		s_sync_lock;	/* sync serialisation lock */

	/*
	 * Indicates how deep in a filesystem stack this SB is
	 */
	int s_stack_depth;

	/* s_inode_list_lock protects s_inodes */
	spinlock_t		s_inode_list_lock ____cacheline_aligned_in_smp;
	struct list_head	s_inodes;	/* all inodes */

	spinlock_t		s_inode_wblist_lock;
	struct list_head	s_inodes_wb;	/* writeback inodes */
} __randomize_layout;

/* Helper functions so that in most cases filesystems will
 * not need to deal directly with kuid_t and kgid_t and can
 * instead deal with the raw numeric values that are stored
 * in the filesystem.
 */
static inline uid_t i_uid_read(const struct inode *inode)
{
	return from_kuid(inode->i_sb->s_user_ns, inode->i_uid);
}

static inline gid_t i_gid_read(const struct inode *inode)
{
	return from_kgid(inode->i_sb->s_user_ns, inode->i_gid);
}

static inline void i_uid_write(struct inode *inode, uid_t uid)
{
	inode->i_uid = make_kuid(inode->i_sb->s_user_ns, uid);
}

static inline void i_gid_write(struct inode *inode, gid_t gid)
{
	inode->i_gid = make_kgid(inode->i_sb->s_user_ns, gid);
}

extern struct timespec64 current_time(struct inode *inode);

/*
 * Snapshotting support.
 */

void __sb_end_write(struct super_block *sb, int level);
int __sb_start_write(struct super_block *sb, int level, bool wait);

#define __sb_writers_acquired(sb, lev)	\
	percpu_rwsem_acquire(&(sb)->s_writers.rw_sem[(lev)-1], 1, _THIS_IP_)
#define __sb_writers_release(sb, lev)	\
	percpu_rwsem_release(&(sb)->s_writers.rw_sem[(lev)-1], 1, _THIS_IP_)

/**
 * sb_end_write - drop write access to a superblock
 * @sb: the super we wrote to
 *
 * Decrement number of writers to the filesystem. Wake up possible waiters
 * wanting to freeze the filesystem.
 */
static inline void sb_end_write(struct super_block *sb)
{
	__sb_end_write(sb, SB_FREEZE_WRITE);
}

/**
 * sb_end_pagefault - drop write access to a superblock from a page fault
 * @sb: the super we wrote to
 *
 * Decrement number of processes handling write page fault to the filesystem.
 * Wake up possible waiters wanting to freeze the filesystem.
 */
static inline void sb_end_pagefault(struct super_block *sb)
{
	__sb_end_write(sb, SB_FREEZE_PAGEFAULT);
}

/**
 * sb_end_intwrite - drop write access to a superblock for internal fs purposes
 * @sb: the super we wrote to
 *
 * Decrement fs-internal number of writers to the filesystem.  Wake up possible
 * waiters wanting to freeze the filesystem.
 */
static inline void sb_end_intwrite(struct super_block *sb)
{
	__sb_end_write(sb, SB_FREEZE_FS);
}

/**
 * sb_start_write - get write access to a superblock
 * @sb: the super we write to
 *
 * When a process wants to write data or metadata to a file system (i.e. dirty
 * a page or an inode), it should embed the operation in a sb_start_write() -
 * sb_end_write() pair to get exclusion against file system freezing. This
 * function increments number of writers preventing freezing. If the file
 * system is already frozen, the function waits until the file system is
 * thawed.
 *
 * Since freeze protection behaves as a lock, users have to preserve
 * ordering of freeze protection and other filesystem locks. Generally,
 * freeze protection should be the outermost lock. In particular, we have:
 *
 * sb_start_write
 *   -> i_mutex			(write path, truncate, directory ops, ...)
 *   -> s_umount		(freeze_super, thaw_super)
 */
static inline void sb_start_write(struct super_block *sb)
{
	__sb_start_write(sb, SB_FREEZE_WRITE, true);
}

static inline int sb_start_write_trylock(struct super_block *sb)
{
	return __sb_start_write(sb, SB_FREEZE_WRITE, false);
}

/**
 * sb_start_pagefault - get write access to a superblock from a page fault
 * @sb: the super we write to
 *
 * When a process starts handling write page fault, it should embed the
 * operation into sb_start_pagefault() - sb_end_pagefault() pair to get
 * exclusion against file system freezing. This is needed since the page fault
 * is going to dirty a page. This function increments number of running page
 * faults preventing freezing. If the file system is already frozen, the
 * function waits until the file system is thawed.
 *
 * Since page fault freeze protection behaves as a lock, users have to preserve
 * ordering of freeze protection and other filesystem locks. It is advised to
 * put sb_start_pagefault() close to mmap_lock in lock ordering. Page fault
 * handling code implies lock dependency:
 *
 * mmap_lock
 *   -> sb_start_pagefault
 */
static inline void sb_start_pagefault(struct super_block *sb)
{
	__sb_start_write(sb, SB_FREEZE_PAGEFAULT, true);
}

/*
 * sb_start_intwrite - get write access to a superblock for internal fs purposes
 * @sb: the super we write to
 *
 * This is the third level of protection against filesystem freezing. It is
 * free for use by a filesystem. The only requirement is that it must rank
 * below sb_start_pagefault.
 *
 * For example filesystem can call sb_start_intwrite() when starting a
 * transaction which somewhat eases handling of freezing for internal sources
 * of filesystem changes (internal fs threads, discarding preallocation on file
 * close, etc.).
 */
static inline void sb_start_intwrite(struct super_block *sb)
{
	__sb_start_write(sb, SB_FREEZE_FS, true);
}

static inline int sb_start_intwrite_trylock(struct super_block *sb)
{
	return __sb_start_write(sb, SB_FREEZE_FS, false);
}


extern bool inode_owner_or_capable(const struct inode *inode);

/*
 * VFS helper functions..
 */
extern int vfs_create(struct inode *, struct dentry *, umode_t, bool);
extern int vfs_mkdir(struct inode *, struct dentry *, umode_t);
extern int vfs_mknod(struct inode *, struct dentry *, umode_t, dev_t);
extern int vfs_symlink(struct inode *, struct dentry *, const char *);
extern int vfs_link(struct dentry *, struct inode *, struct dentry *, struct inode **);
extern int vfs_rmdir(struct inode *, struct dentry *);
extern int vfs_unlink(struct inode *, struct dentry *, struct inode **);
extern int vfs_rename(struct inode *, struct dentry *, struct inode *, struct dentry *, struct inode **, unsigned int);

static inline int vfs_whiteout(struct inode *dir, struct dentry *dentry)
{
	return vfs_mknod(dir, dentry, S_IFCHR | WHITEOUT_MODE, WHITEOUT_DEV);
}

extern struct dentry *vfs_tmpfile(struct dentry *dentry, umode_t mode,
				  int open_flag);

int vfs_mkobj(struct dentry *, umode_t,
		int (*f)(struct dentry *, umode_t, void *),
		void *);

extern long vfs_ioctl(struct file *file, unsigned int cmd, unsigned long arg);

#ifdef CONFIG_COMPAT
extern long compat_ptr_ioctl(struct file *file, unsigned int cmd,
					unsigned long arg);
#else
#define compat_ptr_ioctl NULL
#endif

/*
 * VFS file helper functions.
 */
extern void inode_init_owner(struct inode *inode, const struct inode *dir,
			umode_t mode);
extern bool may_open_dev(const struct path *path);

/*
 * This is the "filldir" function type, used by readdir() to let
 * the kernel specify what kind of dirent layout it wants to have.
 * This allows the kernel to read directories into kernel space or
 * to have different dirent layouts depending on the binary type.
 */
struct dir_context;
typedef int (*filldir_t)(struct dir_context *, const char *, int, loff_t, u64,
			 unsigned);

struct dir_context {
	filldir_t actor;
	loff_t pos;
};

/*
 * These flags let !MMU mmap() govern direct device mapping vs immediate
 * copying more easily for MAP_PRIVATE, especially for ROM filesystems.
 *
 * NOMMU_MAP_COPY:	Copy can be mapped (MAP_PRIVATE)
 * NOMMU_MAP_DIRECT:	Can be mapped directly (MAP_SHARED)
 * NOMMU_MAP_READ:	Can be mapped for reading
 * NOMMU_MAP_WRITE:	Can be mapped for writing
 * NOMMU_MAP_EXEC:	Can be mapped for execution
 */
#define NOMMU_MAP_COPY		0x00000001
#define NOMMU_MAP_DIRECT	0x00000008
#define NOMMU_MAP_READ		VM_MAYREAD
#define NOMMU_MAP_WRITE		VM_MAYWRITE
#define NOMMU_MAP_EXEC		VM_MAYEXEC

#define NOMMU_VMFLAGS \
	(NOMMU_MAP_READ | NOMMU_MAP_WRITE | NOMMU_MAP_EXEC)

/*
 * These flags control the behavior of the remap_file_range function pointer.
 * If it is called with len == 0 that means "remap to end of source file".
 * See Documentation/filesystems/vfs.rst for more details about this call.
 *
 * REMAP_FILE_DEDUP: only remap if contents identical (i.e. deduplicate)
 * REMAP_FILE_CAN_SHORTEN: caller can handle a shortened request
 */
#define REMAP_FILE_DEDUP		(1 << 0)
#define REMAP_FILE_CAN_SHORTEN		(1 << 1)

/*
 * These flags signal that the caller is ok with altering various aspects of
 * the behavior of the remap operation.  The changes must be made by the
 * implementation; the vfs remap helper functions can take advantage of them.
 * Flags in this category exist to preserve the quirky behavior of the hoisted
 * btrfs clone/dedupe ioctls.
 */
#define REMAP_FILE_ADVISORY		(REMAP_FILE_CAN_SHORTEN)

struct iov_iter;

struct file_operations {
	struct module *owner;
	loff_t (*llseek) (struct file *, loff_t, int);
	ssize_t (*read) (struct file *, char __user *, size_t, loff_t *);
	ssize_t (*write) (struct file *, const char __user *, size_t, loff_t *);
	ssize_t (*read_iter) (struct kiocb *, struct iov_iter *);
	ssize_t (*write_iter) (struct kiocb *, struct iov_iter *);
	int (*iopoll)(struct kiocb *kiocb, bool spin);
	int (*iterate) (struct file *, struct dir_context *);
	int (*iterate_shared) (struct file *, struct dir_context *);
	__poll_t (*poll) (struct file *, struct poll_table_struct *);
	long (*unlocked_ioctl) (struct file *, unsigned int, unsigned long);
	long (*compat_ioctl) (struct file *, unsigned int, unsigned long);
	int (*mmap) (struct file *, struct vm_area_struct *);
	unsigned long mmap_supported_flags;
	int (*open) (struct inode *, struct file *);
	int (*flush) (struct file *, fl_owner_t id);
	int (*release) (struct inode *, struct file *);
	int (*fsync) (struct file *, loff_t, loff_t, int datasync);
	int (*fasync) (int, struct file *, int);
	int (*lock) (struct file *, int, struct file_lock *);
	ssize_t (*sendpage) (struct file *, struct page *, int, size_t, loff_t *, int);
	unsigned long (*get_unmapped_area)(struct file *, unsigned long, unsigned long, unsigned long, unsigned long);
	int (*check_flags)(int);
	int (*flock) (struct file *, int, struct file_lock *);
	ssize_t (*splice_write)(struct pipe_inode_info *, struct file *, loff_t *, size_t, unsigned int);
	ssize_t (*splice_read)(struct file *, loff_t *, struct pipe_inode_info *, size_t, unsigned int);
	int (*setlease)(struct file *, long, struct file_lock **, void **);
	long (*fallocate)(struct file *file, int mode, loff_t offset,
			  loff_t len);
	void (*show_fdinfo)(struct seq_file *m, struct file *f);
#ifndef CONFIG_MMU
	unsigned (*mmap_capabilities)(struct file *);
#endif
	ssize_t (*copy_file_range)(struct file *, loff_t, struct file *,
			loff_t, size_t, unsigned int);
	loff_t (*remap_file_range)(struct file *file_in, loff_t pos_in,
				   struct file *file_out, loff_t pos_out,
				   loff_t len, unsigned int remap_flags);
	int (*fadvise)(struct file *, loff_t, loff_t, int);
} __randomize_layout;

struct inode_operations {
	struct dentry * (*lookup) (struct inode *,struct dentry *, unsigned int);
	const char * (*get_link) (struct dentry *, struct inode *, struct delayed_call *);
	int (*permission) (struct inode *, int);
	struct posix_acl * (*get_acl)(struct inode *, int);

	int (*readlink) (struct dentry *, char __user *,int);

	int (*create) (struct inode *,struct dentry *, umode_t, bool);
	int (*link) (struct dentry *,struct inode *,struct dentry *);
	int (*unlink) (struct inode *,struct dentry *);
	int (*symlink) (struct inode *,struct dentry *,const char *);
	int (*mkdir) (struct inode *,struct dentry *,umode_t);
	int (*rmdir) (struct inode *,struct dentry *);
	int (*mknod) (struct inode *,struct dentry *,umode_t,dev_t);
	int (*rename) (struct inode *, struct dentry *,
			struct inode *, struct dentry *, unsigned int);
	int (*setattr) (struct dentry *, struct iattr *);
	int (*getattr) (const struct path *, struct kstat *, u32, unsigned int);
	ssize_t (*listxattr) (struct dentry *, char *, size_t);
	int (*fiemap)(struct inode *, struct fiemap_extent_info *, u64 start,
		      u64 len);
	int (*update_time)(struct inode *, struct timespec64 *, int);
	int (*atomic_open)(struct inode *, struct dentry *,
			   struct file *, unsigned open_flag,
			   umode_t create_mode);
	int (*tmpfile) (struct inode *, struct dentry *, umode_t);
	int (*set_acl)(struct inode *, struct posix_acl *, int);
} ____cacheline_aligned;

static inline ssize_t call_read_iter(struct file *file, struct kiocb *kio,
				     struct iov_iter *iter)
{
	return file->f_op->read_iter(kio, iter);
}

static inline ssize_t call_write_iter(struct file *file, struct kiocb *kio,
				      struct iov_iter *iter)
{
	return file->f_op->write_iter(kio, iter);
}

static inline int call_mmap(struct file *file, struct vm_area_struct *vma)
{
	return file->f_op->mmap(file, vma);
}

ssize_t rw_copy_check_uvector(int type, const struct iovec __user * uvector,
			      unsigned long nr_segs, unsigned long fast_segs,
			      struct iovec *fast_pointer,
			      struct iovec **ret_pointer);

extern ssize_t vfs_read(struct file *, char __user *, size_t, loff_t *);
extern ssize_t vfs_write(struct file *, const char __user *, size_t, loff_t *);
extern ssize_t vfs_readv(struct file *, const struct iovec __user *,
		unsigned long, loff_t *, rwf_t);
extern ssize_t vfs_copy_file_range(struct file *, loff_t , struct file *,
				   loff_t, size_t, unsigned int);
extern ssize_t generic_copy_file_range(struct file *file_in, loff_t pos_in,
				       struct file *file_out, loff_t pos_out,
				       size_t len, unsigned int flags);
extern int generic_remap_file_range_prep(struct file *file_in, loff_t pos_in,
					 struct file *file_out, loff_t pos_out,
					 loff_t *count,
					 unsigned int remap_flags);
extern loff_t do_clone_file_range(struct file *file_in, loff_t pos_in,
				  struct file *file_out, loff_t pos_out,
				  loff_t len, unsigned int remap_flags);
extern loff_t vfs_clone_file_range(struct file *file_in, loff_t pos_in,
				   struct file *file_out, loff_t pos_out,
				   loff_t len, unsigned int remap_flags);
extern int vfs_dedupe_file_range(struct file *file,
				 struct file_dedupe_range *same);
extern loff_t vfs_dedupe_file_range_one(struct file *src_file, loff_t src_pos,
					struct file *dst_file, loff_t dst_pos,
					loff_t len, unsigned int remap_flags);


struct super_operations {
   	struct inode *(*alloc_inode)(struct super_block *sb);
	void (*destroy_inode)(struct inode *);
	void (*free_inode)(struct inode *);

   	void (*dirty_inode) (struct inode *, int flags);
	int (*write_inode) (struct inode *, struct writeback_control *wbc);
	int (*drop_inode) (struct inode *);
	void (*evict_inode) (struct inode *);
	void (*put_super) (struct super_block *);
	int (*sync_fs)(struct super_block *sb, int wait);
	int (*freeze_super) (struct super_block *);
	int (*freeze_fs) (struct super_block *);
	int (*thaw_super) (struct super_block *);
	int (*unfreeze_fs) (struct super_block *);
	int (*statfs) (struct dentry *, struct kstatfs *);
	int (*remount_fs) (struct super_block *, int *, char *);
	void (*umount_begin) (struct super_block *);

	int (*show_options)(struct seq_file *, struct dentry *);
	int (*show_devname)(struct seq_file *, struct dentry *);
	int (*show_path)(struct seq_file *, struct dentry *);
	int (*show_stats)(struct seq_file *, struct dentry *);
#ifdef CONFIG_QUOTA
	ssize_t (*quota_read)(struct super_block *, int, char *, size_t, loff_t);
	ssize_t (*quota_write)(struct super_block *, int, const char *, size_t, loff_t);
	struct dquot **(*get_dquots)(struct inode *);
#endif
	int (*bdev_try_to_free_page)(struct super_block*, struct page*, gfp_t);
	long (*nr_cached_objects)(struct super_block *,
				  struct shrink_control *);
	long (*free_cached_objects)(struct super_block *,
				    struct shrink_control *);
};

/*
 * Inode flags - they have no relation to superblock flags now
 */
#define S_SYNC		(1 << 0)  /* Writes are synced at once */
#define S_NOATIME	(1 << 1)  /* Do not update access times */
#define S_APPEND	(1 << 2)  /* Append-only file */
#define S_IMMUTABLE	(1 << 3)  /* Immutable file */
#define S_DEAD		(1 << 4)  /* removed, but still open directory */
#define S_NOQUOTA	(1 << 5)  /* Inode is not counted to quota */
#define S_DIRSYNC	(1 << 6)  /* Directory modifications are synchronous */
#define S_NOCMTIME	(1 << 7)  /* Do not update file c/mtime */
#define S_SWAPFILE	(1 << 8)  /* Do not truncate: swapon got its bmaps */
#define S_PRIVATE	(1 << 9)  /* Inode is fs-internal */
#define S_IMA		(1 << 10) /* Inode has an associated IMA struct */
#define S_AUTOMOUNT	(1 << 11) /* Automount/referral quasi-directory */
#define S_NOSEC		(1 << 12) /* no suid or xattr security attributes */
#ifdef CONFIG_FS_DAX
#define S_DAX		(1 << 13) /* Direct Access, avoiding the page cache */
#else
#define S_DAX		0	  /* Make all the DAX code disappear */
#endif
#define S_ENCRYPTED	(1 << 14) /* Encrypted file (using fs/crypto/) */
#define S_CASEFOLD	(1 << 15) /* Casefolded file */
#define S_VERITY	(1 << 16) /* Verity file (using fs/verity/) */

/*
 * Note that nosuid etc flags are inode-specific: setting some file-system
 * flags just means all the inodes inherit those flags by default. It might be
 * possible to override it selectively if you really wanted to with some
 * ioctl() that is not currently implemented.
 *
 * Exception: SB_RDONLY is always applied to the entire file system.
 *
 * Unfortunately, it is possible to change a filesystems flags with it mounted
 * with files in use.  This means that all of the inodes will not have their
 * i_flags updated.  Hence, i_flags no longer inherit the superblock mount
 * flags, so these have to be checked separately. -- rmk@arm.uk.linux.org
 */
#define __IS_FLG(inode, flg)	((inode)->i_sb->s_flags & (flg))

static inline bool sb_rdonly(const struct super_block *sb) { return sb->s_flags & SB_RDONLY; }
#define IS_RDONLY(inode)	sb_rdonly((inode)->i_sb)
#define IS_SYNC(inode)		(__IS_FLG(inode, SB_SYNCHRONOUS) || \
					((inode)->i_flags & S_SYNC))
#define IS_DIRSYNC(inode)	(__IS_FLG(inode, SB_SYNCHRONOUS|SB_DIRSYNC) || \
					((inode)->i_flags & (S_SYNC|S_DIRSYNC)))
#define IS_MANDLOCK(inode)	__IS_FLG(inode, SB_MANDLOCK)
#define IS_NOATIME(inode)	__IS_FLG(inode, SB_RDONLY|SB_NOATIME)
#define IS_I_VERSION(inode)	__IS_FLG(inode, SB_I_VERSION)

#define IS_NOQUOTA(inode)	((inode)->i_flags & S_NOQUOTA)
#define IS_APPEND(inode)	((inode)->i_flags & S_APPEND)
#define IS_IMMUTABLE(inode)	((inode)->i_flags & S_IMMUTABLE)
#define IS_POSIXACL(inode)	__IS_FLG(inode, SB_POSIXACL)

#define IS_DEADDIR(inode)	((inode)->i_flags & S_DEAD)
#define IS_NOCMTIME(inode)	((inode)->i_flags & S_NOCMTIME)
#define IS_SWAPFILE(inode)	((inode)->i_flags & S_SWAPFILE)
#define IS_PRIVATE(inode)	((inode)->i_flags & S_PRIVATE)
#define IS_IMA(inode)		((inode)->i_flags & S_IMA)
#define IS_AUTOMOUNT(inode)	((inode)->i_flags & S_AUTOMOUNT)
#define IS_NOSEC(inode)		((inode)->i_flags & S_NOSEC)
#define IS_DAX(inode)		((inode)->i_flags & S_DAX)
#define IS_ENCRYPTED(inode)	((inode)->i_flags & S_ENCRYPTED)
#define IS_CASEFOLDED(inode)	((inode)->i_flags & S_CASEFOLD)
#define IS_VERITY(inode)	((inode)->i_flags & S_VERITY)

#define IS_WHITEOUT(inode)	(S_ISCHR(inode->i_mode) && \
				 (inode)->i_rdev == WHITEOUT_DEV)

static inline bool HAS_UNMAPPED_ID(struct inode *inode)
{
	return !uid_valid(inode->i_uid) || !gid_valid(inode->i_gid);
}

static inline enum rw_hint file_write_hint(struct file *file)
{
	if (file->f_write_hint != WRITE_LIFE_NOT_SET)
		return file->f_write_hint;

	return file_inode(file)->i_write_hint;
}

static inline int iocb_flags(struct file *file);

static inline u16 ki_hint_validate(enum rw_hint hint)
{
	typeof(((struct kiocb *)0)->ki_hint) max_hint = -1;

	if (hint <= max_hint)
		return hint;
	return 0;
}

static inline void init_sync_kiocb(struct kiocb *kiocb, struct file *filp)
{
	*kiocb = (struct kiocb) {
		.ki_filp = filp,
		.ki_flags = iocb_flags(filp),
		.ki_hint = ki_hint_validate(file_write_hint(filp)),
		.ki_ioprio = get_current_ioprio(),
	};
}

static inline void kiocb_clone(struct kiocb *kiocb, struct kiocb *kiocb_src,
			       struct file *filp)
{
	*kiocb = (struct kiocb) {
		.ki_filp = filp,
		.ki_flags = kiocb_src->ki_flags,
		.ki_hint = kiocb_src->ki_hint,
		.ki_ioprio = kiocb_src->ki_ioprio,
		.ki_pos = kiocb_src->ki_pos,
	};
}

/*
 * Inode state bits.  Protected by inode->i_lock
 *
 * Three bits determine the dirty state of the inode, I_DIRTY_SYNC,
 * I_DIRTY_DATASYNC and I_DIRTY_PAGES.
 *
 * Four bits define the lifetime of an inode.  Initially, inodes are I_NEW,
 * until that flag is cleared.  I_WILL_FREE, I_FREEING and I_CLEAR are set at
 * various stages of removing an inode.
 *
 * Two bits are used for locking and completion notification, I_NEW and I_SYNC.
 *
 * I_DIRTY_SYNC		Inode is dirty, but doesn't have to be written on
 *			fdatasync().  i_atime is the usual cause.
 * I_DIRTY_DATASYNC	Data-related inode changes pending. We keep track of
 *			these changes separately from I_DIRTY_SYNC so that we
 *			don't have to write inode on fdatasync() when only
 *			mtime has changed in it.
 * I_DIRTY_PAGES	Inode has dirty pages.  Inode itself may be clean.
 * I_NEW		Serves as both a mutex and completion notification.
 *			New inodes set I_NEW.  If two processes both create
 *			the same inode, one of them will release its inode and
 *			wait for I_NEW to be released before returning.
 *			Inodes in I_WILL_FREE, I_FREEING or I_CLEAR state can
 *			also cause waiting on I_NEW, without I_NEW actually
 *			being set.  find_inode() uses this to prevent returning
 *			nearly-dead inodes.
 * I_WILL_FREE		Must be set when calling write_inode_now() if i_count
 *			is zero.  I_FREEING must be set when I_WILL_FREE is
 *			cleared.
 * I_FREEING		Set when inode is about to be freed but still has dirty
 *			pages or buffers attached or the inode itself is still
 *			dirty.
 * I_CLEAR		Added by clear_inode().  In this state the inode is
 *			clean and can be destroyed.  Inode keeps I_FREEING.
 *
 *			Inodes that are I_WILL_FREE, I_FREEING or I_CLEAR are
 *			prohibited for many purposes.  iget() must wait for
 *			the inode to be completely released, then create it
 *			anew.  Other functions will just ignore such inodes,
 *			if appropriate.  I_NEW is used for waiting.
 *
 * I_SYNC		Writeback of inode is running. The bit is set during
 *			data writeback, and cleared with a wakeup on the bit
 *			address once it is done. The bit is also used to pin
 *			the inode in memory for flusher thread.
 *
 * I_REFERENCED		Marks the inode as recently references on the LRU list.
 *
 * I_DIO_WAKEUP		Never set.  Only used as a key for wait_on_bit().
 *
 * I_WB_SWITCH		Cgroup bdi_writeback switching in progress.  Used to
 *			synchronize competing switching instances and to tell
 *			wb stat updates to grab the i_pages lock.  See
 *			inode_switch_wbs_work_fn() for details.
 *
 * I_OVL_INUSE		Used by overlayfs to get exclusive ownership on upper
 *			and work dirs among overlayfs mounts.
 *
 * I_CREATING		New object's inode in the middle of setting up.
 *
 * I_DONTCACHE		Evict inode as soon as it is not used anymore.
 *
 * Q: What is the difference between I_WILL_FREE and I_FREEING?
 */
#define I_DIRTY_SYNC		(1 << 0)
#define I_DIRTY_DATASYNC	(1 << 1)
#define I_DIRTY_PAGES		(1 << 2)
#define __I_NEW			3
#define I_NEW			(1 << __I_NEW)
#define I_WILL_FREE		(1 << 4)
#define I_FREEING		(1 << 5)
#define I_CLEAR			(1 << 6)
#define __I_SYNC		7
#define I_SYNC			(1 << __I_SYNC)
#define I_REFERENCED		(1 << 8)
#define __I_DIO_WAKEUP		9
#define I_DIO_WAKEUP		(1 << __I_DIO_WAKEUP)
#define I_LINKABLE		(1 << 10)
#define I_DIRTY_TIME		(1 << 11)
#define __I_DIRTY_TIME_EXPIRED	12
#define I_DIRTY_TIME_EXPIRED	(1 << __I_DIRTY_TIME_EXPIRED)
#define I_WB_SWITCH		(1 << 13)
#define I_OVL_INUSE		(1 << 14)
#define I_CREATING		(1 << 15)
#define I_DONTCACHE		(1 << 16)

#define I_DIRTY_INODE (I_DIRTY_SYNC | I_DIRTY_DATASYNC)
#define I_DIRTY (I_DIRTY_INODE | I_DIRTY_PAGES)
#define I_DIRTY_ALL (I_DIRTY | I_DIRTY_TIME)

extern void __mark_inode_dirty(struct inode *, int);
static inline void mark_inode_dirty(struct inode *inode)
{
	__mark_inode_dirty(inode, I_DIRTY);
}

static inline void mark_inode_dirty_sync(struct inode *inode)
{
	__mark_inode_dirty(inode, I_DIRTY_SYNC);
}

extern void inc_nlink(struct inode *inode);
extern void drop_nlink(struct inode *inode);
extern void clear_nlink(struct inode *inode);
extern void set_nlink(struct inode *inode, unsigned int nlink);

static inline void inode_inc_link_count(struct inode *inode)
{
	inc_nlink(inode);
	mark_inode_dirty(inode);
}

static inline void inode_dec_link_count(struct inode *inode)
{
	drop_nlink(inode);
	mark_inode_dirty(inode);
}

enum file_time_flags {
	S_ATIME = 1,
	S_MTIME = 2,
	S_CTIME = 4,
	S_VERSION = 8,
};

extern bool atime_needs_update(const struct path *, struct inode *);
extern void touch_atime(const struct path *);
static inline void file_accessed(struct file *file)
{
	if (!(file->f_flags & O_NOATIME))
		touch_atime(&file->f_path);
}

extern int file_modified(struct file *file);

int sync_inode(struct inode *inode, struct writeback_control *wbc);
int sync_inode_metadata(struct inode *inode, int wait);

struct file_system_type {
	const char *name;
	int fs_flags;
#define FS_REQUIRES_DEV		1 
#define FS_BINARY_MOUNTDATA	2
#define FS_HAS_SUBTYPE		4
#define FS_USERNS_MOUNT		8	/* Can be mounted by userns root */
#define FS_DISALLOW_NOTIFY_PERM	16	/* Disable fanotify permission events */
#define FS_RENAME_DOES_D_MOVE	32768	/* FS will handle d_move() during rename() internally. */
	int (*init_fs_context)(struct fs_context *);
	const struct fs_parameter_spec *parameters;
	struct dentry *(*mount) (struct file_system_type *, int,
		       const char *, void *);
	void (*kill_sb) (struct super_block *);
	struct module *owner;
	struct file_system_type * next;
	struct hlist_head fs_supers;

	struct lock_class_key s_lock_key;
	struct lock_class_key s_umount_key;
	struct lock_class_key s_vfs_rename_key;
	struct lock_class_key s_writers_key[SB_FREEZE_LEVELS];

	struct lock_class_key i_lock_key;
	struct lock_class_key i_mutex_key;
	struct lock_class_key i_mutex_dir_key;
};

#define MODULE_ALIAS_FS(NAME) MODULE_ALIAS("fs-" NAME)

extern struct dentry *mount_bdev(struct file_system_type *fs_type,
	int flags, const char *dev_name, void *data,
	int (*fill_super)(struct super_block *, void *, int));
extern struct dentry *mount_single(struct file_system_type *fs_type,
	int flags, void *data,
	int (*fill_super)(struct super_block *, void *, int));
extern struct dentry *mount_nodev(struct file_system_type *fs_type,
	int flags, void *data,
	int (*fill_super)(struct super_block *, void *, int));
extern struct dentry *mount_subtree(struct vfsmount *mnt, const char *path);
void generic_shutdown_super(struct super_block *sb);
void kill_block_super(struct super_block *sb);
void kill_anon_super(struct super_block *sb);
void kill_litter_super(struct super_block *sb);
void deactivate_super(struct super_block *sb);
void deactivate_locked_super(struct super_block *sb);
int set_anon_super(struct super_block *s, void *data);
int set_anon_super_fc(struct super_block *s, struct fs_context *fc);
int get_anon_bdev(dev_t *);
void free_anon_bdev(dev_t);
struct super_block *sget_fc(struct fs_context *fc,
			    int (*test)(struct super_block *, struct fs_context *),
			    int (*set)(struct super_block *, struct fs_context *));
struct super_block *sget(struct file_system_type *type,
			int (*test)(struct super_block *,void *),
			int (*set)(struct super_block *,void *),
			int flags, void *data);

/* Alas, no aliases. Too much hassle with bringing module.h everywhere */
#define fops_get(fops) \
	(((fops) && try_module_get((fops)->owner) ? (fops) : NULL))
#define fops_put(fops) \
	do { if (fops) module_put((fops)->owner); } while(0)
/*
 * This one is to be used *ONLY* from ->open() instances.
 * fops must be non-NULL, pinned down *and* module dependencies
 * should be sufficient to pin the caller down as well.
 */
#define replace_fops(f, fops) \
	do {	\
		struct file *__file = (f); \
		fops_put(__file->f_op); \
		BUG_ON(!(__file->f_op = (fops))); \
	} while(0)

extern int register_filesystem(struct file_system_type *);
extern int unregister_filesystem(struct file_system_type *);
extern struct vfsmount *kern_mount(struct file_system_type *);
extern void kern_unmount(struct vfsmount *mnt);
extern int may_umount_tree(struct vfsmount *);
extern int may_umount(struct vfsmount *);
extern long do_mount(const char *, const char __user *,
		     const char *, unsigned long, void *);
extern struct vfsmount *collect_mounts(const struct path *);
extern void drop_collected_mounts(struct vfsmount *);
extern int iterate_mounts(int (*)(struct vfsmount *, void *), void *,
			  struct vfsmount *);
extern int vfs_statfs(const struct path *, struct kstatfs *);
extern int user_statfs(const char __user *, struct kstatfs *);
extern int fd_statfs(int, struct kstatfs *);
extern int freeze_super(struct super_block *super);
extern int thaw_super(struct super_block *super);
extern bool our_mnt(struct vfsmount *mnt);
extern __printf(2, 3)
int super_setup_bdi_name(struct super_block *sb, char *fmt, ...);
extern int super_setup_bdi(struct super_block *sb);

extern int current_umask(void);

extern void ihold(struct inode * inode);
extern void iput(struct inode *);
extern int generic_update_time(struct inode *, struct timespec64 *, int);

/* /sys/fs */
extern struct kobject *fs_kobj;

#define MAX_RW_COUNT (INT_MAX & PAGE_MASK)

#ifdef CONFIG_MANDATORY_FILE_LOCKING
extern int locks_mandatory_locked(struct file *);
extern int locks_mandatory_area(struct inode *, struct file *, loff_t, loff_t, unsigned char);

/*
 * Candidates for mandatory locking have the setgid bit set
 * but no group execute bit -  an otherwise meaningless combination.
 */

static inline int __mandatory_lock(struct inode *ino)
{
	return (ino->i_mode & (S_ISGID | S_IXGRP)) == S_ISGID;
}

/*
 * ... and these candidates should be on SB_MANDLOCK mounted fs,
 * otherwise these will be advisory locks
 */

static inline int mandatory_lock(struct inode *ino)
{
	return IS_MANDLOCK(ino) && __mandatory_lock(ino);
}

static inline int locks_verify_locked(struct file *file)
{
	if (mandatory_lock(locks_inode(file)))
		return locks_mandatory_locked(file);
	return 0;
}

static inline int locks_verify_truncate(struct inode *inode,
				    struct file *f,
				    loff_t size)
{
	if (!inode->i_flctx || !mandatory_lock(inode))
		return 0;

	if (size < inode->i_size) {
		return locks_mandatory_area(inode, f, size, inode->i_size - 1,
				F_WRLCK);
	} else {
		return locks_mandatory_area(inode, f, inode->i_size, size - 1,
				F_WRLCK);
	}
}

#else /* !CONFIG_MANDATORY_FILE_LOCKING */

static inline int locks_mandatory_locked(struct file *file)
{
	return 0;
}

static inline int locks_mandatory_area(struct inode *inode, struct file *filp,
                                       loff_t start, loff_t end, unsigned char type)
{
	return 0;
}

static inline int __mandatory_lock(struct inode *inode)
{
	return 0;
}

static inline int mandatory_lock(struct inode *inode)
{
	return 0;
}

static inline int locks_verify_locked(struct file *file)
{
	return 0;
}

static inline int locks_verify_truncate(struct inode *inode, struct file *filp,
					size_t size)
{
	return 0;
}

#endif /* CONFIG_MANDATORY_FILE_LOCKING */


#ifdef CONFIG_FILE_LOCKING
static inline int break_lease(struct inode *inode, unsigned int mode)
{
	/*
	 * Since this check is lockless, we must ensure that any refcounts
	 * taken are done before checking i_flctx->flc_lease. Otherwise, we
	 * could end up racing with tasks trying to set a new lease on this
	 * file.
	 */
	smp_mb();
	if (inode->i_flctx && !list_empty_careful(&inode->i_flctx->flc_lease))
		return __break_lease(inode, mode, FL_LEASE);
	return 0;
}

static inline int break_deleg(struct inode *inode, unsigned int mode)
{
	/*
	 * Since this check is lockless, we must ensure that any refcounts
	 * taken are done before checking i_flctx->flc_lease. Otherwise, we
	 * could end up racing with tasks trying to set a new lease on this
	 * file.
	 */
	smp_mb();
	if (inode->i_flctx && !list_empty_careful(&inode->i_flctx->flc_lease))
		return __break_lease(inode, mode, FL_DELEG);
	return 0;
}

static inline int try_break_deleg(struct inode *inode, struct inode **delegated_inode)
{
	int ret;

	ret = break_deleg(inode, O_WRONLY|O_NONBLOCK);
	if (ret == -EWOULDBLOCK && delegated_inode) {
		*delegated_inode = inode;
		ihold(inode);
	}
	return ret;
}

static inline int break_deleg_wait(struct inode **delegated_inode)
{
	int ret;

	ret = break_deleg(*delegated_inode, O_WRONLY);
	iput(*delegated_inode);
	*delegated_inode = NULL;
	return ret;
}

static inline int break_layout(struct inode *inode, bool wait)
{
	smp_mb();
	if (inode->i_flctx && !list_empty_careful(&inode->i_flctx->flc_lease))
		return __break_lease(inode,
				wait ? O_WRONLY : O_WRONLY | O_NONBLOCK,
				FL_LAYOUT);
	return 0;
}

#else /* !CONFIG_FILE_LOCKING */
static inline int break_lease(struct inode *inode, unsigned int mode)
{
	return 0;
}

static inline int break_deleg(struct inode *inode, unsigned int mode)
{
	return 0;
}

static inline int try_break_deleg(struct inode *inode, struct inode **delegated_inode)
{
	return 0;
}

static inline int break_deleg_wait(struct inode **delegated_inode)
{
	BUG();
	return 0;
}

static inline int break_layout(struct inode *inode, bool wait)
{
	return 0;
}

#endif /* CONFIG_FILE_LOCKING */

/* fs/open.c */
struct audit_names;
struct filename {
	const char		*name;	/* pointer to actual string */
	const __user char	*uptr;	/* original userland pointer */
	int			refcnt;
	struct audit_names	*aname;
	const char		iname[];
};
static_assert(offsetof(struct filename, iname) % sizeof(long) == 0);

extern long vfs_truncate(const struct path *, loff_t);
extern int do_truncate(struct dentry *, loff_t start, unsigned int time_attrs,
		       struct file *filp);
extern int vfs_fallocate(struct file *file, int mode, loff_t offset,
			loff_t len);
extern long do_sys_open(int dfd, const char __user *filename, int flags,
			umode_t mode);
extern struct file *file_open_name(struct filename *, int, umode_t);
extern struct file *filp_open(const char *, int, umode_t);
extern struct file *file_open_root(struct dentry *, struct vfsmount *,
				   const char *, int, umode_t);
extern struct file * dentry_open(const struct path *, int, const struct cred *);
extern struct file * open_with_fake_path(const struct path *, int,
					 struct inode*, const struct cred *);
static inline struct file *file_clone_open(struct file *file)
{
	return dentry_open(&file->f_path, file->f_flags, file->f_cred);
}
extern int filp_close(struct file *, fl_owner_t id);

extern struct filename *getname_flags(const char __user *, int, int *);
extern struct filename *getname(const char __user *);
extern struct filename *getname_kernel(const char *);
extern void putname(struct filename *name);

extern int finish_open(struct file *file, struct dentry *dentry,
			int (*open)(struct inode *, struct file *));
extern int finish_no_open(struct file *file, struct dentry *dentry);

/* fs/dcache.c */
extern void __init vfs_caches_init_early(void);
extern void __init vfs_caches_init(void);

extern struct kmem_cache *names_cachep;

#define __getname()		kmem_cache_alloc(names_cachep, GFP_KERNEL)
#define __putname(name)		kmem_cache_free(names_cachep, (void *)(name))

extern struct super_block *blockdev_superblock;
static inline bool sb_is_blkdev_sb(struct super_block *sb)
{
	return IS_ENABLED(CONFIG_BLOCK) && sb == blockdev_superblock;
}

void emergency_thaw_all(void);
extern int sync_filesystem(struct super_block *);
extern const struct file_operations def_blk_fops;
extern const struct file_operations def_chr_fops;

/* fs/char_dev.c */
#define CHRDEV_MAJOR_MAX 512
/* Marks the bottom of the first segment of free char majors */
#define CHRDEV_MAJOR_DYN_END 234
/* Marks the top and bottom of the second segment of free char majors */
#define CHRDEV_MAJOR_DYN_EXT_START 511
#define CHRDEV_MAJOR_DYN_EXT_END 384

extern int alloc_chrdev_region(dev_t *, unsigned, unsigned, const char *);
extern int register_chrdev_region(dev_t, unsigned, const char *);
extern int __register_chrdev(unsigned int major, unsigned int baseminor,
			     unsigned int count, const char *name,
			     const struct file_operations *fops);
extern void __unregister_chrdev(unsigned int major, unsigned int baseminor,
				unsigned int count, const char *name);
extern void unregister_chrdev_region(dev_t, unsigned);
extern void chrdev_show(struct seq_file *,off_t);

static inline int register_chrdev(unsigned int major, const char *name,
				  const struct file_operations *fops)
{
	return __register_chrdev(major, 0, 256, name, fops);
}

static inline void unregister_chrdev(unsigned int major, const char *name)
{
	__unregister_chrdev(major, 0, 256, name);
}

extern void init_special_inode(struct inode *, umode_t, dev_t);

/* Invalid inode operations -- fs/bad_inode.c */
extern void make_bad_inode(struct inode *);
extern bool is_bad_inode(struct inode *);

unsigned long invalidate_mapping_pages(struct address_space *mapping,
					pgoff_t start, pgoff_t end);

static inline void invalidate_remote_inode(struct inode *inode)
{
	if (S_ISREG(inode->i_mode) || S_ISDIR(inode->i_mode) ||
	    S_ISLNK(inode->i_mode))
		invalidate_mapping_pages(inode->i_mapping, 0, -1);
}
extern int invalidate_inode_pages2(struct address_space *mapping);
extern int invalidate_inode_pages2_range(struct address_space *mapping,
					 pgoff_t start, pgoff_t end);
extern int write_inode_now(struct inode *, int);
extern int filemap_fdatawrite(struct address_space *);
extern int filemap_flush(struct address_space *);
extern int filemap_fdatawait_keep_errors(struct address_space *mapping);
extern int filemap_fdatawait_range(struct address_space *, loff_t lstart,
				   loff_t lend);
extern int filemap_fdatawait_range_keep_errors(struct address_space *mapping,
		loff_t start_byte, loff_t end_byte);

static inline int filemap_fdatawait(struct address_space *mapping)
{
	return filemap_fdatawait_range(mapping, 0, LLONG_MAX);
}

extern bool filemap_range_has_page(struct address_space *, loff_t lstart,
				  loff_t lend);
extern int filemap_write_and_wait_range(struct address_space *mapping,
				        loff_t lstart, loff_t lend);
extern int __filemap_fdatawrite_range(struct address_space *mapping,
				loff_t start, loff_t end, int sync_mode);
extern int filemap_fdatawrite_range(struct address_space *mapping,
				loff_t start, loff_t end);
extern int filemap_check_errors(struct address_space *mapping);
extern void __filemap_set_wb_err(struct address_space *mapping, int err);

static inline int filemap_write_and_wait(struct address_space *mapping)
{
	return filemap_write_and_wait_range(mapping, 0, LLONG_MAX);
}

extern int __must_check file_fdatawait_range(struct file *file, loff_t lstart,
						loff_t lend);
extern int __must_check file_check_and_advance_wb_err(struct file *file);
extern int __must_check file_write_and_wait_range(struct file *file,
						loff_t start, loff_t end);

static inline int file_write_and_wait(struct file *file)
{
	return file_write_and_wait_range(file, 0, LLONG_MAX);
}

/**
 * filemap_set_wb_err - set a writeback error on an address_space
 * @mapping: mapping in which to set writeback error
 * @err: error to be set in mapping
 *
 * When writeback fails in some way, we must record that error so that
 * userspace can be informed when fsync and the like are called.  We endeavor
 * to report errors on any file that was open at the time of the error.  Some
 * internal callers also need to know when writeback errors have occurred.
 *
 * When a writeback error occurs, most filesystems will want to call
 * filemap_set_wb_err to record the error in the mapping so that it will be
 * automatically reported whenever fsync is called on the file.
 */
static inline void filemap_set_wb_err(struct address_space *mapping, int err)
{
	/* Fastpath for common case of no error */
	if (unlikely(err))
		__filemap_set_wb_err(mapping, err);
}

/**
 * filemap_check_wb_error - has an error occurred since the mark was sampled?
 * @mapping: mapping to check for writeback errors
 * @since: previously-sampled errseq_t
 *
 * Grab the errseq_t value from the mapping, and see if it has changed "since"
 * the given value was sampled.
 *
 * If it has then report the latest error set, otherwise return 0.
 */
static inline int filemap_check_wb_err(struct address_space *mapping,
					errseq_t since)
{
	return errseq_check(&mapping->wb_err, since);
}

/**
 * filemap_sample_wb_err - sample the current errseq_t to test for later errors
 * @mapping: mapping to be sampled
 *
 * Writeback errors are always reported relative to a particular sample point
 * in the past. This function provides those sample points.
 */
static inline errseq_t filemap_sample_wb_err(struct address_space *mapping)
{
	return errseq_sample(&mapping->wb_err);
}

/**
 * file_sample_sb_err - sample the current errseq_t to test for later errors
 * @file: file pointer to be sampled
 *
 * Grab the most current superblock-level errseq_t value for the given
 * struct file.
 */
static inline errseq_t file_sample_sb_err(struct file *file)
{
	return errseq_sample(&file->f_path.dentry->d_sb->s_wb_err);
}

static inline int filemap_nr_thps(struct address_space *mapping)
{
#ifdef CONFIG_READ_ONLY_THP_FOR_FS
	return atomic_read(&mapping->nr_thps);
#else
	return 0;
#endif
}

static inline void filemap_nr_thps_inc(struct address_space *mapping)
{
#ifdef CONFIG_READ_ONLY_THP_FOR_FS
	atomic_inc(&mapping->nr_thps);
#else
	WARN_ON_ONCE(1);
#endif
}

static inline void filemap_nr_thps_dec(struct address_space *mapping)
{
#ifdef CONFIG_READ_ONLY_THP_FOR_FS
	atomic_dec(&mapping->nr_thps);
#else
	WARN_ON_ONCE(1);
#endif
}

extern int vfs_fsync_range(struct file *file, loff_t start, loff_t end,
			   int datasync);
extern int vfs_fsync(struct file *file, int datasync);

extern int sync_file_range(struct file *file, loff_t offset, loff_t nbytes,
				unsigned int flags);

/*
 * Sync the bytes written if this was a synchronous write.  Expect ki_pos
 * to already be updated for the write, and will return either the amount
 * of bytes passed in, or an error if syncing the file failed.
 */
static inline ssize_t generic_write_sync(struct kiocb *iocb, ssize_t count)
{
	if (iocb->ki_flags & IOCB_DSYNC) {
		int ret = vfs_fsync_range(iocb->ki_filp,
				iocb->ki_pos - count, iocb->ki_pos - 1,
				(iocb->ki_flags & IOCB_SYNC) ? 0 : 1);
		if (ret)
			return ret;
	}

	return count;
}

extern void emergency_sync(void);
extern void emergency_remount(void);

#ifdef CONFIG_BLOCK
extern int bmap(struct inode *inode, sector_t *block);
#else
static inline int bmap(struct inode *inode,  sector_t *block)
{
	return -EINVAL;
}
#endif

extern int notify_change(struct dentry *, struct iattr *, struct inode **);
extern int inode_permission(struct inode *, int);
extern int generic_permission(struct inode *, int);
extern int __check_sticky(struct inode *dir, struct inode *inode);

static inline bool execute_ok(struct inode *inode)
{
	return (inode->i_mode & S_IXUGO) || S_ISDIR(inode->i_mode);
}

static inline void file_start_write(struct file *file)
{
	if (!S_ISREG(file_inode(file)->i_mode))
		return;
	__sb_start_write(file_inode(file)->i_sb, SB_FREEZE_WRITE, true);
}

static inline bool file_start_write_trylock(struct file *file)
{
	if (!S_ISREG(file_inode(file)->i_mode))
		return true;
	return __sb_start_write(file_inode(file)->i_sb, SB_FREEZE_WRITE, false);
}

static inline void file_end_write(struct file *file)
{
	if (!S_ISREG(file_inode(file)->i_mode))
		return;
	__sb_end_write(file_inode(file)->i_sb, SB_FREEZE_WRITE);
}

/*
 * get_write_access() gets write permission for a file.
 * put_write_access() releases this write permission.
 * This is used for regular files.
 * We cannot support write (and maybe mmap read-write shared) accesses and
 * MAP_DENYWRITE mmappings simultaneously. The i_writecount field of an inode
 * can have the following values:
 * 0: no writers, no VM_DENYWRITE mappings
 * < 0: (-i_writecount) vm_area_structs with VM_DENYWRITE set exist
 * > 0: (i_writecount) users are writing to the file.
 *
 * Normally we operate on that counter with atomic_{inc,dec} and it's safe
 * except for the cases where we don't hold i_writecount yet. Then we need to
 * use {get,deny}_write_access() - these functions check the sign and refuse
 * to do the change if sign is wrong.
 */
static inline int get_write_access(struct inode *inode)
{
	return atomic_inc_unless_negative(&inode->i_writecount) ? 0 : -ETXTBSY;
}
static inline int deny_write_access(struct file *file)
{
	struct inode *inode = file_inode(file);
	return atomic_dec_unless_positive(&inode->i_writecount) ? 0 : -ETXTBSY;
}
static inline void put_write_access(struct inode * inode)
{
	atomic_dec(&inode->i_writecount);
}
static inline void allow_write_access(struct file *file)
{
	if (file)
		atomic_inc(&file_inode(file)->i_writecount);
}
static inline bool inode_is_open_for_write(const struct inode *inode)
{
	return atomic_read(&inode->i_writecount) > 0;
}

#if defined(CONFIG_IMA) || defined(CONFIG_FILE_LOCKING)
static inline void i_readcount_dec(struct inode *inode)
{
	BUG_ON(!atomic_read(&inode->i_readcount));
	atomic_dec(&inode->i_readcount);
}
static inline void i_readcount_inc(struct inode *inode)
{
	atomic_inc(&inode->i_readcount);
}
#else
static inline void i_readcount_dec(struct inode *inode)
{
	return;
}
static inline void i_readcount_inc(struct inode *inode)
{
	return;
}
#endif
extern int do_pipe_flags(int *, int);

#define __kernel_read_file_id(id) \
	id(UNKNOWN, unknown)		\
	id(FIRMWARE, firmware)		\
	id(FIRMWARE_PREALLOC_BUFFER, firmware)	\
	id(FIRMWARE_EFI_EMBEDDED, firmware)	\
	id(MODULE, kernel-module)		\
	id(KEXEC_IMAGE, kexec-image)		\
	id(KEXEC_INITRAMFS, kexec-initramfs)	\
	id(POLICY, security-policy)		\
	id(X509_CERTIFICATE, x509-certificate)	\
	id(MAX_ID, )

#define __fid_enumify(ENUM, dummy) READING_ ## ENUM,
#define __fid_stringify(dummy, str) #str,

enum kernel_read_file_id {
	__kernel_read_file_id(__fid_enumify)
};

static const char * const kernel_read_file_str[] = {
	__kernel_read_file_id(__fid_stringify)
};

static inline const char *kernel_read_file_id_str(enum kernel_read_file_id id)
{
	if ((unsigned)id >= READING_MAX_ID)
		return kernel_read_file_str[READING_UNKNOWN];

	return kernel_read_file_str[id];
}

extern int kernel_read_file(struct file *, void **, loff_t *, loff_t,
			    enum kernel_read_file_id);
extern int kernel_read_file_from_path(const char *, void **, loff_t *, loff_t,
				      enum kernel_read_file_id);
extern int kernel_read_file_from_path_initns(const char *, void **, loff_t *, loff_t,
					     enum kernel_read_file_id);
extern int kernel_read_file_from_fd(int, void **, loff_t *, loff_t,
				    enum kernel_read_file_id);
extern ssize_t kernel_read(struct file *, void *, size_t, loff_t *);
ssize_t __kernel_read(struct file *file, void *buf, size_t count, loff_t *pos);
extern ssize_t kernel_write(struct file *, const void *, size_t, loff_t *);
extern ssize_t __kernel_write(struct file *, const void *, size_t, loff_t *);
extern struct file * open_exec(const char *);
 
/* fs/dcache.c -- generic fs support functions */
extern bool is_subdir(struct dentry *, struct dentry *);
extern bool path_is_under(const struct path *, const struct path *);

extern char *file_path(struct file *, char *, int);

#include <linux/err.h>

/* needed for stackable file system support */
extern loff_t default_llseek(struct file *file, loff_t offset, int whence);

extern loff_t vfs_llseek(struct file *file, loff_t offset, int whence);

extern int inode_init_always(struct super_block *, struct inode *);
extern void inode_init_once(struct inode *);
extern void address_space_init_once(struct address_space *mapping);
extern struct inode * igrab(struct inode *);
extern ino_t iunique(struct super_block *, ino_t);
extern int inode_needs_sync(struct inode *inode);
extern int generic_delete_inode(struct inode *inode);
static inline int generic_drop_inode(struct inode *inode)
{
	return !inode->i_nlink || inode_unhashed(inode) ||
		(inode->i_state & I_DONTCACHE);
}
extern void d_mark_dontcache(struct inode *inode);

extern struct inode *ilookup5_nowait(struct super_block *sb,
		unsigned long hashval, int (*test)(struct inode *, void *),
		void *data);
extern struct inode *ilookup5(struct super_block *sb, unsigned long hashval,
		int (*test)(struct inode *, void *), void *data);
extern struct inode *ilookup(struct super_block *sb, unsigned long ino);

extern struct inode *inode_insert5(struct inode *inode, unsigned long hashval,
		int (*test)(struct inode *, void *),
		int (*set)(struct inode *, void *),
		void *data);
extern struct inode * iget5_locked(struct super_block *, unsigned long, int (*test)(struct inode *, void *), int (*set)(struct inode *, void *), void *);
extern struct inode * iget_locked(struct super_block *, unsigned long);
extern struct inode *find_inode_nowait(struct super_block *,
				       unsigned long,
				       int (*match)(struct inode *,
						    unsigned long, void *),
				       void *data);
extern struct inode *find_inode_rcu(struct super_block *, unsigned long,
				    int (*)(struct inode *, void *), void *);
extern struct inode *find_inode_by_ino_rcu(struct super_block *, unsigned long);
extern int insert_inode_locked4(struct inode *, unsigned long, int (*test)(struct inode *, void *), void *);
extern int insert_inode_locked(struct inode *);
#ifdef CONFIG_DEBUG_LOCK_ALLOC
extern void lockdep_annotate_inode_mutex_key(struct inode *inode);
#else
static inline void lockdep_annotate_inode_mutex_key(struct inode *inode) { };
#endif
extern void unlock_new_inode(struct inode *);
extern void discard_new_inode(struct inode *);
extern unsigned int get_next_ino(void);
extern void evict_inodes(struct super_block *sb);

extern void __iget(struct inode * inode);
extern void iget_failed(struct inode *);
extern void clear_inode(struct inode *);
extern void __destroy_inode(struct inode *);
extern struct inode *new_inode_pseudo(struct super_block *sb);
extern struct inode *new_inode(struct super_block *sb);
extern void free_inode_nonrcu(struct inode *inode);
extern int should_remove_suid(struct dentry *);
extern int file_remove_privs(struct file *);

extern void __insert_inode_hash(struct inode *, unsigned long hashval);
static inline void insert_inode_hash(struct inode *inode)
{
	__insert_inode_hash(inode, inode->i_ino);
}

extern void __remove_inode_hash(struct inode *);
static inline void remove_inode_hash(struct inode *inode)
{
	if (!inode_unhashed(inode) && !hlist_fake(&inode->i_hash))
		__remove_inode_hash(inode);
}

extern void inode_sb_list_add(struct inode *inode);

extern int sb_set_blocksize(struct super_block *, int);
extern int sb_min_blocksize(struct super_block *, int);

extern int generic_file_mmap(struct file *, struct vm_area_struct *);
extern int generic_file_readonly_mmap(struct file *, struct vm_area_struct *);
extern ssize_t generic_write_checks(struct kiocb *, struct iov_iter *);
extern int generic_remap_checks(struct file *file_in, loff_t pos_in,
				struct file *file_out, loff_t pos_out,
				loff_t *count, unsigned int remap_flags);
extern int generic_file_rw_checks(struct file *file_in, struct file *file_out);
extern int generic_copy_file_checks(struct file *file_in, loff_t pos_in,
				    struct file *file_out, loff_t pos_out,
				    size_t *count, unsigned int flags);
extern ssize_t generic_file_buffered_read(struct kiocb *iocb,
		struct iov_iter *to, ssize_t already_read);
extern ssize_t generic_file_read_iter(struct kiocb *, struct iov_iter *);
extern ssize_t __generic_file_write_iter(struct kiocb *, struct iov_iter *);
extern ssize_t generic_file_write_iter(struct kiocb *, struct iov_iter *);
extern ssize_t generic_file_direct_write(struct kiocb *, struct iov_iter *);
extern ssize_t generic_perform_write(struct file *, struct iov_iter *, loff_t);

ssize_t vfs_iter_read(struct file *file, struct iov_iter *iter, loff_t *ppos,
		rwf_t flags);
ssize_t vfs_iter_write(struct file *file, struct iov_iter *iter, loff_t *ppos,
		rwf_t flags);
ssize_t vfs_iocb_iter_read(struct file *file, struct kiocb *iocb,
			   struct iov_iter *iter);
ssize_t vfs_iocb_iter_write(struct file *file, struct kiocb *iocb,
			    struct iov_iter *iter);

/* fs/block_dev.c */
extern ssize_t blkdev_read_iter(struct kiocb *iocb, struct iov_iter *to);
extern ssize_t blkdev_write_iter(struct kiocb *iocb, struct iov_iter *from);
extern int blkdev_fsync(struct file *filp, loff_t start, loff_t end,
			int datasync);
extern void block_sync_page(struct page *page);

/* fs/splice.c */
extern ssize_t generic_file_splice_read(struct file *, loff_t *,
		struct pipe_inode_info *, size_t, unsigned int);
extern ssize_t iter_file_splice_write(struct pipe_inode_info *,
		struct file *, loff_t *, size_t, unsigned int);
extern ssize_t generic_splice_sendpage(struct pipe_inode_info *pipe,
		struct file *out, loff_t *, size_t len, unsigned int flags);
extern long do_splice_direct(struct file *in, loff_t *ppos, struct file *out,
		loff_t *opos, size_t len, unsigned int flags);


extern void
file_ra_state_init(struct file_ra_state *ra, struct address_space *mapping);
extern loff_t noop_llseek(struct file *file, loff_t offset, int whence);
extern loff_t no_llseek(struct file *file, loff_t offset, int whence);
extern loff_t vfs_setpos(struct file *file, loff_t offset, loff_t maxsize);
extern loff_t generic_file_llseek(struct file *file, loff_t offset, int whence);
extern loff_t generic_file_llseek_size(struct file *file, loff_t offset,
		int whence, loff_t maxsize, loff_t eof);
extern loff_t fixed_size_llseek(struct file *file, loff_t offset,
		int whence, loff_t size);
extern loff_t no_seek_end_llseek_size(struct file *, loff_t, int, loff_t);
extern loff_t no_seek_end_llseek(struct file *, loff_t, int);
extern int generic_file_open(struct inode * inode, struct file * filp);
extern int nonseekable_open(struct inode * inode, struct file * filp);
extern int stream_open(struct inode * inode, struct file * filp);

#ifdef CONFIG_BLOCK
typedef void (dio_submit_t)(struct bio *bio, struct inode *inode,
			    loff_t file_offset);

enum {
	/* need locking between buffered and direct access */
	DIO_LOCKING	= 0x01,

	/* filesystem does not support filling holes */
	DIO_SKIP_HOLES	= 0x02,
};

void dio_end_io(struct bio *bio);

ssize_t __blockdev_direct_IO(struct kiocb *iocb, struct inode *inode,
			     struct block_device *bdev, struct iov_iter *iter,
			     get_block_t get_block,
			     dio_iodone_t end_io, dio_submit_t submit_io,
			     int flags);

static inline ssize_t blockdev_direct_IO(struct kiocb *iocb,
					 struct inode *inode,
					 struct iov_iter *iter,
					 get_block_t get_block)
{
	return __blockdev_direct_IO(iocb, inode, inode->i_sb->s_bdev, iter,
			get_block, NULL, NULL, DIO_LOCKING | DIO_SKIP_HOLES);
}
#endif

void inode_dio_wait(struct inode *inode);

/*
 * inode_dio_begin - signal start of a direct I/O requests
 * @inode: inode the direct I/O happens on
 *
 * This is called once we've finished processing a direct I/O request,
 * and is used to wake up callers waiting for direct I/O to be quiesced.
 */
static inline void inode_dio_begin(struct inode *inode)
{
	atomic_inc(&inode->i_dio_count);
}

/*
 * inode_dio_end - signal finish of a direct I/O requests
 * @inode: inode the direct I/O happens on
 *
 * This is called once we've finished processing a direct I/O request,
 * and is used to wake up callers waiting for direct I/O to be quiesced.
 */
static inline void inode_dio_end(struct inode *inode)
{
	if (atomic_dec_and_test(&inode->i_dio_count))
		wake_up_bit(&inode->i_state, __I_DIO_WAKEUP);
}

/*
 * Warn about a page cache invalidation failure diring a direct I/O write.
 */
void dio_warn_stale_pagecache(struct file *filp);

extern void inode_set_flags(struct inode *inode, unsigned int flags,
			    unsigned int mask);

extern const struct file_operations generic_ro_fops;

#define special_file(m) (S_ISCHR(m)||S_ISBLK(m)||S_ISFIFO(m)||S_ISSOCK(m))

extern int readlink_copy(char __user *, int, const char *);
extern int page_readlink(struct dentry *, char __user *, int);
extern const char *page_get_link(struct dentry *, struct inode *,
				 struct delayed_call *);
extern void page_put_link(void *);
extern int __page_symlink(struct inode *inode, const char *symname, int len,
		int nofs);
extern int page_symlink(struct inode *inode, const char *symname, int len);
extern const struct inode_operations page_symlink_inode_operations;
extern void kfree_link(void *);
extern void generic_fillattr(struct inode *, struct kstat *);
extern int vfs_getattr_nosec(const struct path *, struct kstat *, u32, unsigned int);
extern int vfs_getattr(const struct path *, struct kstat *, u32, unsigned int);
void __inode_add_bytes(struct inode *inode, loff_t bytes);
void inode_add_bytes(struct inode *inode, loff_t bytes);
void __inode_sub_bytes(struct inode *inode, loff_t bytes);
void inode_sub_bytes(struct inode *inode, loff_t bytes);
static inline loff_t __inode_get_bytes(struct inode *inode)
{
	return (((loff_t)inode->i_blocks) << 9) + inode->i_bytes;
}
loff_t inode_get_bytes(struct inode *inode);
void inode_set_bytes(struct inode *inode, loff_t bytes);
const char *simple_get_link(struct dentry *, struct inode *,
			    struct delayed_call *);
extern const struct inode_operations simple_symlink_inode_operations;

extern int iterate_dir(struct file *, struct dir_context *);

extern int vfs_statx(int, const char __user *, int, struct kstat *, u32);
extern int vfs_statx_fd(unsigned int, struct kstat *, u32, unsigned int);

static inline int vfs_stat(const char __user *filename, struct kstat *stat)
{
	return vfs_statx(AT_FDCWD, filename, AT_NO_AUTOMOUNT,
			 stat, STATX_BASIC_STATS);
}
static inline int vfs_lstat(const char __user *name, struct kstat *stat)
{
	return vfs_statx(AT_FDCWD, name, AT_SYMLINK_NOFOLLOW | AT_NO_AUTOMOUNT,
			 stat, STATX_BASIC_STATS);
}
static inline int vfs_fstatat(int dfd, const char __user *filename,
			      struct kstat *stat, int flags)
{
	return vfs_statx(dfd, filename, flags | AT_NO_AUTOMOUNT,
			 stat, STATX_BASIC_STATS);
}
static inline int vfs_fstat(int fd, struct kstat *stat)
{
	return vfs_statx_fd(fd, stat, STATX_BASIC_STATS, 0);
}


extern const char *vfs_get_link(struct dentry *, struct delayed_call *);
extern int vfs_readlink(struct dentry *, char __user *, int);

extern struct file_system_type *get_filesystem(struct file_system_type *fs);
extern void put_filesystem(struct file_system_type *fs);
extern struct file_system_type *get_fs_type(const char *name);
extern struct super_block *get_super(struct block_device *);
extern struct super_block *get_super_thawed(struct block_device *);
extern struct super_block *get_super_exclusive_thawed(struct block_device *bdev);
extern struct super_block *get_active_super(struct block_device *bdev);
extern void drop_super(struct super_block *sb);
extern void drop_super_exclusive(struct super_block *sb);
extern void iterate_supers(void (*)(struct super_block *, void *), void *);
extern void iterate_supers_type(struct file_system_type *,
			        void (*)(struct super_block *, void *), void *);

extern int dcache_dir_open(struct inode *, struct file *);
extern int dcache_dir_close(struct inode *, struct file *);
extern loff_t dcache_dir_lseek(struct file *, loff_t, int);
extern int dcache_readdir(struct file *, struct dir_context *);
extern int simple_setattr(struct dentry *, struct iattr *);
extern int simple_getattr(const struct path *, struct kstat *, u32, unsigned int);
extern int simple_statfs(struct dentry *, struct kstatfs *);
extern int simple_open(struct inode *inode, struct file *file);
extern int simple_link(struct dentry *, struct inode *, struct dentry *);
extern int simple_unlink(struct inode *, struct dentry *);
extern int simple_rmdir(struct inode *, struct dentry *);
extern int simple_rename(struct inode *, struct dentry *,
			 struct inode *, struct dentry *, unsigned int);
extern void simple_recursive_removal(struct dentry *,
                              void (*callback)(struct dentry *));
extern int noop_fsync(struct file *, loff_t, loff_t, int);
extern int noop_set_page_dirty(struct page *page);
extern void noop_invalidatepage(struct page *page, unsigned int offset,
		unsigned int length);
extern ssize_t noop_direct_IO(struct kiocb *iocb, struct iov_iter *iter);
extern int simple_empty(struct dentry *);
extern int simple_readpage(struct file *file, struct page *page);
extern int simple_write_begin(struct file *file, struct address_space *mapping,
			loff_t pos, unsigned len, unsigned flags,
			struct page **pagep, void **fsdata);
extern int simple_write_end(struct file *file, struct address_space *mapping,
			loff_t pos, unsigned len, unsigned copied,
			struct page *page, void *fsdata);
extern int always_delete_dentry(const struct dentry *);
extern struct inode *alloc_anon_inode(struct super_block *);
extern int simple_nosetlease(struct file *, long, struct file_lock **, void **);
extern const struct dentry_operations simple_dentry_operations;

extern struct dentry *simple_lookup(struct inode *, struct dentry *, unsigned int flags);
extern ssize_t generic_read_dir(struct file *, char __user *, size_t, loff_t *);
extern const struct file_operations simple_dir_operations;
extern const struct inode_operations simple_dir_inode_operations;
extern void make_empty_dir_inode(struct inode *inode);
extern bool is_empty_dir_inode(struct inode *inode);
struct tree_descr { const char *name; const struct file_operations *ops; int mode; };
struct dentry *d_alloc_name(struct dentry *, const char *);
extern int simple_fill_super(struct super_block *, unsigned long,
			     const struct tree_descr *);
extern int simple_pin_fs(struct file_system_type *, struct vfsmount **mount, int *count);
extern void simple_release_fs(struct vfsmount **mount, int *count);

extern ssize_t simple_read_from_buffer(void __user *to, size_t count,
			loff_t *ppos, const void *from, size_t available);
extern ssize_t simple_write_to_buffer(void *to, size_t available, loff_t *ppos,
		const void __user *from, size_t count);

extern int __generic_file_fsync(struct file *, loff_t, loff_t, int);
extern int generic_file_fsync(struct file *, loff_t, loff_t, int);

extern int generic_check_addressable(unsigned, u64);

#ifdef CONFIG_MIGRATION
extern int buffer_migrate_page(struct address_space *,
				struct page *, struct page *,
				enum migrate_mode);
extern int buffer_migrate_page_norefs(struct address_space *,
				struct page *, struct page *,
				enum migrate_mode);
#else
#define buffer_migrate_page NULL
#define buffer_migrate_page_norefs NULL
#endif

extern int setattr_prepare(struct dentry *, struct iattr *);
extern int inode_newsize_ok(const struct inode *, loff_t offset);
extern void setattr_copy(struct inode *inode, const struct iattr *attr);

extern int file_update_time(struct file *file);

static inline bool vma_is_dax(const struct vm_area_struct *vma)
{
	return vma->vm_file && IS_DAX(vma->vm_file->f_mapping->host);
}

static inline bool vma_is_fsdax(struct vm_area_struct *vma)
{
	struct inode *inode;

	if (!vma->vm_file)
		return false;
	if (!vma_is_dax(vma))
		return false;
	inode = file_inode(vma->vm_file);
	if (S_ISCHR(inode->i_mode))
		return false; /* device-dax */
	return true;
}

static inline int iocb_flags(struct file *file)
{
	int res = 0;
	if (file->f_flags & O_APPEND)
		res |= IOCB_APPEND;
	if (file->f_flags & O_DIRECT)
		res |= IOCB_DIRECT;
	if ((file->f_flags & O_DSYNC) || IS_SYNC(file->f_mapping->host))
		res |= IOCB_DSYNC;
	if (file->f_flags & __O_SYNC)
		res |= IOCB_SYNC;
	return res;
}

static inline int kiocb_set_rw_flags(struct kiocb *ki, rwf_t flags)
{
	if (unlikely(flags & ~RWF_SUPPORTED))
		return -EOPNOTSUPP;

	if (flags & RWF_NOWAIT) {
		if (!(ki->ki_filp->f_mode & FMODE_NOWAIT))
			return -EOPNOTSUPP;
		ki->ki_flags |= IOCB_NOWAIT;
	}
	if (flags & RWF_HIPRI)
		ki->ki_flags |= IOCB_HIPRI;
	if (flags & RWF_DSYNC)
		ki->ki_flags |= IOCB_DSYNC;
	if (flags & RWF_SYNC)
		ki->ki_flags |= (IOCB_DSYNC | IOCB_SYNC);
	if (flags & RWF_APPEND)
		ki->ki_flags |= IOCB_APPEND;
	return 0;
}

static inline ino_t parent_ino(struct dentry *dentry)
{
	ino_t res;

	/*
	 * Don't strictly need d_lock here? If the parent ino could change
	 * then surely we'd have a deeper race in the caller?
	 */
	spin_lock(&dentry->d_lock);
	res = dentry->d_parent->d_inode->i_ino;
	spin_unlock(&dentry->d_lock);
	return res;
}

/* Transaction based IO helpers */

/*
 * An argresp is stored in an allocated page and holds the
 * size of the argument or response, along with its content
 */
struct simple_transaction_argresp {
	ssize_t size;
	char data[0];
};

#define SIMPLE_TRANSACTION_LIMIT (PAGE_SIZE - sizeof(struct simple_transaction_argresp))

char *simple_transaction_get(struct file *file, const char __user *buf,
				size_t size);
ssize_t simple_transaction_read(struct file *file, char __user *buf,
				size_t size, loff_t *pos);
int simple_transaction_release(struct inode *inode, struct file *file);

void simple_transaction_set(struct file *file, size_t n);

/*
 * simple attribute files
 *
 * These attributes behave similar to those in sysfs:
 *
 * Writing to an attribute immediately sets a value, an open file can be
 * written to multiple times.
 *
 * Reading from an attribute creates a buffer from the value that might get
 * read with multiple read calls. When the attribute has been read
 * completely, no further read calls are possible until the file is opened
 * again.
 *
 * All attributes contain a text representation of a numeric value
 * that are accessed with the get() and set() functions.
 */
#define DEFINE_SIMPLE_ATTRIBUTE(__fops, __get, __set, __fmt)		\
static int __fops ## _open(struct inode *inode, struct file *file)	\
{									\
	__simple_attr_check_format(__fmt, 0ull);			\
	return simple_attr_open(inode, file, __get, __set, __fmt);	\
}									\
static const struct file_operations __fops = {				\
	.owner	 = THIS_MODULE,						\
	.open	 = __fops ## _open,					\
	.release = simple_attr_release,					\
	.read	 = simple_attr_read,					\
	.write	 = simple_attr_write,					\
	.llseek	 = generic_file_llseek,					\
}

static inline __printf(1, 2)
void __simple_attr_check_format(const char *fmt, ...)
{
	/* don't do anything, just let the compiler check the arguments; */
}

int simple_attr_open(struct inode *inode, struct file *file,
		     int (*get)(void *, u64 *), int (*set)(void *, u64),
		     const char *fmt);
int simple_attr_release(struct inode *inode, struct file *file);
ssize_t simple_attr_read(struct file *file, char __user *buf,
			 size_t len, loff_t *ppos);
ssize_t simple_attr_write(struct file *file, const char __user *buf,
			  size_t len, loff_t *ppos);

struct ctl_table;
int proc_nr_files(struct ctl_table *table, int write,
		  void *buffer, size_t *lenp, loff_t *ppos);
int proc_nr_dentry(struct ctl_table *table, int write,
		  void *buffer, size_t *lenp, loff_t *ppos);
int proc_nr_inodes(struct ctl_table *table, int write,
		   void *buffer, size_t *lenp, loff_t *ppos);
int __init get_filesystem_list(char *buf);

#define __FMODE_EXEC		((__force int) FMODE_EXEC)
#define __FMODE_NONOTIFY	((__force int) FMODE_NONOTIFY)

#define ACC_MODE(x) ("\004\002\006\006"[(x)&O_ACCMODE])
#define OPEN_FMODE(flag) ((__force fmode_t)(((flag + 1) & O_ACCMODE) | \
					    (flag & __FMODE_NONOTIFY)))

static inline bool is_sxid(umode_t mode)
{
	return (mode & S_ISUID) || ((mode & S_ISGID) && (mode & S_IXGRP));
}

static inline int check_sticky(struct inode *dir, struct inode *inode)
{
	if (!(dir->i_mode & S_ISVTX))
		return 0;

	return __check_sticky(dir, inode);
}

static inline void inode_has_no_xattr(struct inode *inode)
{
	if (!is_sxid(inode->i_mode) && (inode->i_sb->s_flags & SB_NOSEC))
		inode->i_flags |= S_NOSEC;
}

static inline bool is_root_inode(struct inode *inode)
{
	return inode == inode->i_sb->s_root->d_inode;
}

static inline bool dir_emit(struct dir_context *ctx,
			    const char *name, int namelen,
			    u64 ino, unsigned type)
{
	return ctx->actor(ctx, name, namelen, ctx->pos, ino, type) == 0;
}
static inline bool dir_emit_dot(struct file *file, struct dir_context *ctx)
{
	return ctx->actor(ctx, ".", 1, ctx->pos,
			  file->f_path.dentry->d_inode->i_ino, DT_DIR) == 0;
}
static inline bool dir_emit_dotdot(struct file *file, struct dir_context *ctx)
{
	return ctx->actor(ctx, "..", 2, ctx->pos,
			  parent_ino(file->f_path.dentry), DT_DIR) == 0;
}
static inline bool dir_emit_dots(struct file *file, struct dir_context *ctx)
{
	if (ctx->pos == 0) {
		if (!dir_emit_dot(file, ctx))
			return false;
		ctx->pos = 1;
	}
	if (ctx->pos == 1) {
		if (!dir_emit_dotdot(file, ctx))
			return false;
		ctx->pos = 2;
	}
	return true;
}
static inline bool dir_relax(struct inode *inode)
{
	inode_unlock(inode);
	inode_lock(inode);
	return !IS_DEADDIR(inode);
}

static inline bool dir_relax_shared(struct inode *inode)
{
	inode_unlock_shared(inode);
	inode_lock_shared(inode);
	return !IS_DEADDIR(inode);
}

extern bool path_noexec(const struct path *path);
extern void inode_nohighmem(struct inode *inode);

/* mm/fadvise.c */
extern int vfs_fadvise(struct file *file, loff_t offset, loff_t len,
		       int advice);
extern int generic_fadvise(struct file *file, loff_t offset, loff_t len,
			   int advice);

#if defined(CONFIG_IO_URING)
extern struct sock *io_uring_get_socket(struct file *file);
#else
static inline struct sock *io_uring_get_socket(struct file *file)
{
	return NULL;
}
#endif

int vfs_ioc_setflags_prepare(struct inode *inode, unsigned int oldflags,
			     unsigned int flags);

int vfs_ioc_fssetxattr_check(struct inode *inode, const struct fsxattr *old_fa,
			     struct fsxattr *fa);

static inline void simple_fill_fsxattr(struct fsxattr *fa, __u32 xflags)
{
	memset(fa, 0, sizeof(*fa));
	fa->fsx_xflags = xflags;
}

/*
 * Flush file data before changing attributes.  Caller must hold any locks
 * required to prevent further writes to this file until we're done setting
 * flags.
 */
static inline int inode_drain_writes(struct inode *inode)
{
	inode_dio_wait(inode);
	return filemap_write_and_wait(inode->i_mapping);
}

#endif /* _LINUX_FS_H */<|MERGE_RESOLUTION|>--- conflicted
+++ resolved
@@ -318,11 +318,8 @@
 #define IOCB_SYNC		(1 << 5)
 #define IOCB_WRITE		(1 << 6)
 #define IOCB_NOWAIT		(1 << 7)
-<<<<<<< HEAD
-=======
 /* iocb->ki_waitq is valid */
 #define IOCB_WAITQ		(1 << 8)
->>>>>>> a798497a
 #define IOCB_NOIO		(1 << 9)
 
 struct kiocb {
