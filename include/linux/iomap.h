/* SPDX-License-Identifier: GPL-2.0 */
#ifndef LINUX_IOMAP_H
#define LINUX_IOMAP_H 1

#include <linux/atomic.h>
#include <linux/bitmap.h>
#include <linux/blk_types.h>
#include <linux/mm.h>
#include <linux/types.h>
#include <linux/mm_types.h>
#include <linux/blkdev.h>

struct address_space;
struct fiemap_extent_info;
struct inode;
struct iomap_writepage_ctx;
struct iov_iter;
struct kiocb;
struct page;
struct vm_area_struct;
struct vm_fault;

/*
 * Types of block ranges for iomap mappings:
 */
#define IOMAP_HOLE	0	/* no blocks allocated, need allocation */
#define IOMAP_DELALLOC	1	/* delayed allocation blocks */
#define IOMAP_MAPPED	2	/* blocks allocated at @addr */
#define IOMAP_UNWRITTEN	3	/* blocks allocated at @addr in unwritten state */
#define IOMAP_INLINE	4	/* data inline in the inode */

/*
 * Flags reported by the file system from iomap_begin:
 *
 * IOMAP_F_NEW indicates that the blocks have been newly allocated and need
 * zeroing for areas that no data is copied to.
 *
 * IOMAP_F_DIRTY indicates the inode has uncommitted metadata needed to access
 * written data and requires fdatasync to commit them to persistent storage.
 * This needs to take into account metadata changes that *may* be made at IO
 * completion, such as file size updates from direct IO.
 *
 * IOMAP_F_SHARED indicates that the blocks are shared, and will need to be
 * unshared as part a write.
 *
 * IOMAP_F_MERGED indicates that the iomap contains the merge of multiple block
 * mappings.
 *
 * IOMAP_F_BUFFER_HEAD indicates that the file system requires the use of
 * buffer heads for this mapping.
 */
#define IOMAP_F_NEW		0x01
#define IOMAP_F_DIRTY		0x02
#define IOMAP_F_SHARED		0x04
#define IOMAP_F_MERGED		0x08
#define IOMAP_F_BUFFER_HEAD	0x10

/*
 * Flags set by the core iomap code during operations:
 *
 * IOMAP_F_SIZE_CHANGED indicates to the iomap_end method that the file size
 * has changed as the result of this write operation.
 */
#define IOMAP_F_SIZE_CHANGED	0x100

/*
 * Flags from 0x1000 up are for file system specific usage:
 */
#define IOMAP_F_PRIVATE		0x1000


/*
 * Magic value for addr:
 */
#define IOMAP_NULL_ADDR -1ULL	/* addr is not valid */

struct iomap_page_ops;

struct iomap {
	u64			addr; /* disk offset of mapping, bytes */
	loff_t			offset;	/* file offset of mapping, bytes */
	u64			length;	/* length of mapping, bytes */
	u16			type;	/* type of mapping */
	u16			flags;	/* flags for mapping */
	struct block_device	*bdev;	/* block device for I/O */
	struct dax_device	*dax_dev; /* dax_dev for dax operations */
	void			*inline_data;
	void			*private; /* filesystem private */
	const struct iomap_page_ops *page_ops;
};

static inline sector_t
iomap_sector(struct iomap *iomap, loff_t pos)
{
	return (iomap->addr + pos - iomap->offset) >> SECTOR_SHIFT;
}

/*
 * When a filesystem sets page_ops in an iomap mapping it returns, page_prepare
 * and page_done will be called for each page written to.  This only applies to
 * buffered writes as unbuffered writes will not typically have pages
 * associated with them.
 *
 * When page_prepare succeeds, page_done will always be called to do any
 * cleanup work necessary.  In that page_done call, @page will be NULL if the
 * associated page could not be obtained.
 */
struct iomap_page_ops {
	int (*page_prepare)(struct inode *inode, loff_t pos, unsigned len,
			struct iomap *iomap);
	void (*page_done)(struct inode *inode, loff_t pos, unsigned copied,
			struct page *page, struct iomap *iomap);
};

/*
 * Flags for iomap_begin / iomap_end.  No flag implies a read.
 */
#define IOMAP_WRITE		(1 << 0) /* writing, must allocate blocks */
#define IOMAP_ZERO		(1 << 1) /* zeroing operation, may skip holes */
#define IOMAP_REPORT		(1 << 2) /* report extent status, e.g. FIEMAP */
#define IOMAP_FAULT		(1 << 3) /* mapping for page fault */
#define IOMAP_DIRECT		(1 << 4) /* direct I/O */
#define IOMAP_NOWAIT		(1 << 5) /* do not block */

struct iomap_ops {
	/*
	 * Return the existing mapping at pos, or reserve space starting at
	 * pos for up to length, as long as we can do it as a single mapping.
	 * The actual length is returned in iomap->length.
	 */
	int (*iomap_begin)(struct inode *inode, loff_t pos, loff_t length,
			unsigned flags, struct iomap *iomap,
			struct iomap *srcmap);

	/*
	 * Commit and/or unreserve space previous allocated using iomap_begin.
	 * Written indicates the length of the successful write operation which
	 * needs to be commited, while the rest needs to be unreserved.
	 * Written might be zero if no data was written.
	 */
	int (*iomap_end)(struct inode *inode, loff_t pos, loff_t length,
			ssize_t written, unsigned flags, struct iomap *iomap);
};

/*
 * Main iomap iterator function.
 */
typedef loff_t (*iomap_actor_t)(struct inode *inode, loff_t pos, loff_t len,
		void *data, struct iomap *iomap, struct iomap *srcmap);

loff_t iomap_apply(struct inode *inode, loff_t pos, loff_t length,
		unsigned flags, const struct iomap_ops *ops, void *data,
		iomap_actor_t actor);

ssize_t iomap_file_buffered_write(struct kiocb *iocb, struct iov_iter *from,
		const struct iomap_ops *ops);
int iomap_readpage(struct page *page, const struct iomap_ops *ops);
int iomap_readpages(struct address_space *mapping, struct list_head *pages,
		unsigned nr_pages, const struct iomap_ops *ops);
int iomap_set_page_dirty(struct page *page);
int iomap_is_partially_uptodate(struct page *page, unsigned long from,
		unsigned long count);
int iomap_releasepage(struct page *page, gfp_t gfp_mask);
void iomap_invalidatepage(struct page *page, unsigned int offset,
		unsigned int len);
#ifdef CONFIG_MIGRATION
int iomap_migrate_page(struct address_space *mapping, struct page *newpage,
		struct page *page, enum migrate_mode mode);
#else
#define iomap_migrate_page NULL
#endif
int iomap_file_unshare(struct inode *inode, loff_t pos, loff_t len,
		const struct iomap_ops *ops);
int iomap_zero_range(struct inode *inode, loff_t pos, loff_t len,
		bool *did_zero, const struct iomap_ops *ops);
int iomap_truncate_page(struct inode *inode, loff_t pos, bool *did_zero,
		const struct iomap_ops *ops);
vm_fault_t iomap_page_mkwrite(struct vm_fault *vmf,
			const struct iomap_ops *ops);
int iomap_fiemap(struct inode *inode, struct fiemap_extent_info *fieinfo,
		loff_t start, loff_t len, const struct iomap_ops *ops);
loff_t iomap_seek_hole(struct inode *inode, loff_t offset,
		const struct iomap_ops *ops);
loff_t iomap_seek_data(struct inode *inode, loff_t offset,
		const struct iomap_ops *ops);
sector_t iomap_bmap(struct address_space *mapping, sector_t bno,
		const struct iomap_ops *ops);

/*
 * Structure for writeback I/O completions.
 */
struct iomap_ioend {
	struct list_head	io_list;	/* next ioend in chain */
	u16			io_type;
	u16			io_flags;	/* IOMAP_F_* */
	struct inode		*io_inode;	/* file being written to */
	size_t			io_size;	/* size of the extent */
	loff_t			io_offset;	/* offset in the file */
	void			*io_private;	/* file system private data */
	struct bio		*io_bio;	/* bio being built */
	struct bio		io_inline_bio;	/* MUST BE LAST! */
};

struct iomap_writeback_ops {
	/*
	 * Required, maps the blocks so that writeback can be performed on
	 * the range starting at offset.
	 */
	int (*map_blocks)(struct iomap_writepage_ctx *wpc, struct inode *inode,
				loff_t offset);

	/*
	 * Optional, allows the file systems to perform actions just before
	 * submitting the bio and/or override the bio end_io handler for complex
	 * operations like copy on write extent manipulation or unwritten extent
	 * conversions.
	 */
	int (*prepare_ioend)(struct iomap_ioend *ioend, int status);

	/*
	 * Optional, allows the file system to discard state on a page where
	 * we failed to submit any I/O.
	 */
	void (*discard_page)(struct page *page);
};

struct iomap_writepage_ctx {
	struct iomap		iomap;
	struct iomap_ioend	*ioend;
	const struct iomap_writeback_ops *ops;
};

void iomap_finish_ioends(struct iomap_ioend *ioend, int error);
void iomap_ioend_try_merge(struct iomap_ioend *ioend,
		struct list_head *more_ioends,
		void (*merge_private)(struct iomap_ioend *ioend,
				struct iomap_ioend *next));
void iomap_sort_ioends(struct list_head *ioend_list);
int iomap_writepage(struct page *page, struct writeback_control *wbc,
		struct iomap_writepage_ctx *wpc,
		const struct iomap_writeback_ops *ops);
int iomap_writepages(struct address_space *mapping,
		struct writeback_control *wbc, struct iomap_writepage_ctx *wpc,
		const struct iomap_writeback_ops *ops);

/*
 * Flags for direct I/O ->end_io:
 */
#define IOMAP_DIO_UNWRITTEN	(1 << 0)	/* covers unwritten extent(s) */
#define IOMAP_DIO_COW		(1 << 1)	/* covers COW extent(s) */

struct iomap_dio_ops {
	int (*end_io)(struct kiocb *iocb, ssize_t size, int error,
		      unsigned flags);
};

ssize_t iomap_dio_rw(struct kiocb *iocb, struct iov_iter *iter,
<<<<<<< HEAD
		const struct iomap_ops *ops, const struct iomap_dio_ops *dops);
=======
		const struct iomap_ops *ops, const struct iomap_dio_ops *dops,
		bool wait_for_completion);
>>>>>>> 348b80b2
int iomap_dio_iopoll(struct kiocb *kiocb, bool spin);

#ifdef CONFIG_SWAP
struct file;
struct swap_info_struct;

int iomap_swapfile_activate(struct swap_info_struct *sis,
		struct file *swap_file, sector_t *pagespan,
		const struct iomap_ops *ops);
#else
# define iomap_swapfile_activate(sis, swapfile, pagespan, ops)	(-EIO)
#endif /* CONFIG_SWAP */

#endif /* LINUX_IOMAP_H */<|MERGE_RESOLUTION|>--- conflicted
+++ resolved
@@ -255,12 +255,8 @@
 };
 
 ssize_t iomap_dio_rw(struct kiocb *iocb, struct iov_iter *iter,
-<<<<<<< HEAD
-		const struct iomap_ops *ops, const struct iomap_dio_ops *dops);
-=======
 		const struct iomap_ops *ops, const struct iomap_dio_ops *dops,
 		bool wait_for_completion);
->>>>>>> 348b80b2
 int iomap_dio_iopoll(struct kiocb *kiocb, bool spin);
 
 #ifdef CONFIG_SWAP
