--- conflicted
+++ resolved
@@ -93,11 +93,8 @@
 struct elevator_mq_ops {
 	int (*init_sched)(struct request_queue *, struct elevator_type *);
 	void (*exit_sched)(struct elevator_queue *);
-<<<<<<< HEAD
-=======
 	int (*init_hctx)(struct blk_mq_hw_ctx *, unsigned int);
 	void (*exit_hctx)(struct blk_mq_hw_ctx *, unsigned int);
->>>>>>> 2ac97f0f
 
 	bool (*allow_merge)(struct request_queue *, struct request *, struct bio *);
 	bool (*bio_merge)(struct blk_mq_hw_ctx *, struct bio *);
@@ -109,11 +106,7 @@
 	void (*insert_requests)(struct blk_mq_hw_ctx *, struct list_head *, bool);
 	struct request *(*dispatch_request)(struct blk_mq_hw_ctx *);
 	bool (*has_work)(struct blk_mq_hw_ctx *);
-<<<<<<< HEAD
-	void (*completed_request)(struct blk_mq_hw_ctx *, struct request *);
-=======
 	void (*completed_request)(struct request *);
->>>>>>> 2ac97f0f
 	void (*started_request)(struct request *);
 	void (*requeue_request)(struct request *);
 	struct request *(*former_request)(struct request_queue *, struct request *);
