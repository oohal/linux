--- conflicted
+++ resolved
@@ -595,13 +595,7 @@
  */
 static inline struct dst_entry *sctp_transport_dst_check(struct sctp_transport *t)
 {
-<<<<<<< HEAD
-	if (t->dst && (!dst_check(t->dst, t->dst_cookie) ||
-		       t->pathmtu != max_t(size_t, SCTP_TRUNC4(dst_mtu(t->dst)),
-					   SCTP_DEFAULT_MINSEGMENT)))
-=======
 	if (t->dst && !dst_check(t->dst, t->dst_cookie))
->>>>>>> 2ac97f0f
 		sctp_transport_dst_release(t);
 
 	return t->dst;
