/*
 * ipv4 in net namespaces
 */

#ifndef __NETNS_IPV4_H__
#define __NETNS_IPV4_H__

#include <linux/uidgid.h>
#include <net/inet_frag.h>
#include <linux/rcupdate.h>

struct tcpm_hash_bucket;
struct ctl_table_header;
struct ipv4_devconf;
struct fib_rules_ops;
struct hlist_head;
struct fib_table;
struct sock;
struct local_ports {
	seqlock_t	lock;
	int		range[2];
	bool		warned;
};

struct ping_group_range {
	seqlock_t	lock;
	kgid_t		range[2];
};

struct inet_hashinfo;

struct inet_timewait_death_row {
	atomic_t		tw_count;

	struct inet_hashinfo 	*hashinfo ____cacheline_aligned_in_smp;
<<<<<<< HEAD
	int			sysctl_tw_recycle;
=======
>>>>>>> 2ac97f0f
	int			sysctl_max_tw_buckets;
};

struct netns_ipv4 {
#ifdef CONFIG_SYSCTL
	struct ctl_table_header	*forw_hdr;
	struct ctl_table_header	*frags_hdr;
	struct ctl_table_header	*ipv4_hdr;
	struct ctl_table_header *route_hdr;
	struct ctl_table_header *xfrm4_hdr;
#endif
	struct ipv4_devconf	*devconf_all;
	struct ipv4_devconf	*devconf_dflt;
#ifdef CONFIG_IP_MULTIPLE_TABLES
	struct fib_rules_ops	*rules_ops;
	bool			fib_has_custom_rules;
	struct fib_table __rcu	*fib_main;
	struct fib_table __rcu	*fib_default;
#endif
#ifdef CONFIG_IP_ROUTE_CLASSID
	int			fib_num_tclassid_users;
#endif
	struct hlist_head	*fib_table_hash;
	bool			fib_offload_disabled;
	struct sock		*fibnl;

	struct sock  * __percpu	*icmp_sk;
	struct sock		*mc_autojoin_sk;

	struct inet_peer_base	*peers;
	struct sock  * __percpu	*tcp_sk;
	struct netns_frags	frags;
#ifdef CONFIG_NETFILTER
	struct xt_table		*iptable_filter;
	struct xt_table		*iptable_mangle;
	struct xt_table		*iptable_raw;
	struct xt_table		*arptable_filter;
#ifdef CONFIG_SECURITY
	struct xt_table		*iptable_security;
#endif
	struct xt_table		*nat_table;
#endif

	int sysctl_icmp_echo_ignore_all;
	int sysctl_icmp_echo_ignore_broadcasts;
	int sysctl_icmp_ignore_bogus_error_responses;
	int sysctl_icmp_ratelimit;
	int sysctl_icmp_ratemask;
	int sysctl_icmp_errors_use_inbound_ifaddr;

	struct local_ports ip_local_ports;

	int sysctl_tcp_ecn;
	int sysctl_tcp_ecn_fallback;

	int sysctl_ip_default_ttl;
	int sysctl_ip_no_pmtu_disc;
	int sysctl_ip_fwd_use_pmtu;
	int sysctl_ip_nonlocal_bind;
	/* Shall we try to damage output packets if routing dev changes? */
	int sysctl_ip_dynaddr;
	int sysctl_ip_early_demux;
	int sysctl_tcp_early_demux;
	int sysctl_udp_early_demux;

	int sysctl_fwmark_reflect;
	int sysctl_tcp_fwmark_accept;
#ifdef CONFIG_NET_L3_MASTER_DEV
	int sysctl_tcp_l3mdev_accept;
#endif
	int sysctl_tcp_mtu_probing;
	int sysctl_tcp_base_mss;
	int sysctl_tcp_probe_threshold;
	u32 sysctl_tcp_probe_interval;

	int sysctl_tcp_keepalive_time;
	int sysctl_tcp_keepalive_probes;
	int sysctl_tcp_keepalive_intvl;

	int sysctl_tcp_syn_retries;
	int sysctl_tcp_synack_retries;
	int sysctl_tcp_syncookies;
	int sysctl_tcp_reordering;
	int sysctl_tcp_retries1;
	int sysctl_tcp_retries2;
	int sysctl_tcp_orphan_retries;
	int sysctl_tcp_fin_timeout;
	unsigned int sysctl_tcp_notsent_lowat;
	int sysctl_tcp_tw_reuse;
	struct inet_timewait_death_row tcp_death_row;
	int sysctl_max_syn_backlog;

#ifdef CONFIG_NET_L3_MASTER_DEV
	int sysctl_udp_l3mdev_accept;
#endif

	int sysctl_igmp_max_memberships;
	int sysctl_igmp_max_msf;
	int sysctl_igmp_llm_reports;
	int sysctl_igmp_qrv;

	struct ping_group_range ping_group_range;

	atomic_t dev_addr_genid;

#ifdef CONFIG_SYSCTL
	unsigned long *sysctl_local_reserved_ports;
	int sysctl_ip_prot_sock;
#endif

#ifdef CONFIG_IP_MROUTE
#ifndef CONFIG_IP_MROUTE_MULTIPLE_TABLES
	struct mr_table		*mrt;
#else
	struct list_head	mr_tables;
	struct fib_rules_ops	*mr_rules_ops;
#endif
#endif
#ifdef CONFIG_IP_ROUTE_MULTIPATH
	int sysctl_fib_multipath_use_neigh;
	int sysctl_fib_multipath_hash_policy;
#endif

	unsigned int	fib_seq;	/* protected by rtnl_mutex */

	atomic_t	rt_genid;
};
#endif<|MERGE_RESOLUTION|>--- conflicted
+++ resolved
@@ -33,10 +33,6 @@
 	atomic_t		tw_count;
 
 	struct inet_hashinfo 	*hashinfo ____cacheline_aligned_in_smp;
-<<<<<<< HEAD
-	int			sysctl_tw_recycle;
-=======
->>>>>>> 2ac97f0f
 	int			sysctl_max_tw_buckets;
 };
 
