/*
 *  Generic process-grouping system.
 *
 *  Based originally on the cpuset system, extracted by Paul Menage
 *  Copyright (C) 2006 Google, Inc
 *
 *  Notifications support
 *  Copyright (C) 2009 Nokia Corporation
 *  Author: Kirill A. Shutemov
 *
 *  Copyright notices from the original cpuset code:
 *  --------------------------------------------------
 *  Copyright (C) 2003 BULL SA.
 *  Copyright (C) 2004-2006 Silicon Graphics, Inc.
 *
 *  Portions derived from Patrick Mochel's sysfs code.
 *  sysfs is Copyright (c) 2001-3 Patrick Mochel
 *
 *  2003-10-10 Written by Simon Derr.
 *  2003-10-22 Updates by Stephen Hemminger.
 *  2004 May-July Rework by Paul Jackson.
 *  ---------------------------------------------------
 *
 *  This file is subject to the terms and conditions of the GNU General Public
 *  License.  See the file COPYING in the main directory of the Linux
 *  distribution for more details.
 */

#define pr_fmt(fmt) KBUILD_MODNAME ": " fmt

#include "cgroup-internal.h"

#include <linux/cred.h>
#include <linux/errno.h>
#include <linux/init_task.h>
#include <linux/kernel.h>
#include <linux/magic.h>
#include <linux/mutex.h>
#include <linux/mount.h>
#include <linux/pagemap.h>
#include <linux/proc_fs.h>
#include <linux/rcupdate.h>
#include <linux/sched.h>
#include <linux/sched/task.h>
#include <linux/slab.h>
#include <linux/spinlock.h>
#include <linux/percpu-rwsem.h>
#include <linux/string.h>
#include <linux/hashtable.h>
#include <linux/idr.h>
#include <linux/kthread.h>
#include <linux/atomic.h>
#include <linux/cpuset.h>
#include <linux/proc_ns.h>
#include <linux/nsproxy.h>
#include <linux/file.h>
#include <linux/fs_parser.h>
#include <linux/sched/cputime.h>
#include <linux/psi.h>
#include <net/sock.h>

#define CREATE_TRACE_POINTS
#include <trace/events/cgroup.h>

#define CGROUP_FILE_NAME_MAX		(MAX_CGROUP_TYPE_NAMELEN +	\
					 MAX_CFTYPE_NAME + 2)
/* let's not notify more than 100 times per second */
#define CGROUP_FILE_NOTIFY_MIN_INTV	DIV_ROUND_UP(HZ, 100)

/*
 * cgroup_mutex is the master lock.  Any modification to cgroup or its
 * hierarchy must be performed while holding it.
 *
 * css_set_lock protects task->cgroups pointer, the list of css_set
 * objects, and the chain of tasks off each css_set.
 *
 * These locks are exported if CONFIG_PROVE_RCU so that accessors in
 * cgroup.h can use them for lockdep annotations.
 */
DEFINE_MUTEX(cgroup_mutex);
DEFINE_SPINLOCK(css_set_lock);

#ifdef CONFIG_PROVE_RCU
EXPORT_SYMBOL_GPL(cgroup_mutex);
EXPORT_SYMBOL_GPL(css_set_lock);
#endif

DEFINE_SPINLOCK(trace_cgroup_path_lock);
char trace_cgroup_path[TRACE_CGROUP_PATH_LEN];
bool cgroup_debug __read_mostly;

/*
 * Protects cgroup_idr and css_idr so that IDs can be released without
 * grabbing cgroup_mutex.
 */
static DEFINE_SPINLOCK(cgroup_idr_lock);

/*
 * Protects cgroup_file->kn for !self csses.  It synchronizes notifications
 * against file removal/re-creation across css hiding.
 */
static DEFINE_SPINLOCK(cgroup_file_kn_lock);

DEFINE_PERCPU_RWSEM(cgroup_threadgroup_rwsem);

#define cgroup_assert_mutex_or_rcu_locked()				\
	RCU_LOCKDEP_WARN(!rcu_read_lock_held() &&			\
			   !lockdep_is_held(&cgroup_mutex),		\
			   "cgroup_mutex or RCU read lock required");

/*
 * cgroup destruction makes heavy use of work items and there can be a lot
 * of concurrent destructions.  Use a separate workqueue so that cgroup
 * destruction work items don't end up filling up max_active of system_wq
 * which may lead to deadlock.
 */
static struct workqueue_struct *cgroup_destroy_wq;

/* generate an array of cgroup subsystem pointers */
#define SUBSYS(_x) [_x ## _cgrp_id] = &_x ## _cgrp_subsys,
struct cgroup_subsys *cgroup_subsys[] = {
#include <linux/cgroup_subsys.h>
};
#undef SUBSYS

/* array of cgroup subsystem names */
#define SUBSYS(_x) [_x ## _cgrp_id] = #_x,
static const char *cgroup_subsys_name[] = {
#include <linux/cgroup_subsys.h>
};
#undef SUBSYS

/* array of static_keys for cgroup_subsys_enabled() and cgroup_subsys_on_dfl() */
#define SUBSYS(_x)								\
	DEFINE_STATIC_KEY_TRUE(_x ## _cgrp_subsys_enabled_key);			\
	DEFINE_STATIC_KEY_TRUE(_x ## _cgrp_subsys_on_dfl_key);			\
	EXPORT_SYMBOL_GPL(_x ## _cgrp_subsys_enabled_key);			\
	EXPORT_SYMBOL_GPL(_x ## _cgrp_subsys_on_dfl_key);
#include <linux/cgroup_subsys.h>
#undef SUBSYS

#define SUBSYS(_x) [_x ## _cgrp_id] = &_x ## _cgrp_subsys_enabled_key,
static struct static_key_true *cgroup_subsys_enabled_key[] = {
#include <linux/cgroup_subsys.h>
};
#undef SUBSYS

#define SUBSYS(_x) [_x ## _cgrp_id] = &_x ## _cgrp_subsys_on_dfl_key,
static struct static_key_true *cgroup_subsys_on_dfl_key[] = {
#include <linux/cgroup_subsys.h>
};
#undef SUBSYS

static DEFINE_PER_CPU(struct cgroup_rstat_cpu, cgrp_dfl_root_rstat_cpu);

/*
 * The default hierarchy, reserved for the subsystems that are otherwise
 * unattached - it never has more than a single cgroup, and all tasks are
 * part of that cgroup.
 */
struct cgroup_root cgrp_dfl_root = { .cgrp.rstat_cpu = &cgrp_dfl_root_rstat_cpu };
EXPORT_SYMBOL_GPL(cgrp_dfl_root);

/*
 * The default hierarchy always exists but is hidden until mounted for the
 * first time.  This is for backward compatibility.
 */
static bool cgrp_dfl_visible;

/* some controllers are not supported in the default hierarchy */
static u16 cgrp_dfl_inhibit_ss_mask;

/* some controllers are implicitly enabled on the default hierarchy */
static u16 cgrp_dfl_implicit_ss_mask;

/* some controllers can be threaded on the default hierarchy */
static u16 cgrp_dfl_threaded_ss_mask;

/* The list of hierarchy roots */
LIST_HEAD(cgroup_roots);
static int cgroup_root_count;

/* hierarchy ID allocation and mapping, protected by cgroup_mutex */
static DEFINE_IDR(cgroup_hierarchy_idr);

/*
 * Assign a monotonically increasing serial number to csses.  It guarantees
 * cgroups with bigger numbers are newer than those with smaller numbers.
 * Also, as csses are always appended to the parent's ->children list, it
 * guarantees that sibling csses are always sorted in the ascending serial
 * number order on the list.  Protected by cgroup_mutex.
 */
static u64 css_serial_nr_next = 1;

/*
 * These bitmasks identify subsystems with specific features to avoid
 * having to do iterative checks repeatedly.
 */
static u16 have_fork_callback __read_mostly;
static u16 have_exit_callback __read_mostly;
static u16 have_release_callback __read_mostly;
static u16 have_canfork_callback __read_mostly;

/* cgroup namespace for init task */
struct cgroup_namespace init_cgroup_ns = {
	.count		= REFCOUNT_INIT(2),
	.user_ns	= &init_user_ns,
	.ns.ops		= &cgroupns_operations,
	.ns.inum	= PROC_CGROUP_INIT_INO,
	.root_cset	= &init_css_set,
};

static struct file_system_type cgroup2_fs_type;
static struct cftype cgroup_base_files[];

static int cgroup_apply_control(struct cgroup *cgrp);
static void cgroup_finalize_control(struct cgroup *cgrp, int ret);
static void css_task_iter_skip(struct css_task_iter *it,
			       struct task_struct *task);
static int cgroup_destroy_locked(struct cgroup *cgrp);
static struct cgroup_subsys_state *css_create(struct cgroup *cgrp,
					      struct cgroup_subsys *ss);
static void css_release(struct percpu_ref *ref);
static void kill_css(struct cgroup_subsys_state *css);
static int cgroup_addrm_files(struct cgroup_subsys_state *css,
			      struct cgroup *cgrp, struct cftype cfts[],
			      bool is_add);

/**
 * cgroup_ssid_enabled - cgroup subsys enabled test by subsys ID
 * @ssid: subsys ID of interest
 *
 * cgroup_subsys_enabled() can only be used with literal subsys names which
 * is fine for individual subsystems but unsuitable for cgroup core.  This
 * is slower static_key_enabled() based test indexed by @ssid.
 */
bool cgroup_ssid_enabled(int ssid)
{
	if (CGROUP_SUBSYS_COUNT == 0)
		return false;

	return static_key_enabled(cgroup_subsys_enabled_key[ssid]);
}

/**
 * cgroup_on_dfl - test whether a cgroup is on the default hierarchy
 * @cgrp: the cgroup of interest
 *
 * The default hierarchy is the v2 interface of cgroup and this function
 * can be used to test whether a cgroup is on the default hierarchy for
 * cases where a subsystem should behave differnetly depending on the
 * interface version.
 *
 * The set of behaviors which change on the default hierarchy are still
 * being determined and the mount option is prefixed with __DEVEL__.
 *
 * List of changed behaviors:
 *
 * - Mount options "noprefix", "xattr", "clone_children", "release_agent"
 *   and "name" are disallowed.
 *
 * - When mounting an existing superblock, mount options should match.
 *
 * - Remount is disallowed.
 *
 * - rename(2) is disallowed.
 *
 * - "tasks" is removed.  Everything should be at process granularity.  Use
 *   "cgroup.procs" instead.
 *
 * - "cgroup.procs" is not sorted.  pids will be unique unless they got
 *   recycled inbetween reads.
 *
 * - "release_agent" and "notify_on_release" are removed.  Replacement
 *   notification mechanism will be implemented.
 *
 * - "cgroup.clone_children" is removed.
 *
 * - "cgroup.subtree_populated" is available.  Its value is 0 if the cgroup
 *   and its descendants contain no task; otherwise, 1.  The file also
 *   generates kernfs notification which can be monitored through poll and
 *   [di]notify when the value of the file changes.
 *
 * - cpuset: tasks will be kept in empty cpusets when hotplug happens and
 *   take masks of ancestors with non-empty cpus/mems, instead of being
 *   moved to an ancestor.
 *
 * - cpuset: a task can be moved into an empty cpuset, and again it takes
 *   masks of ancestors.
 *
 * - memcg: use_hierarchy is on by default and the cgroup file for the flag
 *   is not created.
 *
 * - blkcg: blk-throttle becomes properly hierarchical.
 *
 * - debug: disallowed on the default hierarchy.
 */
bool cgroup_on_dfl(const struct cgroup *cgrp)
{
	return cgrp->root == &cgrp_dfl_root;
}

/* IDR wrappers which synchronize using cgroup_idr_lock */
static int cgroup_idr_alloc(struct idr *idr, void *ptr, int start, int end,
			    gfp_t gfp_mask)
{
	int ret;

	idr_preload(gfp_mask);
	spin_lock_bh(&cgroup_idr_lock);
	ret = idr_alloc(idr, ptr, start, end, gfp_mask & ~__GFP_DIRECT_RECLAIM);
	spin_unlock_bh(&cgroup_idr_lock);
	idr_preload_end();
	return ret;
}

static void *cgroup_idr_replace(struct idr *idr, void *ptr, int id)
{
	void *ret;

	spin_lock_bh(&cgroup_idr_lock);
	ret = idr_replace(idr, ptr, id);
	spin_unlock_bh(&cgroup_idr_lock);
	return ret;
}

static void cgroup_idr_remove(struct idr *idr, int id)
{
	spin_lock_bh(&cgroup_idr_lock);
	idr_remove(idr, id);
	spin_unlock_bh(&cgroup_idr_lock);
}

static bool cgroup_has_tasks(struct cgroup *cgrp)
{
	return cgrp->nr_populated_csets;
}

bool cgroup_is_threaded(struct cgroup *cgrp)
{
	return cgrp->dom_cgrp != cgrp;
}

/* can @cgrp host both domain and threaded children? */
static bool cgroup_is_mixable(struct cgroup *cgrp)
{
	/*
	 * Root isn't under domain level resource control exempting it from
	 * the no-internal-process constraint, so it can serve as a thread
	 * root and a parent of resource domains at the same time.
	 */
	return !cgroup_parent(cgrp);
}

/* can @cgrp become a thread root? should always be true for a thread root */
static bool cgroup_can_be_thread_root(struct cgroup *cgrp)
{
	/* mixables don't care */
	if (cgroup_is_mixable(cgrp))
		return true;

	/* domain roots can't be nested under threaded */
	if (cgroup_is_threaded(cgrp))
		return false;

	/* can only have either domain or threaded children */
	if (cgrp->nr_populated_domain_children)
		return false;

	/* and no domain controllers can be enabled */
	if (cgrp->subtree_control & ~cgrp_dfl_threaded_ss_mask)
		return false;

	return true;
}

/* is @cgrp root of a threaded subtree? */
bool cgroup_is_thread_root(struct cgroup *cgrp)
{
	/* thread root should be a domain */
	if (cgroup_is_threaded(cgrp))
		return false;

	/* a domain w/ threaded children is a thread root */
	if (cgrp->nr_threaded_children)
		return true;

	/*
	 * A domain which has tasks and explicit threaded controllers
	 * enabled is a thread root.
	 */
	if (cgroup_has_tasks(cgrp) &&
	    (cgrp->subtree_control & cgrp_dfl_threaded_ss_mask))
		return true;

	return false;
}

/* a domain which isn't connected to the root w/o brekage can't be used */
static bool cgroup_is_valid_domain(struct cgroup *cgrp)
{
	/* the cgroup itself can be a thread root */
	if (cgroup_is_threaded(cgrp))
		return false;

	/* but the ancestors can't be unless mixable */
	while ((cgrp = cgroup_parent(cgrp))) {
		if (!cgroup_is_mixable(cgrp) && cgroup_is_thread_root(cgrp))
			return false;
		if (cgroup_is_threaded(cgrp))
			return false;
	}

	return true;
}

/* subsystems visibly enabled on a cgroup */
static u16 cgroup_control(struct cgroup *cgrp)
{
	struct cgroup *parent = cgroup_parent(cgrp);
	u16 root_ss_mask = cgrp->root->subsys_mask;

	if (parent) {
		u16 ss_mask = parent->subtree_control;

		/* threaded cgroups can only have threaded controllers */
		if (cgroup_is_threaded(cgrp))
			ss_mask &= cgrp_dfl_threaded_ss_mask;
		return ss_mask;
	}

	if (cgroup_on_dfl(cgrp))
		root_ss_mask &= ~(cgrp_dfl_inhibit_ss_mask |
				  cgrp_dfl_implicit_ss_mask);
	return root_ss_mask;
}

/* subsystems enabled on a cgroup */
static u16 cgroup_ss_mask(struct cgroup *cgrp)
{
	struct cgroup *parent = cgroup_parent(cgrp);

	if (parent) {
		u16 ss_mask = parent->subtree_ss_mask;

		/* threaded cgroups can only have threaded controllers */
		if (cgroup_is_threaded(cgrp))
			ss_mask &= cgrp_dfl_threaded_ss_mask;
		return ss_mask;
	}

	return cgrp->root->subsys_mask;
}

/**
 * cgroup_css - obtain a cgroup's css for the specified subsystem
 * @cgrp: the cgroup of interest
 * @ss: the subsystem of interest (%NULL returns @cgrp->self)
 *
 * Return @cgrp's css (cgroup_subsys_state) associated with @ss.  This
 * function must be called either under cgroup_mutex or rcu_read_lock() and
 * the caller is responsible for pinning the returned css if it wants to
 * keep accessing it outside the said locks.  This function may return
 * %NULL if @cgrp doesn't have @subsys_id enabled.
 */
static struct cgroup_subsys_state *cgroup_css(struct cgroup *cgrp,
					      struct cgroup_subsys *ss)
{
	if (ss)
		return rcu_dereference_check(cgrp->subsys[ss->id],
					lockdep_is_held(&cgroup_mutex));
	else
		return &cgrp->self;
}

/**
 * cgroup_tryget_css - try to get a cgroup's css for the specified subsystem
 * @cgrp: the cgroup of interest
 * @ss: the subsystem of interest
 *
 * Find and get @cgrp's css assocaited with @ss.  If the css doesn't exist
 * or is offline, %NULL is returned.
 */
static struct cgroup_subsys_state *cgroup_tryget_css(struct cgroup *cgrp,
						     struct cgroup_subsys *ss)
{
	struct cgroup_subsys_state *css;

	rcu_read_lock();
	css = cgroup_css(cgrp, ss);
	if (css && !css_tryget_online(css))
		css = NULL;
	rcu_read_unlock();

	return css;
}

/**
 * cgroup_e_css_by_mask - obtain a cgroup's effective css for the specified ss
 * @cgrp: the cgroup of interest
 * @ss: the subsystem of interest (%NULL returns @cgrp->self)
 *
 * Similar to cgroup_css() but returns the effective css, which is defined
 * as the matching css of the nearest ancestor including self which has @ss
 * enabled.  If @ss is associated with the hierarchy @cgrp is on, this
 * function is guaranteed to return non-NULL css.
 */
static struct cgroup_subsys_state *cgroup_e_css_by_mask(struct cgroup *cgrp,
							struct cgroup_subsys *ss)
{
	lockdep_assert_held(&cgroup_mutex);

	if (!ss)
		return &cgrp->self;

	/*
	 * This function is used while updating css associations and thus
	 * can't test the csses directly.  Test ss_mask.
	 */
	while (!(cgroup_ss_mask(cgrp) & (1 << ss->id))) {
		cgrp = cgroup_parent(cgrp);
		if (!cgrp)
			return NULL;
	}

	return cgroup_css(cgrp, ss);
}

/**
 * cgroup_e_css - obtain a cgroup's effective css for the specified subsystem
 * @cgrp: the cgroup of interest
 * @ss: the subsystem of interest
 *
 * Find and get the effective css of @cgrp for @ss.  The effective css is
 * defined as the matching css of the nearest ancestor including self which
 * has @ss enabled.  If @ss is not mounted on the hierarchy @cgrp is on,
 * the root css is returned, so this function always returns a valid css.
 *
 * The returned css is not guaranteed to be online, and therefore it is the
 * callers responsiblity to tryget a reference for it.
 */
struct cgroup_subsys_state *cgroup_e_css(struct cgroup *cgrp,
					 struct cgroup_subsys *ss)
{
	struct cgroup_subsys_state *css;

	do {
		css = cgroup_css(cgrp, ss);

		if (css)
			return css;
		cgrp = cgroup_parent(cgrp);
	} while (cgrp);

	return init_css_set.subsys[ss->id];
}

/**
 * cgroup_get_e_css - get a cgroup's effective css for the specified subsystem
 * @cgrp: the cgroup of interest
 * @ss: the subsystem of interest
 *
 * Find and get the effective css of @cgrp for @ss.  The effective css is
 * defined as the matching css of the nearest ancestor including self which
 * has @ss enabled.  If @ss is not mounted on the hierarchy @cgrp is on,
 * the root css is returned, so this function always returns a valid css.
 * The returned css must be put using css_put().
 */
struct cgroup_subsys_state *cgroup_get_e_css(struct cgroup *cgrp,
					     struct cgroup_subsys *ss)
{
	struct cgroup_subsys_state *css;

	rcu_read_lock();

	do {
		css = cgroup_css(cgrp, ss);

		if (css && css_tryget_online(css))
			goto out_unlock;
		cgrp = cgroup_parent(cgrp);
	} while (cgrp);

	css = init_css_set.subsys[ss->id];
	css_get(css);
out_unlock:
	rcu_read_unlock();
	return css;
}

static void cgroup_get_live(struct cgroup *cgrp)
{
	WARN_ON_ONCE(cgroup_is_dead(cgrp));
	css_get(&cgrp->self);
}

/**
 * __cgroup_task_count - count the number of tasks in a cgroup. The caller
 * is responsible for taking the css_set_lock.
 * @cgrp: the cgroup in question
 */
int __cgroup_task_count(const struct cgroup *cgrp)
{
	int count = 0;
	struct cgrp_cset_link *link;

	lockdep_assert_held(&css_set_lock);

	list_for_each_entry(link, &cgrp->cset_links, cset_link)
		count += link->cset->nr_tasks;

	return count;
}

/**
 * cgroup_task_count - count the number of tasks in a cgroup.
 * @cgrp: the cgroup in question
 */
int cgroup_task_count(const struct cgroup *cgrp)
{
	int count;

	spin_lock_irq(&css_set_lock);
	count = __cgroup_task_count(cgrp);
	spin_unlock_irq(&css_set_lock);

	return count;
}

struct cgroup_subsys_state *of_css(struct kernfs_open_file *of)
{
	struct cgroup *cgrp = of->kn->parent->priv;
	struct cftype *cft = of_cft(of);

	/*
	 * This is open and unprotected implementation of cgroup_css().
	 * seq_css() is only called from a kernfs file operation which has
	 * an active reference on the file.  Because all the subsystem
	 * files are drained before a css is disassociated with a cgroup,
	 * the matching css from the cgroup's subsys table is guaranteed to
	 * be and stay valid until the enclosing operation is complete.
	 */
	if (cft->ss)
		return rcu_dereference_raw(cgrp->subsys[cft->ss->id]);
	else
		return &cgrp->self;
}
EXPORT_SYMBOL_GPL(of_css);

/**
 * for_each_css - iterate all css's of a cgroup
 * @css: the iteration cursor
 * @ssid: the index of the subsystem, CGROUP_SUBSYS_COUNT after reaching the end
 * @cgrp: the target cgroup to iterate css's of
 *
 * Should be called under cgroup_[tree_]mutex.
 */
#define for_each_css(css, ssid, cgrp)					\
	for ((ssid) = 0; (ssid) < CGROUP_SUBSYS_COUNT; (ssid)++)	\
		if (!((css) = rcu_dereference_check(			\
				(cgrp)->subsys[(ssid)],			\
				lockdep_is_held(&cgroup_mutex)))) { }	\
		else

/**
 * for_each_e_css - iterate all effective css's of a cgroup
 * @css: the iteration cursor
 * @ssid: the index of the subsystem, CGROUP_SUBSYS_COUNT after reaching the end
 * @cgrp: the target cgroup to iterate css's of
 *
 * Should be called under cgroup_[tree_]mutex.
 */
#define for_each_e_css(css, ssid, cgrp)					    \
	for ((ssid) = 0; (ssid) < CGROUP_SUBSYS_COUNT; (ssid)++)	    \
		if (!((css) = cgroup_e_css_by_mask(cgrp,		    \
						   cgroup_subsys[(ssid)]))) \
			;						    \
		else

/**
 * do_each_subsys_mask - filter for_each_subsys with a bitmask
 * @ss: the iteration cursor
 * @ssid: the index of @ss, CGROUP_SUBSYS_COUNT after reaching the end
 * @ss_mask: the bitmask
 *
 * The block will only run for cases where the ssid-th bit (1 << ssid) of
 * @ss_mask is set.
 */
#define do_each_subsys_mask(ss, ssid, ss_mask) do {			\
	unsigned long __ss_mask = (ss_mask);				\
	if (!CGROUP_SUBSYS_COUNT) { /* to avoid spurious gcc warning */	\
		(ssid) = 0;						\
		break;							\
	}								\
	for_each_set_bit(ssid, &__ss_mask, CGROUP_SUBSYS_COUNT) {	\
		(ss) = cgroup_subsys[ssid];				\
		{

#define while_each_subsys_mask()					\
		}							\
	}								\
} while (false)

/* iterate over child cgrps, lock should be held throughout iteration */
#define cgroup_for_each_live_child(child, cgrp)				\
	list_for_each_entry((child), &(cgrp)->self.children, self.sibling) \
		if (({ lockdep_assert_held(&cgroup_mutex);		\
		       cgroup_is_dead(child); }))			\
			;						\
		else

/* walk live descendants in preorder */
#define cgroup_for_each_live_descendant_pre(dsct, d_css, cgrp)		\
	css_for_each_descendant_pre((d_css), cgroup_css((cgrp), NULL))	\
		if (({ lockdep_assert_held(&cgroup_mutex);		\
		       (dsct) = (d_css)->cgroup;			\
		       cgroup_is_dead(dsct); }))			\
			;						\
		else

/* walk live descendants in postorder */
#define cgroup_for_each_live_descendant_post(dsct, d_css, cgrp)		\
	css_for_each_descendant_post((d_css), cgroup_css((cgrp), NULL))	\
		if (({ lockdep_assert_held(&cgroup_mutex);		\
		       (dsct) = (d_css)->cgroup;			\
		       cgroup_is_dead(dsct); }))			\
			;						\
		else

/*
 * The default css_set - used by init and its children prior to any
 * hierarchies being mounted. It contains a pointer to the root state
 * for each subsystem. Also used to anchor the list of css_sets. Not
 * reference-counted, to improve performance when child cgroups
 * haven't been created.
 */
struct css_set init_css_set = {
	.refcount		= REFCOUNT_INIT(1),
	.dom_cset		= &init_css_set,
	.tasks			= LIST_HEAD_INIT(init_css_set.tasks),
	.mg_tasks		= LIST_HEAD_INIT(init_css_set.mg_tasks),
	.dying_tasks		= LIST_HEAD_INIT(init_css_set.dying_tasks),
	.task_iters		= LIST_HEAD_INIT(init_css_set.task_iters),
	.threaded_csets		= LIST_HEAD_INIT(init_css_set.threaded_csets),
	.cgrp_links		= LIST_HEAD_INIT(init_css_set.cgrp_links),
	.mg_preload_node	= LIST_HEAD_INIT(init_css_set.mg_preload_node),
	.mg_node		= LIST_HEAD_INIT(init_css_set.mg_node),

	/*
	 * The following field is re-initialized when this cset gets linked
	 * in cgroup_init().  However, let's initialize the field
	 * statically too so that the default cgroup can be accessed safely
	 * early during boot.
	 */
	.dfl_cgrp		= &cgrp_dfl_root.cgrp,
};

static int css_set_count	= 1;	/* 1 for init_css_set */

static bool css_set_threaded(struct css_set *cset)
{
	return cset->dom_cset != cset;
}

/**
 * css_set_populated - does a css_set contain any tasks?
 * @cset: target css_set
 *
 * css_set_populated() should be the same as !!cset->nr_tasks at steady
 * state. However, css_set_populated() can be called while a task is being
 * added to or removed from the linked list before the nr_tasks is
 * properly updated. Hence, we can't just look at ->nr_tasks here.
 */
static bool css_set_populated(struct css_set *cset)
{
	lockdep_assert_held(&css_set_lock);

	return !list_empty(&cset->tasks) || !list_empty(&cset->mg_tasks);
}

/**
 * cgroup_update_populated - update the populated count of a cgroup
 * @cgrp: the target cgroup
 * @populated: inc or dec populated count
 *
 * One of the css_sets associated with @cgrp is either getting its first
 * task or losing the last.  Update @cgrp->nr_populated_* accordingly.  The
 * count is propagated towards root so that a given cgroup's
 * nr_populated_children is zero iff none of its descendants contain any
 * tasks.
 *
 * @cgrp's interface file "cgroup.populated" is zero if both
 * @cgrp->nr_populated_csets and @cgrp->nr_populated_children are zero and
 * 1 otherwise.  When the sum changes from or to zero, userland is notified
 * that the content of the interface file has changed.  This can be used to
 * detect when @cgrp and its descendants become populated or empty.
 */
static void cgroup_update_populated(struct cgroup *cgrp, bool populated)
{
	struct cgroup *child = NULL;
	int adj = populated ? 1 : -1;

	lockdep_assert_held(&css_set_lock);

	do {
		bool was_populated = cgroup_is_populated(cgrp);

		if (!child) {
			cgrp->nr_populated_csets += adj;
		} else {
			if (cgroup_is_threaded(child))
				cgrp->nr_populated_threaded_children += adj;
			else
				cgrp->nr_populated_domain_children += adj;
		}

		if (was_populated == cgroup_is_populated(cgrp))
			break;

		cgroup1_check_for_release(cgrp);
		TRACE_CGROUP_PATH(notify_populated, cgrp,
				  cgroup_is_populated(cgrp));
		cgroup_file_notify(&cgrp->events_file);

		child = cgrp;
		cgrp = cgroup_parent(cgrp);
	} while (cgrp);
}

/**
 * css_set_update_populated - update populated state of a css_set
 * @cset: target css_set
 * @populated: whether @cset is populated or depopulated
 *
 * @cset is either getting the first task or losing the last.  Update the
 * populated counters of all associated cgroups accordingly.
 */
static void css_set_update_populated(struct css_set *cset, bool populated)
{
	struct cgrp_cset_link *link;

	lockdep_assert_held(&css_set_lock);

	list_for_each_entry(link, &cset->cgrp_links, cgrp_link)
		cgroup_update_populated(link->cgrp, populated);
}

/*
 * @task is leaving, advance task iterators which are pointing to it so
 * that they can resume at the next position.  Advancing an iterator might
 * remove it from the list, use safe walk.  See css_task_iter_skip() for
 * details.
 */
static void css_set_skip_task_iters(struct css_set *cset,
				    struct task_struct *task)
{
	struct css_task_iter *it, *pos;

	list_for_each_entry_safe(it, pos, &cset->task_iters, iters_node)
		css_task_iter_skip(it, task);
}

/**
 * css_set_move_task - move a task from one css_set to another
 * @task: task being moved
 * @from_cset: css_set @task currently belongs to (may be NULL)
 * @to_cset: new css_set @task is being moved to (may be NULL)
 * @use_mg_tasks: move to @to_cset->mg_tasks instead of ->tasks
 *
 * Move @task from @from_cset to @to_cset.  If @task didn't belong to any
 * css_set, @from_cset can be NULL.  If @task is being disassociated
 * instead of moved, @to_cset can be NULL.
 *
 * This function automatically handles populated counter updates and
 * css_task_iter adjustments but the caller is responsible for managing
 * @from_cset and @to_cset's reference counts.
 */
static void css_set_move_task(struct task_struct *task,
			      struct css_set *from_cset, struct css_set *to_cset,
			      bool use_mg_tasks)
{
	lockdep_assert_held(&css_set_lock);

	if (to_cset && !css_set_populated(to_cset))
		css_set_update_populated(to_cset, true);

	if (from_cset) {
		WARN_ON_ONCE(list_empty(&task->cg_list));

		css_set_skip_task_iters(from_cset, task);
		list_del_init(&task->cg_list);
		if (!css_set_populated(from_cset))
			css_set_update_populated(from_cset, false);
	} else {
		WARN_ON_ONCE(!list_empty(&task->cg_list));
	}

	if (to_cset) {
		/*
		 * We are synchronized through cgroup_threadgroup_rwsem
		 * against PF_EXITING setting such that we can't race
		 * against cgroup_exit()/cgroup_free() dropping the css_set.
		 */
		WARN_ON_ONCE(task->flags & PF_EXITING);

		cgroup_move_task(task, to_cset);
		list_add_tail(&task->cg_list, use_mg_tasks ? &to_cset->mg_tasks :
							     &to_cset->tasks);
	}
}

/*
 * hash table for cgroup groups. This improves the performance to find
 * an existing css_set. This hash doesn't (currently) take into
 * account cgroups in empty hierarchies.
 */
#define CSS_SET_HASH_BITS	7
static DEFINE_HASHTABLE(css_set_table, CSS_SET_HASH_BITS);

static unsigned long css_set_hash(struct cgroup_subsys_state *css[])
{
	unsigned long key = 0UL;
	struct cgroup_subsys *ss;
	int i;

	for_each_subsys(ss, i)
		key += (unsigned long)css[i];
	key = (key >> 16) ^ key;

	return key;
}

void put_css_set_locked(struct css_set *cset)
{
	struct cgrp_cset_link *link, *tmp_link;
	struct cgroup_subsys *ss;
	int ssid;

	lockdep_assert_held(&css_set_lock);

	if (!refcount_dec_and_test(&cset->refcount))
		return;

	WARN_ON_ONCE(!list_empty(&cset->threaded_csets));

	/* This css_set is dead. unlink it and release cgroup and css refs */
	for_each_subsys(ss, ssid) {
		list_del(&cset->e_cset_node[ssid]);
		css_put(cset->subsys[ssid]);
	}
	hash_del(&cset->hlist);
	css_set_count--;

	list_for_each_entry_safe(link, tmp_link, &cset->cgrp_links, cgrp_link) {
		list_del(&link->cset_link);
		list_del(&link->cgrp_link);
		if (cgroup_parent(link->cgrp))
			cgroup_put(link->cgrp);
		kfree(link);
	}

	if (css_set_threaded(cset)) {
		list_del(&cset->threaded_csets_node);
		put_css_set_locked(cset->dom_cset);
	}

	kfree_rcu(cset, rcu_head);
}

/**
 * compare_css_sets - helper function for find_existing_css_set().
 * @cset: candidate css_set being tested
 * @old_cset: existing css_set for a task
 * @new_cgrp: cgroup that's being entered by the task
 * @template: desired set of css pointers in css_set (pre-calculated)
 *
 * Returns true if "cset" matches "old_cset" except for the hierarchy
 * which "new_cgrp" belongs to, for which it should match "new_cgrp".
 */
static bool compare_css_sets(struct css_set *cset,
			     struct css_set *old_cset,
			     struct cgroup *new_cgrp,
			     struct cgroup_subsys_state *template[])
{
	struct cgroup *new_dfl_cgrp;
	struct list_head *l1, *l2;

	/*
	 * On the default hierarchy, there can be csets which are
	 * associated with the same set of cgroups but different csses.
	 * Let's first ensure that csses match.
	 */
	if (memcmp(template, cset->subsys, sizeof(cset->subsys)))
		return false;


	/* @cset's domain should match the default cgroup's */
	if (cgroup_on_dfl(new_cgrp))
		new_dfl_cgrp = new_cgrp;
	else
		new_dfl_cgrp = old_cset->dfl_cgrp;

	if (new_dfl_cgrp->dom_cgrp != cset->dom_cset->dfl_cgrp)
		return false;

	/*
	 * Compare cgroup pointers in order to distinguish between
	 * different cgroups in hierarchies.  As different cgroups may
	 * share the same effective css, this comparison is always
	 * necessary.
	 */
	l1 = &cset->cgrp_links;
	l2 = &old_cset->cgrp_links;
	while (1) {
		struct cgrp_cset_link *link1, *link2;
		struct cgroup *cgrp1, *cgrp2;

		l1 = l1->next;
		l2 = l2->next;
		/* See if we reached the end - both lists are equal length. */
		if (l1 == &cset->cgrp_links) {
			BUG_ON(l2 != &old_cset->cgrp_links);
			break;
		} else {
			BUG_ON(l2 == &old_cset->cgrp_links);
		}
		/* Locate the cgroups associated with these links. */
		link1 = list_entry(l1, struct cgrp_cset_link, cgrp_link);
		link2 = list_entry(l2, struct cgrp_cset_link, cgrp_link);
		cgrp1 = link1->cgrp;
		cgrp2 = link2->cgrp;
		/* Hierarchies should be linked in the same order. */
		BUG_ON(cgrp1->root != cgrp2->root);

		/*
		 * If this hierarchy is the hierarchy of the cgroup
		 * that's changing, then we need to check that this
		 * css_set points to the new cgroup; if it's any other
		 * hierarchy, then this css_set should point to the
		 * same cgroup as the old css_set.
		 */
		if (cgrp1->root == new_cgrp->root) {
			if (cgrp1 != new_cgrp)
				return false;
		} else {
			if (cgrp1 != cgrp2)
				return false;
		}
	}
	return true;
}

/**
 * find_existing_css_set - init css array and find the matching css_set
 * @old_cset: the css_set that we're using before the cgroup transition
 * @cgrp: the cgroup that we're moving into
 * @template: out param for the new set of csses, should be clear on entry
 */
static struct css_set *find_existing_css_set(struct css_set *old_cset,
					struct cgroup *cgrp,
					struct cgroup_subsys_state *template[])
{
	struct cgroup_root *root = cgrp->root;
	struct cgroup_subsys *ss;
	struct css_set *cset;
	unsigned long key;
	int i;

	/*
	 * Build the set of subsystem state objects that we want to see in the
	 * new css_set. while subsystems can change globally, the entries here
	 * won't change, so no need for locking.
	 */
	for_each_subsys(ss, i) {
		if (root->subsys_mask & (1UL << i)) {
			/*
			 * @ss is in this hierarchy, so we want the
			 * effective css from @cgrp.
			 */
			template[i] = cgroup_e_css_by_mask(cgrp, ss);
		} else {
			/*
			 * @ss is not in this hierarchy, so we don't want
			 * to change the css.
			 */
			template[i] = old_cset->subsys[i];
		}
	}

	key = css_set_hash(template);
	hash_for_each_possible(css_set_table, cset, hlist, key) {
		if (!compare_css_sets(cset, old_cset, cgrp, template))
			continue;

		/* This css_set matches what we need */
		return cset;
	}

	/* No existing cgroup group matched */
	return NULL;
}

static void free_cgrp_cset_links(struct list_head *links_to_free)
{
	struct cgrp_cset_link *link, *tmp_link;

	list_for_each_entry_safe(link, tmp_link, links_to_free, cset_link) {
		list_del(&link->cset_link);
		kfree(link);
	}
}

/**
 * allocate_cgrp_cset_links - allocate cgrp_cset_links
 * @count: the number of links to allocate
 * @tmp_links: list_head the allocated links are put on
 *
 * Allocate @count cgrp_cset_link structures and chain them on @tmp_links
 * through ->cset_link.  Returns 0 on success or -errno.
 */
static int allocate_cgrp_cset_links(int count, struct list_head *tmp_links)
{
	struct cgrp_cset_link *link;
	int i;

	INIT_LIST_HEAD(tmp_links);

	for (i = 0; i < count; i++) {
		link = kzalloc(sizeof(*link), GFP_KERNEL);
		if (!link) {
			free_cgrp_cset_links(tmp_links);
			return -ENOMEM;
		}
		list_add(&link->cset_link, tmp_links);
	}
	return 0;
}

/**
 * link_css_set - a helper function to link a css_set to a cgroup
 * @tmp_links: cgrp_cset_link objects allocated by allocate_cgrp_cset_links()
 * @cset: the css_set to be linked
 * @cgrp: the destination cgroup
 */
static void link_css_set(struct list_head *tmp_links, struct css_set *cset,
			 struct cgroup *cgrp)
{
	struct cgrp_cset_link *link;

	BUG_ON(list_empty(tmp_links));

	if (cgroup_on_dfl(cgrp))
		cset->dfl_cgrp = cgrp;

	link = list_first_entry(tmp_links, struct cgrp_cset_link, cset_link);
	link->cset = cset;
	link->cgrp = cgrp;

	/*
	 * Always add links to the tail of the lists so that the lists are
	 * in choronological order.
	 */
	list_move_tail(&link->cset_link, &cgrp->cset_links);
	list_add_tail(&link->cgrp_link, &cset->cgrp_links);

	if (cgroup_parent(cgrp))
		cgroup_get_live(cgrp);
}

/**
 * find_css_set - return a new css_set with one cgroup updated
 * @old_cset: the baseline css_set
 * @cgrp: the cgroup to be updated
 *
 * Return a new css_set that's equivalent to @old_cset, but with @cgrp
 * substituted into the appropriate hierarchy.
 */
static struct css_set *find_css_set(struct css_set *old_cset,
				    struct cgroup *cgrp)
{
	struct cgroup_subsys_state *template[CGROUP_SUBSYS_COUNT] = { };
	struct css_set *cset;
	struct list_head tmp_links;
	struct cgrp_cset_link *link;
	struct cgroup_subsys *ss;
	unsigned long key;
	int ssid;

	lockdep_assert_held(&cgroup_mutex);

	/* First see if we already have a cgroup group that matches
	 * the desired set */
	spin_lock_irq(&css_set_lock);
	cset = find_existing_css_set(old_cset, cgrp, template);
	if (cset)
		get_css_set(cset);
	spin_unlock_irq(&css_set_lock);

	if (cset)
		return cset;

	cset = kzalloc(sizeof(*cset), GFP_KERNEL);
	if (!cset)
		return NULL;

	/* Allocate all the cgrp_cset_link objects that we'll need */
	if (allocate_cgrp_cset_links(cgroup_root_count, &tmp_links) < 0) {
		kfree(cset);
		return NULL;
	}

	refcount_set(&cset->refcount, 1);
	cset->dom_cset = cset;
	INIT_LIST_HEAD(&cset->tasks);
	INIT_LIST_HEAD(&cset->mg_tasks);
	INIT_LIST_HEAD(&cset->dying_tasks);
	INIT_LIST_HEAD(&cset->task_iters);
	INIT_LIST_HEAD(&cset->threaded_csets);
	INIT_HLIST_NODE(&cset->hlist);
	INIT_LIST_HEAD(&cset->cgrp_links);
	INIT_LIST_HEAD(&cset->mg_preload_node);
	INIT_LIST_HEAD(&cset->mg_node);

	/* Copy the set of subsystem state objects generated in
	 * find_existing_css_set() */
	memcpy(cset->subsys, template, sizeof(cset->subsys));

	spin_lock_irq(&css_set_lock);
	/* Add reference counts and links from the new css_set. */
	list_for_each_entry(link, &old_cset->cgrp_links, cgrp_link) {
		struct cgroup *c = link->cgrp;

		if (c->root == cgrp->root)
			c = cgrp;
		link_css_set(&tmp_links, cset, c);
	}

	BUG_ON(!list_empty(&tmp_links));

	css_set_count++;

	/* Add @cset to the hash table */
	key = css_set_hash(cset->subsys);
	hash_add(css_set_table, &cset->hlist, key);

	for_each_subsys(ss, ssid) {
		struct cgroup_subsys_state *css = cset->subsys[ssid];

		list_add_tail(&cset->e_cset_node[ssid],
			      &css->cgroup->e_csets[ssid]);
		css_get(css);
	}

	spin_unlock_irq(&css_set_lock);

	/*
	 * If @cset should be threaded, look up the matching dom_cset and
	 * link them up.  We first fully initialize @cset then look for the
	 * dom_cset.  It's simpler this way and safe as @cset is guaranteed
	 * to stay empty until we return.
	 */
	if (cgroup_is_threaded(cset->dfl_cgrp)) {
		struct css_set *dcset;

		dcset = find_css_set(cset, cset->dfl_cgrp->dom_cgrp);
		if (!dcset) {
			put_css_set(cset);
			return NULL;
		}

		spin_lock_irq(&css_set_lock);
		cset->dom_cset = dcset;
		list_add_tail(&cset->threaded_csets_node,
			      &dcset->threaded_csets);
		spin_unlock_irq(&css_set_lock);
	}

	return cset;
}

struct cgroup_root *cgroup_root_from_kf(struct kernfs_root *kf_root)
{
	struct cgroup *root_cgrp = kf_root->kn->priv;

	return root_cgrp->root;
}

static int cgroup_init_root_id(struct cgroup_root *root)
{
	int id;

	lockdep_assert_held(&cgroup_mutex);

	id = idr_alloc_cyclic(&cgroup_hierarchy_idr, root, 0, 0, GFP_KERNEL);
	if (id < 0)
		return id;

	root->hierarchy_id = id;
	return 0;
}

static void cgroup_exit_root_id(struct cgroup_root *root)
{
	lockdep_assert_held(&cgroup_mutex);

	idr_remove(&cgroup_hierarchy_idr, root->hierarchy_id);
}

void cgroup_free_root(struct cgroup_root *root)
{
	kfree(root);
}

static void cgroup_destroy_root(struct cgroup_root *root)
{
	struct cgroup *cgrp = &root->cgrp;
	struct cgrp_cset_link *link, *tmp_link;

	trace_cgroup_destroy_root(root);

	cgroup_lock_and_drain_offline(&cgrp_dfl_root.cgrp);

	BUG_ON(atomic_read(&root->nr_cgrps));
	BUG_ON(!list_empty(&cgrp->self.children));

	/* Rebind all subsystems back to the default hierarchy */
	WARN_ON(rebind_subsystems(&cgrp_dfl_root, root->subsys_mask));

	/*
	 * Release all the links from cset_links to this hierarchy's
	 * root cgroup
	 */
	spin_lock_irq(&css_set_lock);

	list_for_each_entry_safe(link, tmp_link, &cgrp->cset_links, cset_link) {
		list_del(&link->cset_link);
		list_del(&link->cgrp_link);
		kfree(link);
	}

	spin_unlock_irq(&css_set_lock);

	if (!list_empty(&root->root_list)) {
		list_del(&root->root_list);
		cgroup_root_count--;
	}

	cgroup_exit_root_id(root);

	mutex_unlock(&cgroup_mutex);

	kernfs_destroy_root(root->kf_root);
	cgroup_free_root(root);
}

/*
 * look up cgroup associated with current task's cgroup namespace on the
 * specified hierarchy
 */
static struct cgroup *
current_cgns_cgroup_from_root(struct cgroup_root *root)
{
	struct cgroup *res = NULL;
	struct css_set *cset;

	lockdep_assert_held(&css_set_lock);

	rcu_read_lock();

	cset = current->nsproxy->cgroup_ns->root_cset;
	if (cset == &init_css_set) {
		res = &root->cgrp;
	} else if (root == &cgrp_dfl_root) {
		res = cset->dfl_cgrp;
	} else {
		struct cgrp_cset_link *link;

		list_for_each_entry(link, &cset->cgrp_links, cgrp_link) {
			struct cgroup *c = link->cgrp;

			if (c->root == root) {
				res = c;
				break;
			}
		}
	}
	rcu_read_unlock();

	BUG_ON(!res);
	return res;
}

/* look up cgroup associated with given css_set on the specified hierarchy */
static struct cgroup *cset_cgroup_from_root(struct css_set *cset,
					    struct cgroup_root *root)
{
	struct cgroup *res = NULL;

	lockdep_assert_held(&cgroup_mutex);
	lockdep_assert_held(&css_set_lock);

	if (cset == &init_css_set) {
		res = &root->cgrp;
	} else if (root == &cgrp_dfl_root) {
		res = cset->dfl_cgrp;
	} else {
		struct cgrp_cset_link *link;

		list_for_each_entry(link, &cset->cgrp_links, cgrp_link) {
			struct cgroup *c = link->cgrp;

			if (c->root == root) {
				res = c;
				break;
			}
		}
	}

	BUG_ON(!res);
	return res;
}

/*
 * Return the cgroup for "task" from the given hierarchy. Must be
 * called with cgroup_mutex and css_set_lock held.
 */
struct cgroup *task_cgroup_from_root(struct task_struct *task,
				     struct cgroup_root *root)
{
	/*
	 * No need to lock the task - since we hold css_set_lock the
	 * task can't change groups.
	 */
	return cset_cgroup_from_root(task_css_set(task), root);
}

/*
 * A task must hold cgroup_mutex to modify cgroups.
 *
 * Any task can increment and decrement the count field without lock.
 * So in general, code holding cgroup_mutex can't rely on the count
 * field not changing.  However, if the count goes to zero, then only
 * cgroup_attach_task() can increment it again.  Because a count of zero
 * means that no tasks are currently attached, therefore there is no
 * way a task attached to that cgroup can fork (the other way to
 * increment the count).  So code holding cgroup_mutex can safely
 * assume that if the count is zero, it will stay zero. Similarly, if
 * a task holds cgroup_mutex on a cgroup with zero count, it
 * knows that the cgroup won't be removed, as cgroup_rmdir()
 * needs that mutex.
 *
 * A cgroup can only be deleted if both its 'count' of using tasks
 * is zero, and its list of 'children' cgroups is empty.  Since all
 * tasks in the system use _some_ cgroup, and since there is always at
 * least one task in the system (init, pid == 1), therefore, root cgroup
 * always has either children cgroups and/or using tasks.  So we don't
 * need a special hack to ensure that root cgroup cannot be deleted.
 *
 * P.S.  One more locking exception.  RCU is used to guard the
 * update of a tasks cgroup pointer by cgroup_attach_task()
 */

static struct kernfs_syscall_ops cgroup_kf_syscall_ops;

static char *cgroup_file_name(struct cgroup *cgrp, const struct cftype *cft,
			      char *buf)
{
	struct cgroup_subsys *ss = cft->ss;

	if (cft->ss && !(cft->flags & CFTYPE_NO_PREFIX) &&
	    !(cgrp->root->flags & CGRP_ROOT_NOPREFIX)) {
		const char *dbg = (cft->flags & CFTYPE_DEBUG) ? ".__DEBUG__." : "";

		snprintf(buf, CGROUP_FILE_NAME_MAX, "%s%s.%s",
			 dbg, cgroup_on_dfl(cgrp) ? ss->name : ss->legacy_name,
			 cft->name);
	} else {
		strscpy(buf, cft->name, CGROUP_FILE_NAME_MAX);
	}
	return buf;
}

/**
 * cgroup_file_mode - deduce file mode of a control file
 * @cft: the control file in question
 *
 * S_IRUGO for read, S_IWUSR for write.
 */
static umode_t cgroup_file_mode(const struct cftype *cft)
{
	umode_t mode = 0;

	if (cft->read_u64 || cft->read_s64 || cft->seq_show)
		mode |= S_IRUGO;

	if (cft->write_u64 || cft->write_s64 || cft->write) {
		if (cft->flags & CFTYPE_WORLD_WRITABLE)
			mode |= S_IWUGO;
		else
			mode |= S_IWUSR;
	}

	return mode;
}

/**
 * cgroup_calc_subtree_ss_mask - calculate subtree_ss_mask
 * @subtree_control: the new subtree_control mask to consider
 * @this_ss_mask: available subsystems
 *
 * On the default hierarchy, a subsystem may request other subsystems to be
 * enabled together through its ->depends_on mask.  In such cases, more
 * subsystems than specified in "cgroup.subtree_control" may be enabled.
 *
 * This function calculates which subsystems need to be enabled if
 * @subtree_control is to be applied while restricted to @this_ss_mask.
 */
static u16 cgroup_calc_subtree_ss_mask(u16 subtree_control, u16 this_ss_mask)
{
	u16 cur_ss_mask = subtree_control;
	struct cgroup_subsys *ss;
	int ssid;

	lockdep_assert_held(&cgroup_mutex);

	cur_ss_mask |= cgrp_dfl_implicit_ss_mask;

	while (true) {
		u16 new_ss_mask = cur_ss_mask;

		do_each_subsys_mask(ss, ssid, cur_ss_mask) {
			new_ss_mask |= ss->depends_on;
		} while_each_subsys_mask();

		/*
		 * Mask out subsystems which aren't available.  This can
		 * happen only if some depended-upon subsystems were bound
		 * to non-default hierarchies.
		 */
		new_ss_mask &= this_ss_mask;

		if (new_ss_mask == cur_ss_mask)
			break;
		cur_ss_mask = new_ss_mask;
	}

	return cur_ss_mask;
}

/**
 * cgroup_kn_unlock - unlocking helper for cgroup kernfs methods
 * @kn: the kernfs_node being serviced
 *
 * This helper undoes cgroup_kn_lock_live() and should be invoked before
 * the method finishes if locking succeeded.  Note that once this function
 * returns the cgroup returned by cgroup_kn_lock_live() may become
 * inaccessible any time.  If the caller intends to continue to access the
 * cgroup, it should pin it before invoking this function.
 */
void cgroup_kn_unlock(struct kernfs_node *kn)
{
	struct cgroup *cgrp;

	if (kernfs_type(kn) == KERNFS_DIR)
		cgrp = kn->priv;
	else
		cgrp = kn->parent->priv;

	mutex_unlock(&cgroup_mutex);

	kernfs_unbreak_active_protection(kn);
	cgroup_put(cgrp);
}

/**
 * cgroup_kn_lock_live - locking helper for cgroup kernfs methods
 * @kn: the kernfs_node being serviced
 * @drain_offline: perform offline draining on the cgroup
 *
 * This helper is to be used by a cgroup kernfs method currently servicing
 * @kn.  It breaks the active protection, performs cgroup locking and
 * verifies that the associated cgroup is alive.  Returns the cgroup if
 * alive; otherwise, %NULL.  A successful return should be undone by a
 * matching cgroup_kn_unlock() invocation.  If @drain_offline is %true, the
 * cgroup is drained of offlining csses before return.
 *
 * Any cgroup kernfs method implementation which requires locking the
 * associated cgroup should use this helper.  It avoids nesting cgroup
 * locking under kernfs active protection and allows all kernfs operations
 * including self-removal.
 */
struct cgroup *cgroup_kn_lock_live(struct kernfs_node *kn, bool drain_offline)
{
	struct cgroup *cgrp;

	if (kernfs_type(kn) == KERNFS_DIR)
		cgrp = kn->priv;
	else
		cgrp = kn->parent->priv;

	/*
	 * We're gonna grab cgroup_mutex which nests outside kernfs
	 * active_ref.  cgroup liveliness check alone provides enough
	 * protection against removal.  Ensure @cgrp stays accessible and
	 * break the active_ref protection.
	 */
	if (!cgroup_tryget(cgrp))
		return NULL;
	kernfs_break_active_protection(kn);

	if (drain_offline)
		cgroup_lock_and_drain_offline(cgrp);
	else
		mutex_lock(&cgroup_mutex);

	if (!cgroup_is_dead(cgrp))
		return cgrp;

	cgroup_kn_unlock(kn);
	return NULL;
}

static void cgroup_rm_file(struct cgroup *cgrp, const struct cftype *cft)
{
	char name[CGROUP_FILE_NAME_MAX];

	lockdep_assert_held(&cgroup_mutex);

	if (cft->file_offset) {
		struct cgroup_subsys_state *css = cgroup_css(cgrp, cft->ss);
		struct cgroup_file *cfile = (void *)css + cft->file_offset;

		spin_lock_irq(&cgroup_file_kn_lock);
		cfile->kn = NULL;
		spin_unlock_irq(&cgroup_file_kn_lock);

		del_timer_sync(&cfile->notify_timer);
	}

	kernfs_remove_by_name(cgrp->kn, cgroup_file_name(cgrp, cft, name));
}

/**
 * css_clear_dir - remove subsys files in a cgroup directory
 * @css: taget css
 */
static void css_clear_dir(struct cgroup_subsys_state *css)
{
	struct cgroup *cgrp = css->cgroup;
	struct cftype *cfts;

	if (!(css->flags & CSS_VISIBLE))
		return;

	css->flags &= ~CSS_VISIBLE;

	if (!css->ss) {
		if (cgroup_on_dfl(cgrp))
			cfts = cgroup_base_files;
		else
			cfts = cgroup1_base_files;

		cgroup_addrm_files(css, cgrp, cfts, false);
	} else {
		list_for_each_entry(cfts, &css->ss->cfts, node)
			cgroup_addrm_files(css, cgrp, cfts, false);
	}
}

/**
 * css_populate_dir - create subsys files in a cgroup directory
 * @css: target css
 *
 * On failure, no file is added.
 */
static int css_populate_dir(struct cgroup_subsys_state *css)
{
	struct cgroup *cgrp = css->cgroup;
	struct cftype *cfts, *failed_cfts;
	int ret;

	if ((css->flags & CSS_VISIBLE) || !cgrp->kn)
		return 0;

	if (!css->ss) {
		if (cgroup_on_dfl(cgrp))
			cfts = cgroup_base_files;
		else
			cfts = cgroup1_base_files;

		ret = cgroup_addrm_files(&cgrp->self, cgrp, cfts, true);
		if (ret < 0)
			return ret;
	} else {
		list_for_each_entry(cfts, &css->ss->cfts, node) {
			ret = cgroup_addrm_files(css, cgrp, cfts, true);
			if (ret < 0) {
				failed_cfts = cfts;
				goto err;
			}
		}
	}

	css->flags |= CSS_VISIBLE;

	return 0;
err:
	list_for_each_entry(cfts, &css->ss->cfts, node) {
		if (cfts == failed_cfts)
			break;
		cgroup_addrm_files(css, cgrp, cfts, false);
	}
	return ret;
}

int rebind_subsystems(struct cgroup_root *dst_root, u16 ss_mask)
{
	struct cgroup *dcgrp = &dst_root->cgrp;
	struct cgroup_subsys *ss;
	int ssid, i, ret;

	lockdep_assert_held(&cgroup_mutex);

	do_each_subsys_mask(ss, ssid, ss_mask) {
		/*
		 * If @ss has non-root csses attached to it, can't move.
		 * If @ss is an implicit controller, it is exempt from this
		 * rule and can be stolen.
		 */
		if (css_next_child(NULL, cgroup_css(&ss->root->cgrp, ss)) &&
		    !ss->implicit_on_dfl)
			return -EBUSY;

		/* can't move between two non-dummy roots either */
		if (ss->root != &cgrp_dfl_root && dst_root != &cgrp_dfl_root)
			return -EBUSY;
	} while_each_subsys_mask();

	do_each_subsys_mask(ss, ssid, ss_mask) {
		struct cgroup_root *src_root = ss->root;
		struct cgroup *scgrp = &src_root->cgrp;
		struct cgroup_subsys_state *css = cgroup_css(scgrp, ss);
		struct css_set *cset;

		WARN_ON(!css || cgroup_css(dcgrp, ss));

		/* disable from the source */
		src_root->subsys_mask &= ~(1 << ssid);
		WARN_ON(cgroup_apply_control(scgrp));
		cgroup_finalize_control(scgrp, 0);

		/* rebind */
		RCU_INIT_POINTER(scgrp->subsys[ssid], NULL);
		rcu_assign_pointer(dcgrp->subsys[ssid], css);
		ss->root = dst_root;
		css->cgroup = dcgrp;

		spin_lock_irq(&css_set_lock);
		hash_for_each(css_set_table, i, cset, hlist)
			list_move_tail(&cset->e_cset_node[ss->id],
				       &dcgrp->e_csets[ss->id]);
		spin_unlock_irq(&css_set_lock);

		/* default hierarchy doesn't enable controllers by default */
		dst_root->subsys_mask |= 1 << ssid;
		if (dst_root == &cgrp_dfl_root) {
			static_branch_enable(cgroup_subsys_on_dfl_key[ssid]);
		} else {
			dcgrp->subtree_control |= 1 << ssid;
			static_branch_disable(cgroup_subsys_on_dfl_key[ssid]);
		}

		ret = cgroup_apply_control(dcgrp);
		if (ret)
			pr_warn("partial failure to rebind %s controller (err=%d)\n",
				ss->name, ret);

		if (ss->bind)
			ss->bind(css);
	} while_each_subsys_mask();

	kernfs_activate(dcgrp->kn);
	return 0;
}

int cgroup_show_path(struct seq_file *sf, struct kernfs_node *kf_node,
		     struct kernfs_root *kf_root)
{
	int len = 0;
	char *buf = NULL;
	struct cgroup_root *kf_cgroot = cgroup_root_from_kf(kf_root);
	struct cgroup *ns_cgroup;

	buf = kmalloc(PATH_MAX, GFP_KERNEL);
	if (!buf)
		return -ENOMEM;

	spin_lock_irq(&css_set_lock);
	ns_cgroup = current_cgns_cgroup_from_root(kf_cgroot);
	len = kernfs_path_from_node(kf_node, ns_cgroup->kn, buf, PATH_MAX);
	spin_unlock_irq(&css_set_lock);

	if (len >= PATH_MAX)
		len = -ERANGE;
	else if (len > 0) {
		seq_escape(sf, buf, " \t\n\\");
		len = 0;
	}
	kfree(buf);
	return len;
}

enum cgroup2_param {
	Opt_nsdelegate,
	Opt_memory_localevents,
	nr__cgroup2_params
};

static const struct fs_parameter_spec cgroup2_fs_parameters[] = {
	fsparam_flag("nsdelegate",		Opt_nsdelegate),
	fsparam_flag("memory_localevents",	Opt_memory_localevents),
	{}
};

static int cgroup2_parse_param(struct fs_context *fc, struct fs_parameter *param)
{
	struct cgroup_fs_context *ctx = cgroup_fc2context(fc);
	struct fs_parse_result result;
	int opt;

	opt = fs_parse(fc, cgroup2_fs_parameters, param, &result);
	if (opt < 0)
		return opt;

	switch (opt) {
	case Opt_nsdelegate:
		ctx->flags |= CGRP_ROOT_NS_DELEGATE;
		return 0;
	case Opt_memory_localevents:
		ctx->flags |= CGRP_ROOT_MEMORY_LOCAL_EVENTS;
		return 0;
	}
	return -EINVAL;
}

static void apply_cgroup_root_flags(unsigned int root_flags)
{
	if (current->nsproxy->cgroup_ns == &init_cgroup_ns) {
		if (root_flags & CGRP_ROOT_NS_DELEGATE)
			cgrp_dfl_root.flags |= CGRP_ROOT_NS_DELEGATE;
		else
			cgrp_dfl_root.flags &= ~CGRP_ROOT_NS_DELEGATE;

		if (root_flags & CGRP_ROOT_MEMORY_LOCAL_EVENTS)
			cgrp_dfl_root.flags |= CGRP_ROOT_MEMORY_LOCAL_EVENTS;
		else
			cgrp_dfl_root.flags &= ~CGRP_ROOT_MEMORY_LOCAL_EVENTS;
	}
}

static int cgroup_show_options(struct seq_file *seq, struct kernfs_root *kf_root)
{
	if (cgrp_dfl_root.flags & CGRP_ROOT_NS_DELEGATE)
		seq_puts(seq, ",nsdelegate");
	if (cgrp_dfl_root.flags & CGRP_ROOT_MEMORY_LOCAL_EVENTS)
		seq_puts(seq, ",memory_localevents");
	return 0;
}

static int cgroup_reconfigure(struct fs_context *fc)
{
	struct cgroup_fs_context *ctx = cgroup_fc2context(fc);

	apply_cgroup_root_flags(ctx->flags);
	return 0;
}

static void init_cgroup_housekeeping(struct cgroup *cgrp)
{
	struct cgroup_subsys *ss;
	int ssid;

	INIT_LIST_HEAD(&cgrp->self.sibling);
	INIT_LIST_HEAD(&cgrp->self.children);
	INIT_LIST_HEAD(&cgrp->cset_links);
	INIT_LIST_HEAD(&cgrp->pidlists);
	mutex_init(&cgrp->pidlist_mutex);
	cgrp->self.cgroup = cgrp;
	cgrp->self.flags |= CSS_ONLINE;
	cgrp->dom_cgrp = cgrp;
	cgrp->max_descendants = INT_MAX;
	cgrp->max_depth = INT_MAX;
	INIT_LIST_HEAD(&cgrp->rstat_css_list);
	prev_cputime_init(&cgrp->prev_cputime);

	for_each_subsys(ss, ssid)
		INIT_LIST_HEAD(&cgrp->e_csets[ssid]);

	init_waitqueue_head(&cgrp->offline_waitq);
	INIT_WORK(&cgrp->release_agent_work, cgroup1_release_agent);
}

void init_cgroup_root(struct cgroup_fs_context *ctx)
{
	struct cgroup_root *root = ctx->root;
	struct cgroup *cgrp = &root->cgrp;

	INIT_LIST_HEAD(&root->root_list);
	atomic_set(&root->nr_cgrps, 1);
	cgrp->root = root;
	init_cgroup_housekeeping(cgrp);

	root->flags = ctx->flags;
	if (ctx->release_agent)
		strscpy(root->release_agent_path, ctx->release_agent, PATH_MAX);
	if (ctx->name)
		strscpy(root->name, ctx->name, MAX_CGROUP_ROOT_NAMELEN);
	if (ctx->cpuset_clone_children)
		set_bit(CGRP_CPUSET_CLONE_CHILDREN, &root->cgrp.flags);
}

int cgroup_setup_root(struct cgroup_root *root, u16 ss_mask)
{
	LIST_HEAD(tmp_links);
	struct cgroup *root_cgrp = &root->cgrp;
	struct kernfs_syscall_ops *kf_sops;
	struct css_set *cset;
	int i, ret;

	lockdep_assert_held(&cgroup_mutex);

	ret = percpu_ref_init(&root_cgrp->self.refcnt, css_release,
			      0, GFP_KERNEL);
	if (ret)
		goto out;

	/*
	 * We're accessing css_set_count without locking css_set_lock here,
	 * but that's OK - it can only be increased by someone holding
	 * cgroup_lock, and that's us.  Later rebinding may disable
	 * controllers on the default hierarchy and thus create new csets,
	 * which can't be more than the existing ones.  Allocate 2x.
	 */
	ret = allocate_cgrp_cset_links(2 * css_set_count, &tmp_links);
	if (ret)
		goto cancel_ref;

	ret = cgroup_init_root_id(root);
	if (ret)
		goto cancel_ref;

	kf_sops = root == &cgrp_dfl_root ?
		&cgroup_kf_syscall_ops : &cgroup1_kf_syscall_ops;

	root->kf_root = kernfs_create_root(kf_sops,
					   KERNFS_ROOT_CREATE_DEACTIVATED |
					   KERNFS_ROOT_SUPPORT_EXPORTOP,
					   root_cgrp);
	if (IS_ERR(root->kf_root)) {
		ret = PTR_ERR(root->kf_root);
		goto exit_root_id;
	}
	root_cgrp->kn = root->kf_root->kn;
	WARN_ON_ONCE(cgroup_ino(root_cgrp) != 1);
	root_cgrp->ancestor_ids[0] = cgroup_id(root_cgrp);

	ret = css_populate_dir(&root_cgrp->self);
	if (ret)
		goto destroy_root;

	ret = rebind_subsystems(root, ss_mask);
	if (ret)
		goto destroy_root;

	ret = cgroup_bpf_inherit(root_cgrp);
	WARN_ON_ONCE(ret);

	trace_cgroup_setup_root(root);

	/*
	 * There must be no failure case after here, since rebinding takes
	 * care of subsystems' refcounts, which are explicitly dropped in
	 * the failure exit path.
	 */
	list_add(&root->root_list, &cgroup_roots);
	cgroup_root_count++;

	/*
	 * Link the root cgroup in this hierarchy into all the css_set
	 * objects.
	 */
	spin_lock_irq(&css_set_lock);
	hash_for_each(css_set_table, i, cset, hlist) {
		link_css_set(&tmp_links, cset, root_cgrp);
		if (css_set_populated(cset))
			cgroup_update_populated(root_cgrp, true);
	}
	spin_unlock_irq(&css_set_lock);

	BUG_ON(!list_empty(&root_cgrp->self.children));
	BUG_ON(atomic_read(&root->nr_cgrps) != 1);

	kernfs_activate(root_cgrp->kn);
	ret = 0;
	goto out;

destroy_root:
	kernfs_destroy_root(root->kf_root);
	root->kf_root = NULL;
exit_root_id:
	cgroup_exit_root_id(root);
cancel_ref:
	percpu_ref_exit(&root_cgrp->self.refcnt);
out:
	free_cgrp_cset_links(&tmp_links);
	return ret;
}

int cgroup_do_get_tree(struct fs_context *fc)
{
	struct cgroup_fs_context *ctx = cgroup_fc2context(fc);
	int ret;

	ctx->kfc.root = ctx->root->kf_root;
	if (fc->fs_type == &cgroup2_fs_type)
		ctx->kfc.magic = CGROUP2_SUPER_MAGIC;
	else
		ctx->kfc.magic = CGROUP_SUPER_MAGIC;
	ret = kernfs_get_tree(fc);

	/*
	 * In non-init cgroup namespace, instead of root cgroup's dentry,
	 * we return the dentry corresponding to the cgroupns->root_cgrp.
	 */
	if (!ret && ctx->ns != &init_cgroup_ns) {
		struct dentry *nsdentry;
		struct super_block *sb = fc->root->d_sb;
		struct cgroup *cgrp;

		mutex_lock(&cgroup_mutex);
		spin_lock_irq(&css_set_lock);

		cgrp = cset_cgroup_from_root(ctx->ns->root_cset, ctx->root);

		spin_unlock_irq(&css_set_lock);
		mutex_unlock(&cgroup_mutex);

		nsdentry = kernfs_node_dentry(cgrp->kn, sb);
		dput(fc->root);
		if (IS_ERR(nsdentry)) {
			deactivate_locked_super(sb);
			ret = PTR_ERR(nsdentry);
			nsdentry = NULL;
		}
		fc->root = nsdentry;
	}

	if (!ctx->kfc.new_sb_created)
		cgroup_put(&ctx->root->cgrp);

	return ret;
}

/*
 * Destroy a cgroup filesystem context.
 */
static void cgroup_fs_context_free(struct fs_context *fc)
{
	struct cgroup_fs_context *ctx = cgroup_fc2context(fc);

	kfree(ctx->name);
	kfree(ctx->release_agent);
	put_cgroup_ns(ctx->ns);
	kernfs_free_fs_context(fc);
	kfree(ctx);
}

static int cgroup_get_tree(struct fs_context *fc)
{
	struct cgroup_fs_context *ctx = cgroup_fc2context(fc);
	int ret;

	cgrp_dfl_visible = true;
	cgroup_get_live(&cgrp_dfl_root.cgrp);
	ctx->root = &cgrp_dfl_root;

	ret = cgroup_do_get_tree(fc);
	if (!ret)
		apply_cgroup_root_flags(ctx->flags);
	return ret;
}

static const struct fs_context_operations cgroup_fs_context_ops = {
	.free		= cgroup_fs_context_free,
	.parse_param	= cgroup2_parse_param,
	.get_tree	= cgroup_get_tree,
	.reconfigure	= cgroup_reconfigure,
};

static const struct fs_context_operations cgroup1_fs_context_ops = {
	.free		= cgroup_fs_context_free,
	.parse_param	= cgroup1_parse_param,
	.get_tree	= cgroup1_get_tree,
	.reconfigure	= cgroup1_reconfigure,
};

/*
 * Initialise the cgroup filesystem creation/reconfiguration context.  Notably,
 * we select the namespace we're going to use.
 */
static int cgroup_init_fs_context(struct fs_context *fc)
{
	struct cgroup_fs_context *ctx;

	ctx = kzalloc(sizeof(struct cgroup_fs_context), GFP_KERNEL);
	if (!ctx)
		return -ENOMEM;

	ctx->ns = current->nsproxy->cgroup_ns;
	get_cgroup_ns(ctx->ns);
	fc->fs_private = &ctx->kfc;
	if (fc->fs_type == &cgroup2_fs_type)
		fc->ops = &cgroup_fs_context_ops;
	else
		fc->ops = &cgroup1_fs_context_ops;
	put_user_ns(fc->user_ns);
	fc->user_ns = get_user_ns(ctx->ns->user_ns);
	fc->global = true;
	return 0;
}

static void cgroup_kill_sb(struct super_block *sb)
{
	struct kernfs_root *kf_root = kernfs_root_from_sb(sb);
	struct cgroup_root *root = cgroup_root_from_kf(kf_root);

	/*
	 * If @root doesn't have any children, start killing it.
	 * This prevents new mounts by disabling percpu_ref_tryget_live().
	 * cgroup_mount() may wait for @root's release.
	 *
	 * And don't kill the default root.
	 */
	if (list_empty(&root->cgrp.self.children) && root != &cgrp_dfl_root &&
	    !percpu_ref_is_dying(&root->cgrp.self.refcnt))
		percpu_ref_kill(&root->cgrp.self.refcnt);
	cgroup_put(&root->cgrp);
	kernfs_kill_sb(sb);
}

struct file_system_type cgroup_fs_type = {
	.name			= "cgroup",
	.init_fs_context	= cgroup_init_fs_context,
	.parameters		= cgroup1_fs_parameters,
	.kill_sb		= cgroup_kill_sb,
	.fs_flags		= FS_USERNS_MOUNT,
};

static struct file_system_type cgroup2_fs_type = {
	.name			= "cgroup2",
	.init_fs_context	= cgroup_init_fs_context,
	.parameters		= cgroup2_fs_parameters,
	.kill_sb		= cgroup_kill_sb,
	.fs_flags		= FS_USERNS_MOUNT,
};

#ifdef CONFIG_CPUSETS
static const struct fs_context_operations cpuset_fs_context_ops = {
	.get_tree	= cgroup1_get_tree,
	.free		= cgroup_fs_context_free,
};

/*
 * This is ugly, but preserves the userspace API for existing cpuset
 * users. If someone tries to mount the "cpuset" filesystem, we
 * silently switch it to mount "cgroup" instead
 */
static int cpuset_init_fs_context(struct fs_context *fc)
{
	char *agent = kstrdup("/sbin/cpuset_release_agent", GFP_USER);
	struct cgroup_fs_context *ctx;
	int err;

	err = cgroup_init_fs_context(fc);
	if (err) {
		kfree(agent);
		return err;
	}

	fc->ops = &cpuset_fs_context_ops;

	ctx = cgroup_fc2context(fc);
	ctx->subsys_mask = 1 << cpuset_cgrp_id;
	ctx->flags |= CGRP_ROOT_NOPREFIX;
	ctx->release_agent = agent;

	get_filesystem(&cgroup_fs_type);
	put_filesystem(fc->fs_type);
	fc->fs_type = &cgroup_fs_type;

	return 0;
}

static struct file_system_type cpuset_fs_type = {
	.name			= "cpuset",
	.init_fs_context	= cpuset_init_fs_context,
	.fs_flags		= FS_USERNS_MOUNT,
};
#endif

int cgroup_path_ns_locked(struct cgroup *cgrp, char *buf, size_t buflen,
			  struct cgroup_namespace *ns)
{
	struct cgroup *root = cset_cgroup_from_root(ns->root_cset, cgrp->root);

	return kernfs_path_from_node(cgrp->kn, root->kn, buf, buflen);
}

int cgroup_path_ns(struct cgroup *cgrp, char *buf, size_t buflen,
		   struct cgroup_namespace *ns)
{
	int ret;

	mutex_lock(&cgroup_mutex);
	spin_lock_irq(&css_set_lock);

	ret = cgroup_path_ns_locked(cgrp, buf, buflen, ns);

	spin_unlock_irq(&css_set_lock);
	mutex_unlock(&cgroup_mutex);

	return ret;
}
EXPORT_SYMBOL_GPL(cgroup_path_ns);

/**
 * task_cgroup_path - cgroup path of a task in the first cgroup hierarchy
 * @task: target task
 * @buf: the buffer to write the path into
 * @buflen: the length of the buffer
 *
 * Determine @task's cgroup on the first (the one with the lowest non-zero
 * hierarchy_id) cgroup hierarchy and copy its path into @buf.  This
 * function grabs cgroup_mutex and shouldn't be used inside locks used by
 * cgroup controller callbacks.
 *
 * Return value is the same as kernfs_path().
 */
int task_cgroup_path(struct task_struct *task, char *buf, size_t buflen)
{
	struct cgroup_root *root;
	struct cgroup *cgrp;
	int hierarchy_id = 1;
	int ret;

	mutex_lock(&cgroup_mutex);
	spin_lock_irq(&css_set_lock);

	root = idr_get_next(&cgroup_hierarchy_idr, &hierarchy_id);

	if (root) {
		cgrp = task_cgroup_from_root(task, root);
		ret = cgroup_path_ns_locked(cgrp, buf, buflen, &init_cgroup_ns);
	} else {
		/* if no hierarchy exists, everyone is in "/" */
		ret = strlcpy(buf, "/", buflen);
	}

	spin_unlock_irq(&css_set_lock);
	mutex_unlock(&cgroup_mutex);
	return ret;
}
EXPORT_SYMBOL_GPL(task_cgroup_path);

/**
 * cgroup_migrate_add_task - add a migration target task to a migration context
 * @task: target task
 * @mgctx: target migration context
 *
 * Add @task, which is a migration target, to @mgctx->tset.  This function
 * becomes noop if @task doesn't need to be migrated.  @task's css_set
 * should have been added as a migration source and @task->cg_list will be
 * moved from the css_set's tasks list to mg_tasks one.
 */
static void cgroup_migrate_add_task(struct task_struct *task,
				    struct cgroup_mgctx *mgctx)
{
	struct css_set *cset;

	lockdep_assert_held(&css_set_lock);

	/* @task either already exited or can't exit until the end */
	if (task->flags & PF_EXITING)
		return;

	/* cgroup_threadgroup_rwsem protects racing against forks */
	WARN_ON_ONCE(list_empty(&task->cg_list));

	cset = task_css_set(task);
	if (!cset->mg_src_cgrp)
		return;

	mgctx->tset.nr_tasks++;

	list_move_tail(&task->cg_list, &cset->mg_tasks);
	if (list_empty(&cset->mg_node))
		list_add_tail(&cset->mg_node,
			      &mgctx->tset.src_csets);
	if (list_empty(&cset->mg_dst_cset->mg_node))
		list_add_tail(&cset->mg_dst_cset->mg_node,
			      &mgctx->tset.dst_csets);
}

/**
 * cgroup_taskset_first - reset taskset and return the first task
 * @tset: taskset of interest
 * @dst_cssp: output variable for the destination css
 *
 * @tset iteration is initialized and the first task is returned.
 */
struct task_struct *cgroup_taskset_first(struct cgroup_taskset *tset,
					 struct cgroup_subsys_state **dst_cssp)
{
	tset->cur_cset = list_first_entry(tset->csets, struct css_set, mg_node);
	tset->cur_task = NULL;

	return cgroup_taskset_next(tset, dst_cssp);
}

/**
 * cgroup_taskset_next - iterate to the next task in taskset
 * @tset: taskset of interest
 * @dst_cssp: output variable for the destination css
 *
 * Return the next task in @tset.  Iteration must have been initialized
 * with cgroup_taskset_first().
 */
struct task_struct *cgroup_taskset_next(struct cgroup_taskset *tset,
					struct cgroup_subsys_state **dst_cssp)
{
	struct css_set *cset = tset->cur_cset;
	struct task_struct *task = tset->cur_task;

	while (&cset->mg_node != tset->csets) {
		if (!task)
			task = list_first_entry(&cset->mg_tasks,
						struct task_struct, cg_list);
		else
			task = list_next_entry(task, cg_list);

		if (&task->cg_list != &cset->mg_tasks) {
			tset->cur_cset = cset;
			tset->cur_task = task;

			/*
			 * This function may be called both before and
			 * after cgroup_taskset_migrate().  The two cases
			 * can be distinguished by looking at whether @cset
			 * has its ->mg_dst_cset set.
			 */
			if (cset->mg_dst_cset)
				*dst_cssp = cset->mg_dst_cset->subsys[tset->ssid];
			else
				*dst_cssp = cset->subsys[tset->ssid];

			return task;
		}

		cset = list_next_entry(cset, mg_node);
		task = NULL;
	}

	return NULL;
}

/**
 * cgroup_taskset_migrate - migrate a taskset
 * @mgctx: migration context
 *
 * Migrate tasks in @mgctx as setup by migration preparation functions.
 * This function fails iff one of the ->can_attach callbacks fails and
 * guarantees that either all or none of the tasks in @mgctx are migrated.
 * @mgctx is consumed regardless of success.
 */
static int cgroup_migrate_execute(struct cgroup_mgctx *mgctx)
{
	struct cgroup_taskset *tset = &mgctx->tset;
	struct cgroup_subsys *ss;
	struct task_struct *task, *tmp_task;
	struct css_set *cset, *tmp_cset;
	int ssid, failed_ssid, ret;

	/* check that we can legitimately attach to the cgroup */
	if (tset->nr_tasks) {
		do_each_subsys_mask(ss, ssid, mgctx->ss_mask) {
			if (ss->can_attach) {
				tset->ssid = ssid;
				ret = ss->can_attach(tset);
				if (ret) {
					failed_ssid = ssid;
					goto out_cancel_attach;
				}
			}
		} while_each_subsys_mask();
	}

	/*
	 * Now that we're guaranteed success, proceed to move all tasks to
	 * the new cgroup.  There are no failure cases after here, so this
	 * is the commit point.
	 */
	spin_lock_irq(&css_set_lock);
	list_for_each_entry(cset, &tset->src_csets, mg_node) {
		list_for_each_entry_safe(task, tmp_task, &cset->mg_tasks, cg_list) {
			struct css_set *from_cset = task_css_set(task);
			struct css_set *to_cset = cset->mg_dst_cset;

			get_css_set(to_cset);
			to_cset->nr_tasks++;
			css_set_move_task(task, from_cset, to_cset, true);
			from_cset->nr_tasks--;
			/*
			 * If the source or destination cgroup is frozen,
			 * the task might require to change its state.
			 */
			cgroup_freezer_migrate_task(task, from_cset->dfl_cgrp,
						    to_cset->dfl_cgrp);
			put_css_set_locked(from_cset);

		}
	}
	spin_unlock_irq(&css_set_lock);

	/*
	 * Migration is committed, all target tasks are now on dst_csets.
	 * Nothing is sensitive to fork() after this point.  Notify
	 * controllers that migration is complete.
	 */
	tset->csets = &tset->dst_csets;

	if (tset->nr_tasks) {
		do_each_subsys_mask(ss, ssid, mgctx->ss_mask) {
			if (ss->attach) {
				tset->ssid = ssid;
				ss->attach(tset);
			}
		} while_each_subsys_mask();
	}

	ret = 0;
	goto out_release_tset;

out_cancel_attach:
	if (tset->nr_tasks) {
		do_each_subsys_mask(ss, ssid, mgctx->ss_mask) {
			if (ssid == failed_ssid)
				break;
			if (ss->cancel_attach) {
				tset->ssid = ssid;
				ss->cancel_attach(tset);
			}
		} while_each_subsys_mask();
	}
out_release_tset:
	spin_lock_irq(&css_set_lock);
	list_splice_init(&tset->dst_csets, &tset->src_csets);
	list_for_each_entry_safe(cset, tmp_cset, &tset->src_csets, mg_node) {
		list_splice_tail_init(&cset->mg_tasks, &cset->tasks);
		list_del_init(&cset->mg_node);
	}
	spin_unlock_irq(&css_set_lock);

	/*
	 * Re-initialize the cgroup_taskset structure in case it is reused
	 * again in another cgroup_migrate_add_task()/cgroup_migrate_execute()
	 * iteration.
	 */
	tset->nr_tasks = 0;
	tset->csets    = &tset->src_csets;
	return ret;
}

/**
 * cgroup_migrate_vet_dst - verify whether a cgroup can be migration destination
 * @dst_cgrp: destination cgroup to test
 *
 * On the default hierarchy, except for the mixable, (possible) thread root
 * and threaded cgroups, subtree_control must be zero for migration
 * destination cgroups with tasks so that child cgroups don't compete
 * against tasks.
 */
int cgroup_migrate_vet_dst(struct cgroup *dst_cgrp)
{
	/* v1 doesn't have any restriction */
	if (!cgroup_on_dfl(dst_cgrp))
		return 0;

	/* verify @dst_cgrp can host resources */
	if (!cgroup_is_valid_domain(dst_cgrp->dom_cgrp))
		return -EOPNOTSUPP;

	/* mixables don't care */
	if (cgroup_is_mixable(dst_cgrp))
		return 0;

	/*
	 * If @dst_cgrp is already or can become a thread root or is
	 * threaded, it doesn't matter.
	 */
	if (cgroup_can_be_thread_root(dst_cgrp) || cgroup_is_threaded(dst_cgrp))
		return 0;

	/* apply no-internal-process constraint */
	if (dst_cgrp->subtree_control)
		return -EBUSY;

	return 0;
}

/**
 * cgroup_migrate_finish - cleanup after attach
 * @mgctx: migration context
 *
 * Undo cgroup_migrate_add_src() and cgroup_migrate_prepare_dst().  See
 * those functions for details.
 */
void cgroup_migrate_finish(struct cgroup_mgctx *mgctx)
{
	LIST_HEAD(preloaded);
	struct css_set *cset, *tmp_cset;

	lockdep_assert_held(&cgroup_mutex);

	spin_lock_irq(&css_set_lock);

	list_splice_tail_init(&mgctx->preloaded_src_csets, &preloaded);
	list_splice_tail_init(&mgctx->preloaded_dst_csets, &preloaded);

	list_for_each_entry_safe(cset, tmp_cset, &preloaded, mg_preload_node) {
		cset->mg_src_cgrp = NULL;
		cset->mg_dst_cgrp = NULL;
		cset->mg_dst_cset = NULL;
		list_del_init(&cset->mg_preload_node);
		put_css_set_locked(cset);
	}

	spin_unlock_irq(&css_set_lock);
}

/**
 * cgroup_migrate_add_src - add a migration source css_set
 * @src_cset: the source css_set to add
 * @dst_cgrp: the destination cgroup
 * @mgctx: migration context
 *
 * Tasks belonging to @src_cset are about to be migrated to @dst_cgrp.  Pin
 * @src_cset and add it to @mgctx->src_csets, which should later be cleaned
 * up by cgroup_migrate_finish().
 *
 * This function may be called without holding cgroup_threadgroup_rwsem
 * even if the target is a process.  Threads may be created and destroyed
 * but as long as cgroup_mutex is not dropped, no new css_set can be put
 * into play and the preloaded css_sets are guaranteed to cover all
 * migrations.
 */
void cgroup_migrate_add_src(struct css_set *src_cset,
			    struct cgroup *dst_cgrp,
			    struct cgroup_mgctx *mgctx)
{
	struct cgroup *src_cgrp;

	lockdep_assert_held(&cgroup_mutex);
	lockdep_assert_held(&css_set_lock);

	/*
	 * If ->dead, @src_set is associated with one or more dead cgroups
	 * and doesn't contain any migratable tasks.  Ignore it early so
	 * that the rest of migration path doesn't get confused by it.
	 */
	if (src_cset->dead)
		return;

	src_cgrp = cset_cgroup_from_root(src_cset, dst_cgrp->root);

	if (!list_empty(&src_cset->mg_preload_node))
		return;

	WARN_ON(src_cset->mg_src_cgrp);
	WARN_ON(src_cset->mg_dst_cgrp);
	WARN_ON(!list_empty(&src_cset->mg_tasks));
	WARN_ON(!list_empty(&src_cset->mg_node));

	src_cset->mg_src_cgrp = src_cgrp;
	src_cset->mg_dst_cgrp = dst_cgrp;
	get_css_set(src_cset);
	list_add_tail(&src_cset->mg_preload_node, &mgctx->preloaded_src_csets);
}

/**
 * cgroup_migrate_prepare_dst - prepare destination css_sets for migration
 * @mgctx: migration context
 *
 * Tasks are about to be moved and all the source css_sets have been
 * preloaded to @mgctx->preloaded_src_csets.  This function looks up and
 * pins all destination css_sets, links each to its source, and append them
 * to @mgctx->preloaded_dst_csets.
 *
 * This function must be called after cgroup_migrate_add_src() has been
 * called on each migration source css_set.  After migration is performed
 * using cgroup_migrate(), cgroup_migrate_finish() must be called on
 * @mgctx.
 */
int cgroup_migrate_prepare_dst(struct cgroup_mgctx *mgctx)
{
	struct css_set *src_cset, *tmp_cset;

	lockdep_assert_held(&cgroup_mutex);

	/* look up the dst cset for each src cset and link it to src */
	list_for_each_entry_safe(src_cset, tmp_cset, &mgctx->preloaded_src_csets,
				 mg_preload_node) {
		struct css_set *dst_cset;
		struct cgroup_subsys *ss;
		int ssid;

		dst_cset = find_css_set(src_cset, src_cset->mg_dst_cgrp);
		if (!dst_cset)
			return -ENOMEM;

		WARN_ON_ONCE(src_cset->mg_dst_cset || dst_cset->mg_dst_cset);

		/*
		 * If src cset equals dst, it's noop.  Drop the src.
		 * cgroup_migrate() will skip the cset too.  Note that we
		 * can't handle src == dst as some nodes are used by both.
		 */
		if (src_cset == dst_cset) {
			src_cset->mg_src_cgrp = NULL;
			src_cset->mg_dst_cgrp = NULL;
			list_del_init(&src_cset->mg_preload_node);
			put_css_set(src_cset);
			put_css_set(dst_cset);
			continue;
		}

		src_cset->mg_dst_cset = dst_cset;

		if (list_empty(&dst_cset->mg_preload_node))
			list_add_tail(&dst_cset->mg_preload_node,
				      &mgctx->preloaded_dst_csets);
		else
			put_css_set(dst_cset);

		for_each_subsys(ss, ssid)
			if (src_cset->subsys[ssid] != dst_cset->subsys[ssid])
				mgctx->ss_mask |= 1 << ssid;
	}

	return 0;
}

/**
 * cgroup_migrate - migrate a process or task to a cgroup
 * @leader: the leader of the process or the task to migrate
 * @threadgroup: whether @leader points to the whole process or a single task
 * @mgctx: migration context
 *
 * Migrate a process or task denoted by @leader.  If migrating a process,
 * the caller must be holding cgroup_threadgroup_rwsem.  The caller is also
 * responsible for invoking cgroup_migrate_add_src() and
 * cgroup_migrate_prepare_dst() on the targets before invoking this
 * function and following up with cgroup_migrate_finish().
 *
 * As long as a controller's ->can_attach() doesn't fail, this function is
 * guaranteed to succeed.  This means that, excluding ->can_attach()
 * failure, when migrating multiple targets, the success or failure can be
 * decided for all targets by invoking group_migrate_prepare_dst() before
 * actually starting migrating.
 */
int cgroup_migrate(struct task_struct *leader, bool threadgroup,
		   struct cgroup_mgctx *mgctx)
{
	struct task_struct *task;

	/*
	 * Prevent freeing of tasks while we take a snapshot. Tasks that are
	 * already PF_EXITING could be freed from underneath us unless we
	 * take an rcu_read_lock.
	 */
	spin_lock_irq(&css_set_lock);
	rcu_read_lock();
	task = leader;
	do {
		cgroup_migrate_add_task(task, mgctx);
		if (!threadgroup)
			break;
	} while_each_thread(leader, task);
	rcu_read_unlock();
	spin_unlock_irq(&css_set_lock);

	return cgroup_migrate_execute(mgctx);
}

/**
 * cgroup_attach_task - attach a task or a whole threadgroup to a cgroup
 * @dst_cgrp: the cgroup to attach to
 * @leader: the task or the leader of the threadgroup to be attached
 * @threadgroup: attach the whole threadgroup?
 *
 * Call holding cgroup_mutex and cgroup_threadgroup_rwsem.
 */
int cgroup_attach_task(struct cgroup *dst_cgrp, struct task_struct *leader,
		       bool threadgroup)
{
	DEFINE_CGROUP_MGCTX(mgctx);
	struct task_struct *task;
	int ret;

	ret = cgroup_migrate_vet_dst(dst_cgrp);
	if (ret)
		return ret;

	/* look up all src csets */
	spin_lock_irq(&css_set_lock);
	rcu_read_lock();
	task = leader;
	do {
		cgroup_migrate_add_src(task_css_set(task), dst_cgrp, &mgctx);
		if (!threadgroup)
			break;
	} while_each_thread(leader, task);
	rcu_read_unlock();
	spin_unlock_irq(&css_set_lock);

	/* prepare dst csets and commit */
	ret = cgroup_migrate_prepare_dst(&mgctx);
	if (!ret)
		ret = cgroup_migrate(leader, threadgroup, &mgctx);

	cgroup_migrate_finish(&mgctx);

	if (!ret)
		TRACE_CGROUP_PATH(attach_task, dst_cgrp, leader, threadgroup);

	return ret;
}

struct task_struct *cgroup_procs_write_start(char *buf, bool threadgroup,
					     bool *locked)
	__acquires(&cgroup_threadgroup_rwsem)
{
	struct task_struct *tsk;
	pid_t pid;

	if (kstrtoint(strstrip(buf), 0, &pid) || pid < 0)
		return ERR_PTR(-EINVAL);

	/*
	 * If we migrate a single thread, we don't care about threadgroup
	 * stability. If the thread is `current`, it won't exit(2) under our
	 * hands or change PID through exec(2). We exclude
	 * cgroup_update_dfl_csses and other cgroup_{proc,thread}s_write
	 * callers by cgroup_mutex.
	 * Therefore, we can skip the global lock.
	 */
	lockdep_assert_held(&cgroup_mutex);
	if (pid || threadgroup) {
		percpu_down_write(&cgroup_threadgroup_rwsem);
		*locked = true;
	} else {
		*locked = false;
	}

	rcu_read_lock();
	if (pid) {
		tsk = find_task_by_vpid(pid);
		if (!tsk) {
			tsk = ERR_PTR(-ESRCH);
			goto out_unlock_threadgroup;
		}
	} else {
		tsk = current;
	}

	if (threadgroup)
		tsk = tsk->group_leader;

	/*
	 * kthreads may acquire PF_NO_SETAFFINITY during initialization.
	 * If userland migrates such a kthread to a non-root cgroup, it can
	 * become trapped in a cpuset, or RT kthread may be born in a
	 * cgroup with no rt_runtime allocated.  Just say no.
	 */
	if (tsk->no_cgroup_migration || (tsk->flags & PF_NO_SETAFFINITY)) {
		tsk = ERR_PTR(-EINVAL);
		goto out_unlock_threadgroup;
	}

	get_task_struct(tsk);
	goto out_unlock_rcu;

out_unlock_threadgroup:
	if (*locked) {
		percpu_up_write(&cgroup_threadgroup_rwsem);
		*locked = false;
	}
out_unlock_rcu:
	rcu_read_unlock();
	return tsk;
}

void cgroup_procs_write_finish(struct task_struct *task, bool locked)
	__releases(&cgroup_threadgroup_rwsem)
{
	struct cgroup_subsys *ss;
	int ssid;

	/* release reference from cgroup_procs_write_start() */
	put_task_struct(task);

	if (locked)
		percpu_up_write(&cgroup_threadgroup_rwsem);
	for_each_subsys(ss, ssid)
		if (ss->post_attach)
			ss->post_attach();
}

static void cgroup_print_ss_mask(struct seq_file *seq, u16 ss_mask)
{
	struct cgroup_subsys *ss;
	bool printed = false;
	int ssid;

	do_each_subsys_mask(ss, ssid, ss_mask) {
		if (printed)
			seq_putc(seq, ' ');
		seq_puts(seq, ss->name);
		printed = true;
	} while_each_subsys_mask();
	if (printed)
		seq_putc(seq, '\n');
}

/* show controllers which are enabled from the parent */
static int cgroup_controllers_show(struct seq_file *seq, void *v)
{
	struct cgroup *cgrp = seq_css(seq)->cgroup;

	cgroup_print_ss_mask(seq, cgroup_control(cgrp));
	return 0;
}

/* show controllers which are enabled for a given cgroup's children */
static int cgroup_subtree_control_show(struct seq_file *seq, void *v)
{
	struct cgroup *cgrp = seq_css(seq)->cgroup;

	cgroup_print_ss_mask(seq, cgrp->subtree_control);
	return 0;
}

/**
 * cgroup_update_dfl_csses - update css assoc of a subtree in default hierarchy
 * @cgrp: root of the subtree to update csses for
 *
 * @cgrp's control masks have changed and its subtree's css associations
 * need to be updated accordingly.  This function looks up all css_sets
 * which are attached to the subtree, creates the matching updated css_sets
 * and migrates the tasks to the new ones.
 */
static int cgroup_update_dfl_csses(struct cgroup *cgrp)
{
	DEFINE_CGROUP_MGCTX(mgctx);
	struct cgroup_subsys_state *d_css;
	struct cgroup *dsct;
	struct css_set *src_cset;
	int ret;

	lockdep_assert_held(&cgroup_mutex);

	percpu_down_write(&cgroup_threadgroup_rwsem);

	/* look up all csses currently attached to @cgrp's subtree */
	spin_lock_irq(&css_set_lock);
	cgroup_for_each_live_descendant_pre(dsct, d_css, cgrp) {
		struct cgrp_cset_link *link;

		list_for_each_entry(link, &dsct->cset_links, cset_link)
			cgroup_migrate_add_src(link->cset, dsct, &mgctx);
	}
	spin_unlock_irq(&css_set_lock);

	/* NULL dst indicates self on default hierarchy */
	ret = cgroup_migrate_prepare_dst(&mgctx);
	if (ret)
		goto out_finish;

	spin_lock_irq(&css_set_lock);
	list_for_each_entry(src_cset, &mgctx.preloaded_src_csets, mg_preload_node) {
		struct task_struct *task, *ntask;

		/* all tasks in src_csets need to be migrated */
		list_for_each_entry_safe(task, ntask, &src_cset->tasks, cg_list)
			cgroup_migrate_add_task(task, &mgctx);
	}
	spin_unlock_irq(&css_set_lock);

	ret = cgroup_migrate_execute(&mgctx);
out_finish:
	cgroup_migrate_finish(&mgctx);
	percpu_up_write(&cgroup_threadgroup_rwsem);
	return ret;
}

/**
 * cgroup_lock_and_drain_offline - lock cgroup_mutex and drain offlined csses
 * @cgrp: root of the target subtree
 *
 * Because css offlining is asynchronous, userland may try to re-enable a
 * controller while the previous css is still around.  This function grabs
 * cgroup_mutex and drains the previous css instances of @cgrp's subtree.
 */
void cgroup_lock_and_drain_offline(struct cgroup *cgrp)
	__acquires(&cgroup_mutex)
{
	struct cgroup *dsct;
	struct cgroup_subsys_state *d_css;
	struct cgroup_subsys *ss;
	int ssid;

restart:
	mutex_lock(&cgroup_mutex);

	cgroup_for_each_live_descendant_post(dsct, d_css, cgrp) {
		for_each_subsys(ss, ssid) {
			struct cgroup_subsys_state *css = cgroup_css(dsct, ss);
			DEFINE_WAIT(wait);

			if (!css || !percpu_ref_is_dying(&css->refcnt))
				continue;

			cgroup_get_live(dsct);
			prepare_to_wait(&dsct->offline_waitq, &wait,
					TASK_UNINTERRUPTIBLE);

			mutex_unlock(&cgroup_mutex);
			schedule();
			finish_wait(&dsct->offline_waitq, &wait);

			cgroup_put(dsct);
			goto restart;
		}
	}
}

/**
 * cgroup_save_control - save control masks and dom_cgrp of a subtree
 * @cgrp: root of the target subtree
 *
 * Save ->subtree_control, ->subtree_ss_mask and ->dom_cgrp to the
 * respective old_ prefixed fields for @cgrp's subtree including @cgrp
 * itself.
 */
static void cgroup_save_control(struct cgroup *cgrp)
{
	struct cgroup *dsct;
	struct cgroup_subsys_state *d_css;

	cgroup_for_each_live_descendant_pre(dsct, d_css, cgrp) {
		dsct->old_subtree_control = dsct->subtree_control;
		dsct->old_subtree_ss_mask = dsct->subtree_ss_mask;
		dsct->old_dom_cgrp = dsct->dom_cgrp;
	}
}

/**
 * cgroup_propagate_control - refresh control masks of a subtree
 * @cgrp: root of the target subtree
 *
 * For @cgrp and its subtree, ensure ->subtree_ss_mask matches
 * ->subtree_control and propagate controller availability through the
 * subtree so that descendants don't have unavailable controllers enabled.
 */
static void cgroup_propagate_control(struct cgroup *cgrp)
{
	struct cgroup *dsct;
	struct cgroup_subsys_state *d_css;

	cgroup_for_each_live_descendant_pre(dsct, d_css, cgrp) {
		dsct->subtree_control &= cgroup_control(dsct);
		dsct->subtree_ss_mask =
			cgroup_calc_subtree_ss_mask(dsct->subtree_control,
						    cgroup_ss_mask(dsct));
	}
}

/**
 * cgroup_restore_control - restore control masks and dom_cgrp of a subtree
 * @cgrp: root of the target subtree
 *
 * Restore ->subtree_control, ->subtree_ss_mask and ->dom_cgrp from the
 * respective old_ prefixed fields for @cgrp's subtree including @cgrp
 * itself.
 */
static void cgroup_restore_control(struct cgroup *cgrp)
{
	struct cgroup *dsct;
	struct cgroup_subsys_state *d_css;

	cgroup_for_each_live_descendant_post(dsct, d_css, cgrp) {
		dsct->subtree_control = dsct->old_subtree_control;
		dsct->subtree_ss_mask = dsct->old_subtree_ss_mask;
		dsct->dom_cgrp = dsct->old_dom_cgrp;
	}
}

static bool css_visible(struct cgroup_subsys_state *css)
{
	struct cgroup_subsys *ss = css->ss;
	struct cgroup *cgrp = css->cgroup;

	if (cgroup_control(cgrp) & (1 << ss->id))
		return true;
	if (!(cgroup_ss_mask(cgrp) & (1 << ss->id)))
		return false;
	return cgroup_on_dfl(cgrp) && ss->implicit_on_dfl;
}

/**
 * cgroup_apply_control_enable - enable or show csses according to control
 * @cgrp: root of the target subtree
 *
 * Walk @cgrp's subtree and create new csses or make the existing ones
 * visible.  A css is created invisible if it's being implicitly enabled
 * through dependency.  An invisible css is made visible when the userland
 * explicitly enables it.
 *
 * Returns 0 on success, -errno on failure.  On failure, csses which have
 * been processed already aren't cleaned up.  The caller is responsible for
 * cleaning up with cgroup_apply_control_disable().
 */
static int cgroup_apply_control_enable(struct cgroup *cgrp)
{
	struct cgroup *dsct;
	struct cgroup_subsys_state *d_css;
	struct cgroup_subsys *ss;
	int ssid, ret;

	cgroup_for_each_live_descendant_pre(dsct, d_css, cgrp) {
		for_each_subsys(ss, ssid) {
			struct cgroup_subsys_state *css = cgroup_css(dsct, ss);

			if (!(cgroup_ss_mask(dsct) & (1 << ss->id)))
				continue;

			if (!css) {
				css = css_create(dsct, ss);
				if (IS_ERR(css))
					return PTR_ERR(css);
			}

			WARN_ON_ONCE(percpu_ref_is_dying(&css->refcnt));

			if (css_visible(css)) {
				ret = css_populate_dir(css);
				if (ret)
					return ret;
			}
		}
	}

	return 0;
}

/**
 * cgroup_apply_control_disable - kill or hide csses according to control
 * @cgrp: root of the target subtree
 *
 * Walk @cgrp's subtree and kill and hide csses so that they match
 * cgroup_ss_mask() and cgroup_visible_mask().
 *
 * A css is hidden when the userland requests it to be disabled while other
 * subsystems are still depending on it.  The css must not actively control
 * resources and be in the vanilla state if it's made visible again later.
 * Controllers which may be depended upon should provide ->css_reset() for
 * this purpose.
 */
static void cgroup_apply_control_disable(struct cgroup *cgrp)
{
	struct cgroup *dsct;
	struct cgroup_subsys_state *d_css;
	struct cgroup_subsys *ss;
	int ssid;

	cgroup_for_each_live_descendant_post(dsct, d_css, cgrp) {
		for_each_subsys(ss, ssid) {
			struct cgroup_subsys_state *css = cgroup_css(dsct, ss);

			if (!css)
				continue;

			WARN_ON_ONCE(percpu_ref_is_dying(&css->refcnt));

			if (css->parent &&
			    !(cgroup_ss_mask(dsct) & (1 << ss->id))) {
				kill_css(css);
			} else if (!css_visible(css)) {
				css_clear_dir(css);
				if (ss->css_reset)
					ss->css_reset(css);
			}
		}
	}
}

/**
 * cgroup_apply_control - apply control mask updates to the subtree
 * @cgrp: root of the target subtree
 *
 * subsystems can be enabled and disabled in a subtree using the following
 * steps.
 *
 * 1. Call cgroup_save_control() to stash the current state.
 * 2. Update ->subtree_control masks in the subtree as desired.
 * 3. Call cgroup_apply_control() to apply the changes.
 * 4. Optionally perform other related operations.
 * 5. Call cgroup_finalize_control() to finish up.
 *
 * This function implements step 3 and propagates the mask changes
 * throughout @cgrp's subtree, updates csses accordingly and perform
 * process migrations.
 */
static int cgroup_apply_control(struct cgroup *cgrp)
{
	int ret;

	cgroup_propagate_control(cgrp);

	ret = cgroup_apply_control_enable(cgrp);
	if (ret)
		return ret;

	/*
	 * At this point, cgroup_e_css_by_mask() results reflect the new csses
	 * making the following cgroup_update_dfl_csses() properly update
	 * css associations of all tasks in the subtree.
	 */
	ret = cgroup_update_dfl_csses(cgrp);
	if (ret)
		return ret;

	return 0;
}

/**
 * cgroup_finalize_control - finalize control mask update
 * @cgrp: root of the target subtree
 * @ret: the result of the update
 *
 * Finalize control mask update.  See cgroup_apply_control() for more info.
 */
static void cgroup_finalize_control(struct cgroup *cgrp, int ret)
{
	if (ret) {
		cgroup_restore_control(cgrp);
		cgroup_propagate_control(cgrp);
	}

	cgroup_apply_control_disable(cgrp);
}

static int cgroup_vet_subtree_control_enable(struct cgroup *cgrp, u16 enable)
{
	u16 domain_enable = enable & ~cgrp_dfl_threaded_ss_mask;

	/* if nothing is getting enabled, nothing to worry about */
	if (!enable)
		return 0;

	/* can @cgrp host any resources? */
	if (!cgroup_is_valid_domain(cgrp->dom_cgrp))
		return -EOPNOTSUPP;

	/* mixables don't care */
	if (cgroup_is_mixable(cgrp))
		return 0;

	if (domain_enable) {
		/* can't enable domain controllers inside a thread subtree */
		if (cgroup_is_thread_root(cgrp) || cgroup_is_threaded(cgrp))
			return -EOPNOTSUPP;
	} else {
		/*
		 * Threaded controllers can handle internal competitions
		 * and are always allowed inside a (prospective) thread
		 * subtree.
		 */
		if (cgroup_can_be_thread_root(cgrp) || cgroup_is_threaded(cgrp))
			return 0;
	}

	/*
	 * Controllers can't be enabled for a cgroup with tasks to avoid
	 * child cgroups competing against tasks.
	 */
	if (cgroup_has_tasks(cgrp))
		return -EBUSY;

	return 0;
}

/* change the enabled child controllers for a cgroup in the default hierarchy */
static ssize_t cgroup_subtree_control_write(struct kernfs_open_file *of,
					    char *buf, size_t nbytes,
					    loff_t off)
{
	u16 enable = 0, disable = 0;
	struct cgroup *cgrp, *child;
	struct cgroup_subsys *ss;
	char *tok;
	int ssid, ret;

	/*
	 * Parse input - space separated list of subsystem names prefixed
	 * with either + or -.
	 */
	buf = strstrip(buf);
	while ((tok = strsep(&buf, " "))) {
		if (tok[0] == '\0')
			continue;
		do_each_subsys_mask(ss, ssid, ~cgrp_dfl_inhibit_ss_mask) {
			if (!cgroup_ssid_enabled(ssid) ||
			    strcmp(tok + 1, ss->name))
				continue;

			if (*tok == '+') {
				enable |= 1 << ssid;
				disable &= ~(1 << ssid);
			} else if (*tok == '-') {
				disable |= 1 << ssid;
				enable &= ~(1 << ssid);
			} else {
				return -EINVAL;
			}
			break;
		} while_each_subsys_mask();
		if (ssid == CGROUP_SUBSYS_COUNT)
			return -EINVAL;
	}

	cgrp = cgroup_kn_lock_live(of->kn, true);
	if (!cgrp)
		return -ENODEV;

	for_each_subsys(ss, ssid) {
		if (enable & (1 << ssid)) {
			if (cgrp->subtree_control & (1 << ssid)) {
				enable &= ~(1 << ssid);
				continue;
			}

			if (!(cgroup_control(cgrp) & (1 << ssid))) {
				ret = -ENOENT;
				goto out_unlock;
			}
		} else if (disable & (1 << ssid)) {
			if (!(cgrp->subtree_control & (1 << ssid))) {
				disable &= ~(1 << ssid);
				continue;
			}

			/* a child has it enabled? */
			cgroup_for_each_live_child(child, cgrp) {
				if (child->subtree_control & (1 << ssid)) {
					ret = -EBUSY;
					goto out_unlock;
				}
			}
		}
	}

	if (!enable && !disable) {
		ret = 0;
		goto out_unlock;
	}

	ret = cgroup_vet_subtree_control_enable(cgrp, enable);
	if (ret)
		goto out_unlock;

	/* save and update control masks and prepare csses */
	cgroup_save_control(cgrp);

	cgrp->subtree_control |= enable;
	cgrp->subtree_control &= ~disable;

	ret = cgroup_apply_control(cgrp);
	cgroup_finalize_control(cgrp, ret);
	if (ret)
		goto out_unlock;

	kernfs_activate(cgrp->kn);
out_unlock:
	cgroup_kn_unlock(of->kn);
	return ret ?: nbytes;
}

/**
 * cgroup_enable_threaded - make @cgrp threaded
 * @cgrp: the target cgroup
 *
 * Called when "threaded" is written to the cgroup.type interface file and
 * tries to make @cgrp threaded and join the parent's resource domain.
 * This function is never called on the root cgroup as cgroup.type doesn't
 * exist on it.
 */
static int cgroup_enable_threaded(struct cgroup *cgrp)
{
	struct cgroup *parent = cgroup_parent(cgrp);
	struct cgroup *dom_cgrp = parent->dom_cgrp;
	struct cgroup *dsct;
	struct cgroup_subsys_state *d_css;
	int ret;

	lockdep_assert_held(&cgroup_mutex);

	/* noop if already threaded */
	if (cgroup_is_threaded(cgrp))
		return 0;

	/*
	 * If @cgroup is populated or has domain controllers enabled, it
	 * can't be switched.  While the below cgroup_can_be_thread_root()
	 * test can catch the same conditions, that's only when @parent is
	 * not mixable, so let's check it explicitly.
	 */
	if (cgroup_is_populated(cgrp) ||
	    cgrp->subtree_control & ~cgrp_dfl_threaded_ss_mask)
		return -EOPNOTSUPP;

	/* we're joining the parent's domain, ensure its validity */
	if (!cgroup_is_valid_domain(dom_cgrp) ||
	    !cgroup_can_be_thread_root(dom_cgrp))
		return -EOPNOTSUPP;

	/*
	 * The following shouldn't cause actual migrations and should
	 * always succeed.
	 */
	cgroup_save_control(cgrp);

	cgroup_for_each_live_descendant_pre(dsct, d_css, cgrp)
		if (dsct == cgrp || cgroup_is_threaded(dsct))
			dsct->dom_cgrp = dom_cgrp;

	ret = cgroup_apply_control(cgrp);
	if (!ret)
		parent->nr_threaded_children++;

	cgroup_finalize_control(cgrp, ret);
	return ret;
}

static int cgroup_type_show(struct seq_file *seq, void *v)
{
	struct cgroup *cgrp = seq_css(seq)->cgroup;

	if (cgroup_is_threaded(cgrp))
		seq_puts(seq, "threaded\n");
	else if (!cgroup_is_valid_domain(cgrp))
		seq_puts(seq, "domain invalid\n");
	else if (cgroup_is_thread_root(cgrp))
		seq_puts(seq, "domain threaded\n");
	else
		seq_puts(seq, "domain\n");

	return 0;
}

static ssize_t cgroup_type_write(struct kernfs_open_file *of, char *buf,
				 size_t nbytes, loff_t off)
{
	struct cgroup *cgrp;
	int ret;

	/* only switching to threaded mode is supported */
	if (strcmp(strstrip(buf), "threaded"))
		return -EINVAL;

	/* drain dying csses before we re-apply (threaded) subtree control */
	cgrp = cgroup_kn_lock_live(of->kn, true);
	if (!cgrp)
		return -ENOENT;

	/* threaded can only be enabled */
	ret = cgroup_enable_threaded(cgrp);

	cgroup_kn_unlock(of->kn);
	return ret ?: nbytes;
}

static int cgroup_max_descendants_show(struct seq_file *seq, void *v)
{
	struct cgroup *cgrp = seq_css(seq)->cgroup;
	int descendants = READ_ONCE(cgrp->max_descendants);

	if (descendants == INT_MAX)
		seq_puts(seq, "max\n");
	else
		seq_printf(seq, "%d\n", descendants);

	return 0;
}

static ssize_t cgroup_max_descendants_write(struct kernfs_open_file *of,
					   char *buf, size_t nbytes, loff_t off)
{
	struct cgroup *cgrp;
	int descendants;
	ssize_t ret;

	buf = strstrip(buf);
	if (!strcmp(buf, "max")) {
		descendants = INT_MAX;
	} else {
		ret = kstrtoint(buf, 0, &descendants);
		if (ret)
			return ret;
	}

	if (descendants < 0)
		return -ERANGE;

	cgrp = cgroup_kn_lock_live(of->kn, false);
	if (!cgrp)
		return -ENOENT;

	cgrp->max_descendants = descendants;

	cgroup_kn_unlock(of->kn);

	return nbytes;
}

static int cgroup_max_depth_show(struct seq_file *seq, void *v)
{
	struct cgroup *cgrp = seq_css(seq)->cgroup;
	int depth = READ_ONCE(cgrp->max_depth);

	if (depth == INT_MAX)
		seq_puts(seq, "max\n");
	else
		seq_printf(seq, "%d\n", depth);

	return 0;
}

static ssize_t cgroup_max_depth_write(struct kernfs_open_file *of,
				      char *buf, size_t nbytes, loff_t off)
{
	struct cgroup *cgrp;
	ssize_t ret;
	int depth;

	buf = strstrip(buf);
	if (!strcmp(buf, "max")) {
		depth = INT_MAX;
	} else {
		ret = kstrtoint(buf, 0, &depth);
		if (ret)
			return ret;
	}

	if (depth < 0)
		return -ERANGE;

	cgrp = cgroup_kn_lock_live(of->kn, false);
	if (!cgrp)
		return -ENOENT;

	cgrp->max_depth = depth;

	cgroup_kn_unlock(of->kn);

	return nbytes;
}

static int cgroup_events_show(struct seq_file *seq, void *v)
{
	struct cgroup *cgrp = seq_css(seq)->cgroup;

	seq_printf(seq, "populated %d\n", cgroup_is_populated(cgrp));
	seq_printf(seq, "frozen %d\n", test_bit(CGRP_FROZEN, &cgrp->flags));

	return 0;
}

static int cgroup_stat_show(struct seq_file *seq, void *v)
{
	struct cgroup *cgroup = seq_css(seq)->cgroup;

	seq_printf(seq, "nr_descendants %d\n",
		   cgroup->nr_descendants);
	seq_printf(seq, "nr_dying_descendants %d\n",
		   cgroup->nr_dying_descendants);

	return 0;
}

static int __maybe_unused cgroup_extra_stat_show(struct seq_file *seq,
						 struct cgroup *cgrp, int ssid)
{
	struct cgroup_subsys *ss = cgroup_subsys[ssid];
	struct cgroup_subsys_state *css;
	int ret;

	if (!ss->css_extra_stat_show)
		return 0;

	css = cgroup_tryget_css(cgrp, ss);
	if (!css)
		return 0;

	ret = ss->css_extra_stat_show(seq, css);
	css_put(css);
	return ret;
}

static int cpu_stat_show(struct seq_file *seq, void *v)
{
	struct cgroup __maybe_unused *cgrp = seq_css(seq)->cgroup;
	int ret = 0;

	cgroup_base_stat_cputime_show(seq);
#ifdef CONFIG_CGROUP_SCHED
	ret = cgroup_extra_stat_show(seq, cgrp, cpu_cgrp_id);
#endif
	return ret;
}

#ifdef CONFIG_PSI
static int cgroup_io_pressure_show(struct seq_file *seq, void *v)
{
	struct cgroup *cgrp = seq_css(seq)->cgroup;
	struct psi_group *psi = cgroup_ino(cgrp) == 1 ? &psi_system : &cgrp->psi;

	return psi_show(seq, psi, PSI_IO);
}
static int cgroup_memory_pressure_show(struct seq_file *seq, void *v)
{
	struct cgroup *cgrp = seq_css(seq)->cgroup;
	struct psi_group *psi = cgroup_ino(cgrp) == 1 ? &psi_system : &cgrp->psi;

	return psi_show(seq, psi, PSI_MEM);
}
static int cgroup_cpu_pressure_show(struct seq_file *seq, void *v)
{
	struct cgroup *cgrp = seq_css(seq)->cgroup;
	struct psi_group *psi = cgroup_ino(cgrp) == 1 ? &psi_system : &cgrp->psi;

	return psi_show(seq, psi, PSI_CPU);
}

static ssize_t cgroup_pressure_write(struct kernfs_open_file *of, char *buf,
					  size_t nbytes, enum psi_res res)
{
	struct psi_trigger *new;
	struct cgroup *cgrp;

	cgrp = cgroup_kn_lock_live(of->kn, false);
	if (!cgrp)
		return -ENODEV;

	cgroup_get(cgrp);
	cgroup_kn_unlock(of->kn);

	new = psi_trigger_create(&cgrp->psi, buf, nbytes, res);
	if (IS_ERR(new)) {
		cgroup_put(cgrp);
		return PTR_ERR(new);
	}

	psi_trigger_replace(&of->priv, new);

	cgroup_put(cgrp);

	return nbytes;
}

static ssize_t cgroup_io_pressure_write(struct kernfs_open_file *of,
					  char *buf, size_t nbytes,
					  loff_t off)
{
	return cgroup_pressure_write(of, buf, nbytes, PSI_IO);
}

static ssize_t cgroup_memory_pressure_write(struct kernfs_open_file *of,
					  char *buf, size_t nbytes,
					  loff_t off)
{
	return cgroup_pressure_write(of, buf, nbytes, PSI_MEM);
}

static ssize_t cgroup_cpu_pressure_write(struct kernfs_open_file *of,
					  char *buf, size_t nbytes,
					  loff_t off)
{
	return cgroup_pressure_write(of, buf, nbytes, PSI_CPU);
}

static __poll_t cgroup_pressure_poll(struct kernfs_open_file *of,
					  poll_table *pt)
{
	return psi_trigger_poll(&of->priv, of->file, pt);
}

static void cgroup_pressure_release(struct kernfs_open_file *of)
{
	psi_trigger_replace(&of->priv, NULL);
}
#endif /* CONFIG_PSI */

static int cgroup_freeze_show(struct seq_file *seq, void *v)
{
	struct cgroup *cgrp = seq_css(seq)->cgroup;

	seq_printf(seq, "%d\n", cgrp->freezer.freeze);

	return 0;
}

static ssize_t cgroup_freeze_write(struct kernfs_open_file *of,
				   char *buf, size_t nbytes, loff_t off)
{
	struct cgroup *cgrp;
	ssize_t ret;
	int freeze;

	ret = kstrtoint(strstrip(buf), 0, &freeze);
	if (ret)
		return ret;

	if (freeze < 0 || freeze > 1)
		return -ERANGE;

	cgrp = cgroup_kn_lock_live(of->kn, false);
	if (!cgrp)
		return -ENOENT;

	cgroup_freeze(cgrp, freeze);

	cgroup_kn_unlock(of->kn);

	return nbytes;
}

static int cgroup_file_open(struct kernfs_open_file *of)
{
	struct cftype *cft = of->kn->priv;

	if (cft->open)
		return cft->open(of);
	return 0;
}

static void cgroup_file_release(struct kernfs_open_file *of)
{
	struct cftype *cft = of->kn->priv;

	if (cft->release)
		cft->release(of);
}

static ssize_t cgroup_file_write(struct kernfs_open_file *of, char *buf,
				 size_t nbytes, loff_t off)
{
	struct cgroup_namespace *ns = current->nsproxy->cgroup_ns;
	struct cgroup *cgrp = of->kn->parent->priv;
	struct cftype *cft = of->kn->priv;
	struct cgroup_subsys_state *css;
	int ret;

	/*
	 * If namespaces are delegation boundaries, disallow writes to
	 * files in an non-init namespace root from inside the namespace
	 * except for the files explicitly marked delegatable -
	 * cgroup.procs and cgroup.subtree_control.
	 */
	if ((cgrp->root->flags & CGRP_ROOT_NS_DELEGATE) &&
	    !(cft->flags & CFTYPE_NS_DELEGATABLE) &&
	    ns != &init_cgroup_ns && ns->root_cset->dfl_cgrp == cgrp)
		return -EPERM;

	if (cft->write)
		return cft->write(of, buf, nbytes, off);

	/*
	 * kernfs guarantees that a file isn't deleted with operations in
	 * flight, which means that the matching css is and stays alive and
	 * doesn't need to be pinned.  The RCU locking is not necessary
	 * either.  It's just for the convenience of using cgroup_css().
	 */
	rcu_read_lock();
	css = cgroup_css(cgrp, cft->ss);
	rcu_read_unlock();

	if (cft->write_u64) {
		unsigned long long v;
		ret = kstrtoull(buf, 0, &v);
		if (!ret)
			ret = cft->write_u64(css, cft, v);
	} else if (cft->write_s64) {
		long long v;
		ret = kstrtoll(buf, 0, &v);
		if (!ret)
			ret = cft->write_s64(css, cft, v);
	} else {
		ret = -EINVAL;
	}

	return ret ?: nbytes;
}

static __poll_t cgroup_file_poll(struct kernfs_open_file *of, poll_table *pt)
{
	struct cftype *cft = of->kn->priv;

	if (cft->poll)
		return cft->poll(of, pt);

	return kernfs_generic_poll(of, pt);
}

static void *cgroup_seqfile_start(struct seq_file *seq, loff_t *ppos)
{
	return seq_cft(seq)->seq_start(seq, ppos);
}

static void *cgroup_seqfile_next(struct seq_file *seq, void *v, loff_t *ppos)
{
	return seq_cft(seq)->seq_next(seq, v, ppos);
}

static void cgroup_seqfile_stop(struct seq_file *seq, void *v)
{
	if (seq_cft(seq)->seq_stop)
		seq_cft(seq)->seq_stop(seq, v);
}

static int cgroup_seqfile_show(struct seq_file *m, void *arg)
{
	struct cftype *cft = seq_cft(m);
	struct cgroup_subsys_state *css = seq_css(m);

	if (cft->seq_show)
		return cft->seq_show(m, arg);

	if (cft->read_u64)
		seq_printf(m, "%llu\n", cft->read_u64(css, cft));
	else if (cft->read_s64)
		seq_printf(m, "%lld\n", cft->read_s64(css, cft));
	else
		return -EINVAL;
	return 0;
}

static struct kernfs_ops cgroup_kf_single_ops = {
	.atomic_write_len	= PAGE_SIZE,
	.open			= cgroup_file_open,
	.release		= cgroup_file_release,
	.write			= cgroup_file_write,
	.poll			= cgroup_file_poll,
	.seq_show		= cgroup_seqfile_show,
};

static struct kernfs_ops cgroup_kf_ops = {
	.atomic_write_len	= PAGE_SIZE,
	.open			= cgroup_file_open,
	.release		= cgroup_file_release,
	.write			= cgroup_file_write,
	.poll			= cgroup_file_poll,
	.seq_start		= cgroup_seqfile_start,
	.seq_next		= cgroup_seqfile_next,
	.seq_stop		= cgroup_seqfile_stop,
	.seq_show		= cgroup_seqfile_show,
};

/* set uid and gid of cgroup dirs and files to that of the creator */
static int cgroup_kn_set_ugid(struct kernfs_node *kn)
{
	struct iattr iattr = { .ia_valid = ATTR_UID | ATTR_GID,
			       .ia_uid = current_fsuid(),
			       .ia_gid = current_fsgid(), };

	if (uid_eq(iattr.ia_uid, GLOBAL_ROOT_UID) &&
	    gid_eq(iattr.ia_gid, GLOBAL_ROOT_GID))
		return 0;

	return kernfs_setattr(kn, &iattr);
}

static void cgroup_file_notify_timer(struct timer_list *timer)
{
	cgroup_file_notify(container_of(timer, struct cgroup_file,
					notify_timer));
}

static int cgroup_add_file(struct cgroup_subsys_state *css, struct cgroup *cgrp,
			   struct cftype *cft)
{
	char name[CGROUP_FILE_NAME_MAX];
	struct kernfs_node *kn;
	struct lock_class_key *key = NULL;
	int ret;

#ifdef CONFIG_DEBUG_LOCK_ALLOC
	key = &cft->lockdep_key;
#endif
	kn = __kernfs_create_file(cgrp->kn, cgroup_file_name(cgrp, cft, name),
				  cgroup_file_mode(cft),
				  GLOBAL_ROOT_UID, GLOBAL_ROOT_GID,
				  0, cft->kf_ops, cft,
				  NULL, key);
	if (IS_ERR(kn))
		return PTR_ERR(kn);

	ret = cgroup_kn_set_ugid(kn);
	if (ret) {
		kernfs_remove(kn);
		return ret;
	}

	if (cft->file_offset) {
		struct cgroup_file *cfile = (void *)css + cft->file_offset;

		timer_setup(&cfile->notify_timer, cgroup_file_notify_timer, 0);

		spin_lock_irq(&cgroup_file_kn_lock);
		cfile->kn = kn;
		spin_unlock_irq(&cgroup_file_kn_lock);
	}

	return 0;
}

/**
 * cgroup_addrm_files - add or remove files to a cgroup directory
 * @css: the target css
 * @cgrp: the target cgroup (usually css->cgroup)
 * @cfts: array of cftypes to be added
 * @is_add: whether to add or remove
 *
 * Depending on @is_add, add or remove files defined by @cfts on @cgrp.
 * For removals, this function never fails.
 */
static int cgroup_addrm_files(struct cgroup_subsys_state *css,
			      struct cgroup *cgrp, struct cftype cfts[],
			      bool is_add)
{
	struct cftype *cft, *cft_end = NULL;
	int ret = 0;

	lockdep_assert_held(&cgroup_mutex);

restart:
	for (cft = cfts; cft != cft_end && cft->name[0] != '\0'; cft++) {
		/* does cft->flags tell us to skip this file on @cgrp? */
		if ((cft->flags & __CFTYPE_ONLY_ON_DFL) && !cgroup_on_dfl(cgrp))
			continue;
		if ((cft->flags & __CFTYPE_NOT_ON_DFL) && cgroup_on_dfl(cgrp))
			continue;
		if ((cft->flags & CFTYPE_NOT_ON_ROOT) && !cgroup_parent(cgrp))
			continue;
		if ((cft->flags & CFTYPE_ONLY_ON_ROOT) && cgroup_parent(cgrp))
			continue;
		if ((cft->flags & CFTYPE_DEBUG) && !cgroup_debug)
			continue;
		if (is_add) {
			ret = cgroup_add_file(css, cgrp, cft);
			if (ret) {
				pr_warn("%s: failed to add %s, err=%d\n",
					__func__, cft->name, ret);
				cft_end = cft;
				is_add = false;
				goto restart;
			}
		} else {
			cgroup_rm_file(cgrp, cft);
		}
	}
	return ret;
}

static int cgroup_apply_cftypes(struct cftype *cfts, bool is_add)
{
	struct cgroup_subsys *ss = cfts[0].ss;
	struct cgroup *root = &ss->root->cgrp;
	struct cgroup_subsys_state *css;
	int ret = 0;

	lockdep_assert_held(&cgroup_mutex);

	/* add/rm files for all cgroups created before */
	css_for_each_descendant_pre(css, cgroup_css(root, ss)) {
		struct cgroup *cgrp = css->cgroup;

		if (!(css->flags & CSS_VISIBLE))
			continue;

		ret = cgroup_addrm_files(css, cgrp, cfts, is_add);
		if (ret)
			break;
	}

	if (is_add && !ret)
		kernfs_activate(root->kn);
	return ret;
}

static void cgroup_exit_cftypes(struct cftype *cfts)
{
	struct cftype *cft;

	for (cft = cfts; cft->name[0] != '\0'; cft++) {
		/* free copy for custom atomic_write_len, see init_cftypes() */
		if (cft->max_write_len && cft->max_write_len != PAGE_SIZE)
			kfree(cft->kf_ops);
		cft->kf_ops = NULL;
		cft->ss = NULL;

		/* revert flags set by cgroup core while adding @cfts */
		cft->flags &= ~(__CFTYPE_ONLY_ON_DFL | __CFTYPE_NOT_ON_DFL);
	}
}

static int cgroup_init_cftypes(struct cgroup_subsys *ss, struct cftype *cfts)
{
	struct cftype *cft;

	for (cft = cfts; cft->name[0] != '\0'; cft++) {
		struct kernfs_ops *kf_ops;

		WARN_ON(cft->ss || cft->kf_ops);

		if (cft->seq_start)
			kf_ops = &cgroup_kf_ops;
		else
			kf_ops = &cgroup_kf_single_ops;

		/*
		 * Ugh... if @cft wants a custom max_write_len, we need to
		 * make a copy of kf_ops to set its atomic_write_len.
		 */
		if (cft->max_write_len && cft->max_write_len != PAGE_SIZE) {
			kf_ops = kmemdup(kf_ops, sizeof(*kf_ops), GFP_KERNEL);
			if (!kf_ops) {
				cgroup_exit_cftypes(cfts);
				return -ENOMEM;
			}
			kf_ops->atomic_write_len = cft->max_write_len;
		}

		cft->kf_ops = kf_ops;
		cft->ss = ss;
	}

	return 0;
}

static int cgroup_rm_cftypes_locked(struct cftype *cfts)
{
	lockdep_assert_held(&cgroup_mutex);

	if (!cfts || !cfts[0].ss)
		return -ENOENT;

	list_del(&cfts->node);
	cgroup_apply_cftypes(cfts, false);
	cgroup_exit_cftypes(cfts);
	return 0;
}

/**
 * cgroup_rm_cftypes - remove an array of cftypes from a subsystem
 * @cfts: zero-length name terminated array of cftypes
 *
 * Unregister @cfts.  Files described by @cfts are removed from all
 * existing cgroups and all future cgroups won't have them either.  This
 * function can be called anytime whether @cfts' subsys is attached or not.
 *
 * Returns 0 on successful unregistration, -ENOENT if @cfts is not
 * registered.
 */
int cgroup_rm_cftypes(struct cftype *cfts)
{
	int ret;

	mutex_lock(&cgroup_mutex);
	ret = cgroup_rm_cftypes_locked(cfts);
	mutex_unlock(&cgroup_mutex);
	return ret;
}

/**
 * cgroup_add_cftypes - add an array of cftypes to a subsystem
 * @ss: target cgroup subsystem
 * @cfts: zero-length name terminated array of cftypes
 *
 * Register @cfts to @ss.  Files described by @cfts are created for all
 * existing cgroups to which @ss is attached and all future cgroups will
 * have them too.  This function can be called anytime whether @ss is
 * attached or not.
 *
 * Returns 0 on successful registration, -errno on failure.  Note that this
 * function currently returns 0 as long as @cfts registration is successful
 * even if some file creation attempts on existing cgroups fail.
 */
static int cgroup_add_cftypes(struct cgroup_subsys *ss, struct cftype *cfts)
{
	int ret;

	if (!cgroup_ssid_enabled(ss->id))
		return 0;

	if (!cfts || cfts[0].name[0] == '\0')
		return 0;

	ret = cgroup_init_cftypes(ss, cfts);
	if (ret)
		return ret;

	mutex_lock(&cgroup_mutex);

	list_add_tail(&cfts->node, &ss->cfts);
	ret = cgroup_apply_cftypes(cfts, true);
	if (ret)
		cgroup_rm_cftypes_locked(cfts);

	mutex_unlock(&cgroup_mutex);
	return ret;
}

/**
 * cgroup_add_dfl_cftypes - add an array of cftypes for default hierarchy
 * @ss: target cgroup subsystem
 * @cfts: zero-length name terminated array of cftypes
 *
 * Similar to cgroup_add_cftypes() but the added files are only used for
 * the default hierarchy.
 */
int cgroup_add_dfl_cftypes(struct cgroup_subsys *ss, struct cftype *cfts)
{
	struct cftype *cft;

	for (cft = cfts; cft && cft->name[0] != '\0'; cft++)
		cft->flags |= __CFTYPE_ONLY_ON_DFL;
	return cgroup_add_cftypes(ss, cfts);
}

/**
 * cgroup_add_legacy_cftypes - add an array of cftypes for legacy hierarchies
 * @ss: target cgroup subsystem
 * @cfts: zero-length name terminated array of cftypes
 *
 * Similar to cgroup_add_cftypes() but the added files are only used for
 * the legacy hierarchies.
 */
int cgroup_add_legacy_cftypes(struct cgroup_subsys *ss, struct cftype *cfts)
{
	struct cftype *cft;

	for (cft = cfts; cft && cft->name[0] != '\0'; cft++)
		cft->flags |= __CFTYPE_NOT_ON_DFL;
	return cgroup_add_cftypes(ss, cfts);
}

/**
 * cgroup_file_notify - generate a file modified event for a cgroup_file
 * @cfile: target cgroup_file
 *
 * @cfile must have been obtained by setting cftype->file_offset.
 */
void cgroup_file_notify(struct cgroup_file *cfile)
{
	unsigned long flags;

	spin_lock_irqsave(&cgroup_file_kn_lock, flags);
	if (cfile->kn) {
		unsigned long last = cfile->notified_at;
		unsigned long next = last + CGROUP_FILE_NOTIFY_MIN_INTV;

		if (time_in_range(jiffies, last, next)) {
			timer_reduce(&cfile->notify_timer, next);
		} else {
			kernfs_notify(cfile->kn);
			cfile->notified_at = jiffies;
		}
	}
	spin_unlock_irqrestore(&cgroup_file_kn_lock, flags);
}

/**
 * css_next_child - find the next child of a given css
 * @pos: the current position (%NULL to initiate traversal)
 * @parent: css whose children to walk
 *
 * This function returns the next child of @parent and should be called
 * under either cgroup_mutex or RCU read lock.  The only requirement is
 * that @parent and @pos are accessible.  The next sibling is guaranteed to
 * be returned regardless of their states.
 *
 * If a subsystem synchronizes ->css_online() and the start of iteration, a
 * css which finished ->css_online() is guaranteed to be visible in the
 * future iterations and will stay visible until the last reference is put.
 * A css which hasn't finished ->css_online() or already finished
 * ->css_offline() may show up during traversal.  It's each subsystem's
 * responsibility to synchronize against on/offlining.
 */
struct cgroup_subsys_state *css_next_child(struct cgroup_subsys_state *pos,
					   struct cgroup_subsys_state *parent)
{
	struct cgroup_subsys_state *next;

	cgroup_assert_mutex_or_rcu_locked();

	/*
	 * @pos could already have been unlinked from the sibling list.
	 * Once a cgroup is removed, its ->sibling.next is no longer
	 * updated when its next sibling changes.  CSS_RELEASED is set when
	 * @pos is taken off list, at which time its next pointer is valid,
	 * and, as releases are serialized, the one pointed to by the next
	 * pointer is guaranteed to not have started release yet.  This
	 * implies that if we observe !CSS_RELEASED on @pos in this RCU
	 * critical section, the one pointed to by its next pointer is
	 * guaranteed to not have finished its RCU grace period even if we
	 * have dropped rcu_read_lock() inbetween iterations.
	 *
	 * If @pos has CSS_RELEASED set, its next pointer can't be
	 * dereferenced; however, as each css is given a monotonically
	 * increasing unique serial number and always appended to the
	 * sibling list, the next one can be found by walking the parent's
	 * children until the first css with higher serial number than
	 * @pos's.  While this path can be slower, it happens iff iteration
	 * races against release and the race window is very small.
	 */
	if (!pos) {
		next = list_entry_rcu(parent->children.next, struct cgroup_subsys_state, sibling);
	} else if (likely(!(pos->flags & CSS_RELEASED))) {
		next = list_entry_rcu(pos->sibling.next, struct cgroup_subsys_state, sibling);
	} else {
		list_for_each_entry_rcu(next, &parent->children, sibling)
			if (next->serial_nr > pos->serial_nr)
				break;
	}

	/*
	 * @next, if not pointing to the head, can be dereferenced and is
	 * the next sibling.
	 */
	if (&next->sibling != &parent->children)
		return next;
	return NULL;
}

/**
 * css_next_descendant_pre - find the next descendant for pre-order walk
 * @pos: the current position (%NULL to initiate traversal)
 * @root: css whose descendants to walk
 *
 * To be used by css_for_each_descendant_pre().  Find the next descendant
 * to visit for pre-order traversal of @root's descendants.  @root is
 * included in the iteration and the first node to be visited.
 *
 * While this function requires cgroup_mutex or RCU read locking, it
 * doesn't require the whole traversal to be contained in a single critical
 * section.  This function will return the correct next descendant as long
 * as both @pos and @root are accessible and @pos is a descendant of @root.
 *
 * If a subsystem synchronizes ->css_online() and the start of iteration, a
 * css which finished ->css_online() is guaranteed to be visible in the
 * future iterations and will stay visible until the last reference is put.
 * A css which hasn't finished ->css_online() or already finished
 * ->css_offline() may show up during traversal.  It's each subsystem's
 * responsibility to synchronize against on/offlining.
 */
struct cgroup_subsys_state *
css_next_descendant_pre(struct cgroup_subsys_state *pos,
			struct cgroup_subsys_state *root)
{
	struct cgroup_subsys_state *next;

	cgroup_assert_mutex_or_rcu_locked();

	/* if first iteration, visit @root */
	if (!pos)
		return root;

	/* visit the first child if exists */
	next = css_next_child(NULL, pos);
	if (next)
		return next;

	/* no child, visit my or the closest ancestor's next sibling */
	while (pos != root) {
		next = css_next_child(pos, pos->parent);
		if (next)
			return next;
		pos = pos->parent;
	}

	return NULL;
}
EXPORT_SYMBOL_GPL(css_next_descendant_pre);

/**
 * css_rightmost_descendant - return the rightmost descendant of a css
 * @pos: css of interest
 *
 * Return the rightmost descendant of @pos.  If there's no descendant, @pos
 * is returned.  This can be used during pre-order traversal to skip
 * subtree of @pos.
 *
 * While this function requires cgroup_mutex or RCU read locking, it
 * doesn't require the whole traversal to be contained in a single critical
 * section.  This function will return the correct rightmost descendant as
 * long as @pos is accessible.
 */
struct cgroup_subsys_state *
css_rightmost_descendant(struct cgroup_subsys_state *pos)
{
	struct cgroup_subsys_state *last, *tmp;

	cgroup_assert_mutex_or_rcu_locked();

	do {
		last = pos;
		/* ->prev isn't RCU safe, walk ->next till the end */
		pos = NULL;
		css_for_each_child(tmp, last)
			pos = tmp;
	} while (pos);

	return last;
}

static struct cgroup_subsys_state *
css_leftmost_descendant(struct cgroup_subsys_state *pos)
{
	struct cgroup_subsys_state *last;

	do {
		last = pos;
		pos = css_next_child(NULL, pos);
	} while (pos);

	return last;
}

/**
 * css_next_descendant_post - find the next descendant for post-order walk
 * @pos: the current position (%NULL to initiate traversal)
 * @root: css whose descendants to walk
 *
 * To be used by css_for_each_descendant_post().  Find the next descendant
 * to visit for post-order traversal of @root's descendants.  @root is
 * included in the iteration and the last node to be visited.
 *
 * While this function requires cgroup_mutex or RCU read locking, it
 * doesn't require the whole traversal to be contained in a single critical
 * section.  This function will return the correct next descendant as long
 * as both @pos and @cgroup are accessible and @pos is a descendant of
 * @cgroup.
 *
 * If a subsystem synchronizes ->css_online() and the start of iteration, a
 * css which finished ->css_online() is guaranteed to be visible in the
 * future iterations and will stay visible until the last reference is put.
 * A css which hasn't finished ->css_online() or already finished
 * ->css_offline() may show up during traversal.  It's each subsystem's
 * responsibility to synchronize against on/offlining.
 */
struct cgroup_subsys_state *
css_next_descendant_post(struct cgroup_subsys_state *pos,
			 struct cgroup_subsys_state *root)
{
	struct cgroup_subsys_state *next;

	cgroup_assert_mutex_or_rcu_locked();

	/* if first iteration, visit leftmost descendant which may be @root */
	if (!pos)
		return css_leftmost_descendant(root);

	/* if we visited @root, we're done */
	if (pos == root)
		return NULL;

	/* if there's an unvisited sibling, visit its leftmost descendant */
	next = css_next_child(pos, pos->parent);
	if (next)
		return css_leftmost_descendant(next);

	/* no sibling left, visit parent */
	return pos->parent;
}

/**
 * css_has_online_children - does a css have online children
 * @css: the target css
 *
 * Returns %true if @css has any online children; otherwise, %false.  This
 * function can be called from any context but the caller is responsible
 * for synchronizing against on/offlining as necessary.
 */
bool css_has_online_children(struct cgroup_subsys_state *css)
{
	struct cgroup_subsys_state *child;
	bool ret = false;

	rcu_read_lock();
	css_for_each_child(child, css) {
		if (child->flags & CSS_ONLINE) {
			ret = true;
			break;
		}
	}
	rcu_read_unlock();
	return ret;
}

static struct css_set *css_task_iter_next_css_set(struct css_task_iter *it)
{
	struct list_head *l;
	struct cgrp_cset_link *link;
	struct css_set *cset;

	lockdep_assert_held(&css_set_lock);

	/* find the next threaded cset */
	if (it->tcset_pos) {
		l = it->tcset_pos->next;

		if (l != it->tcset_head) {
			it->tcset_pos = l;
			return container_of(l, struct css_set,
					    threaded_csets_node);
		}

		it->tcset_pos = NULL;
	}

	/* find the next cset */
	l = it->cset_pos;
	l = l->next;
	if (l == it->cset_head) {
		it->cset_pos = NULL;
		return NULL;
	}

	if (it->ss) {
		cset = container_of(l, struct css_set, e_cset_node[it->ss->id]);
	} else {
		link = list_entry(l, struct cgrp_cset_link, cset_link);
		cset = link->cset;
	}

	it->cset_pos = l;

	/* initialize threaded css_set walking */
	if (it->flags & CSS_TASK_ITER_THREADED) {
		if (it->cur_dcset)
			put_css_set_locked(it->cur_dcset);
		it->cur_dcset = cset;
		get_css_set(cset);

		it->tcset_head = &cset->threaded_csets;
		it->tcset_pos = &cset->threaded_csets;
	}

	return cset;
}

/**
 * css_task_iter_advance_css_set - advance a task itererator to the next css_set
 * @it: the iterator to advance
 *
 * Advance @it to the next css_set to walk.
 */
static void css_task_iter_advance_css_set(struct css_task_iter *it)
{
	struct css_set *cset;

	lockdep_assert_held(&css_set_lock);

	/* Advance to the next non-empty css_set */
	do {
		cset = css_task_iter_next_css_set(it);
		if (!cset) {
			it->task_pos = NULL;
			return;
		}
	} while (!css_set_populated(cset) && list_empty(&cset->dying_tasks));

	if (!list_empty(&cset->tasks)) {
		it->task_pos = cset->tasks.next;
		it->cur_tasks_head = &cset->tasks;
	} else if (!list_empty(&cset->mg_tasks)) {
		it->task_pos = cset->mg_tasks.next;
		it->cur_tasks_head = &cset->mg_tasks;
	} else {
		it->task_pos = cset->dying_tasks.next;
		it->cur_tasks_head = &cset->dying_tasks;
	}

	it->tasks_head = &cset->tasks;
	it->mg_tasks_head = &cset->mg_tasks;
	it->dying_tasks_head = &cset->dying_tasks;

	/*
	 * We don't keep css_sets locked across iteration steps and thus
	 * need to take steps to ensure that iteration can be resumed after
	 * the lock is re-acquired.  Iteration is performed at two levels -
	 * css_sets and tasks in them.
	 *
	 * Once created, a css_set never leaves its cgroup lists, so a
	 * pinned css_set is guaranteed to stay put and we can resume
	 * iteration afterwards.
	 *
	 * Tasks may leave @cset across iteration steps.  This is resolved
	 * by registering each iterator with the css_set currently being
	 * walked and making css_set_move_task() advance iterators whose
	 * next task is leaving.
	 */
	if (it->cur_cset) {
		list_del(&it->iters_node);
		put_css_set_locked(it->cur_cset);
	}
	get_css_set(cset);
	it->cur_cset = cset;
	list_add(&it->iters_node, &cset->task_iters);
}

static void css_task_iter_skip(struct css_task_iter *it,
			       struct task_struct *task)
{
	lockdep_assert_held(&css_set_lock);

	if (it->task_pos == &task->cg_list) {
		it->task_pos = it->task_pos->next;
		it->flags |= CSS_TASK_ITER_SKIPPED;
	}
}

static void css_task_iter_advance(struct css_task_iter *it)
{
	struct task_struct *task;

	lockdep_assert_held(&css_set_lock);
repeat:
	if (it->task_pos) {
		/*
		 * Advance iterator to find next entry.  cset->tasks is
		 * consumed first and then ->mg_tasks.  After ->mg_tasks,
		 * we move onto the next cset.
		 */
		if (it->flags & CSS_TASK_ITER_SKIPPED)
			it->flags &= ~CSS_TASK_ITER_SKIPPED;
		else
			it->task_pos = it->task_pos->next;

		if (it->task_pos == it->tasks_head) {
			it->task_pos = it->mg_tasks_head->next;
			it->cur_tasks_head = it->mg_tasks_head;
		}
		if (it->task_pos == it->mg_tasks_head) {
			it->task_pos = it->dying_tasks_head->next;
			it->cur_tasks_head = it->dying_tasks_head;
		}
		if (it->task_pos == it->dying_tasks_head)
			css_task_iter_advance_css_set(it);
	} else {
		/* called from start, proceed to the first cset */
		css_task_iter_advance_css_set(it);
	}

	if (!it->task_pos)
		return;

	task = list_entry(it->task_pos, struct task_struct, cg_list);

	if (it->flags & CSS_TASK_ITER_PROCS) {
		/* if PROCS, skip over tasks which aren't group leaders */
		if (!thread_group_leader(task))
			goto repeat;

		/* and dying leaders w/o live member threads */
		if (it->cur_tasks_head == it->dying_tasks_head &&
		    !atomic_read(&task->signal->live))
			goto repeat;
	} else {
		/* skip all dying ones */
		if (it->cur_tasks_head == it->dying_tasks_head)
			goto repeat;
	}
}

/**
 * css_task_iter_start - initiate task iteration
 * @css: the css to walk tasks of
 * @flags: CSS_TASK_ITER_* flags
 * @it: the task iterator to use
 *
 * Initiate iteration through the tasks of @css.  The caller can call
 * css_task_iter_next() to walk through the tasks until the function
 * returns NULL.  On completion of iteration, css_task_iter_end() must be
 * called.
 */
void css_task_iter_start(struct cgroup_subsys_state *css, unsigned int flags,
			 struct css_task_iter *it)
{
	memset(it, 0, sizeof(*it));

	spin_lock_irq(&css_set_lock);

	it->ss = css->ss;
	it->flags = flags;

	if (it->ss)
		it->cset_pos = &css->cgroup->e_csets[css->ss->id];
	else
		it->cset_pos = &css->cgroup->cset_links;

	it->cset_head = it->cset_pos;

	css_task_iter_advance(it);

	spin_unlock_irq(&css_set_lock);
}

/**
 * css_task_iter_next - return the next task for the iterator
 * @it: the task iterator being iterated
 *
 * The "next" function for task iteration.  @it should have been
 * initialized via css_task_iter_start().  Returns NULL when the iteration
 * reaches the end.
 */
struct task_struct *css_task_iter_next(struct css_task_iter *it)
{
	if (it->cur_task) {
		put_task_struct(it->cur_task);
		it->cur_task = NULL;
	}

	spin_lock_irq(&css_set_lock);

	/* @it may be half-advanced by skips, finish advancing */
	if (it->flags & CSS_TASK_ITER_SKIPPED)
		css_task_iter_advance(it);

	if (it->task_pos) {
		it->cur_task = list_entry(it->task_pos, struct task_struct,
					  cg_list);
		get_task_struct(it->cur_task);
		css_task_iter_advance(it);
	}

	spin_unlock_irq(&css_set_lock);

	return it->cur_task;
}

/**
 * css_task_iter_end - finish task iteration
 * @it: the task iterator to finish
 *
 * Finish task iteration started by css_task_iter_start().
 */
void css_task_iter_end(struct css_task_iter *it)
{
	if (it->cur_cset) {
		spin_lock_irq(&css_set_lock);
		list_del(&it->iters_node);
		put_css_set_locked(it->cur_cset);
		spin_unlock_irq(&css_set_lock);
	}

	if (it->cur_dcset)
		put_css_set(it->cur_dcset);

	if (it->cur_task)
		put_task_struct(it->cur_task);
}

static void cgroup_procs_release(struct kernfs_open_file *of)
{
	if (of->priv) {
		css_task_iter_end(of->priv);
		kfree(of->priv);
	}
}

static void *cgroup_procs_next(struct seq_file *s, void *v, loff_t *pos)
{
	struct kernfs_open_file *of = s->private;
	struct css_task_iter *it = of->priv;

	if (pos)
		(*pos)++;

	return css_task_iter_next(it);
}

static void *__cgroup_procs_start(struct seq_file *s, loff_t *pos,
				  unsigned int iter_flags)
{
	struct kernfs_open_file *of = s->private;
	struct cgroup *cgrp = seq_css(s)->cgroup;
	struct css_task_iter *it = of->priv;

	/*
	 * When a seq_file is seeked, it's always traversed sequentially
	 * from position 0, so we can simply keep iterating on !0 *pos.
	 */
	if (!it) {
		if (WARN_ON_ONCE((*pos)))
			return ERR_PTR(-EINVAL);

		it = kzalloc(sizeof(*it), GFP_KERNEL);
		if (!it)
			return ERR_PTR(-ENOMEM);
		of->priv = it;
		css_task_iter_start(&cgrp->self, iter_flags, it);
	} else if (!(*pos)) {
		css_task_iter_end(it);
		css_task_iter_start(&cgrp->self, iter_flags, it);
	} else
		return it->cur_task;

	return cgroup_procs_next(s, NULL, NULL);
}

static void *cgroup_procs_start(struct seq_file *s, loff_t *pos)
{
	struct cgroup *cgrp = seq_css(s)->cgroup;

	/*
	 * All processes of a threaded subtree belong to the domain cgroup
	 * of the subtree.  Only threads can be distributed across the
	 * subtree.  Reject reads on cgroup.procs in the subtree proper.
	 * They're always empty anyway.
	 */
	if (cgroup_is_threaded(cgrp))
		return ERR_PTR(-EOPNOTSUPP);

	return __cgroup_procs_start(s, pos, CSS_TASK_ITER_PROCS |
					    CSS_TASK_ITER_THREADED);
}

static int cgroup_procs_show(struct seq_file *s, void *v)
{
	seq_printf(s, "%d\n", task_pid_vnr(v));
	return 0;
}

static int cgroup_procs_write_permission(struct cgroup *src_cgrp,
					 struct cgroup *dst_cgrp,
					 struct super_block *sb)
{
	struct cgroup_namespace *ns = current->nsproxy->cgroup_ns;
	struct cgroup *com_cgrp = src_cgrp;
	struct inode *inode;
	int ret;

	lockdep_assert_held(&cgroup_mutex);

	/* find the common ancestor */
	while (!cgroup_is_descendant(dst_cgrp, com_cgrp))
		com_cgrp = cgroup_parent(com_cgrp);

	/* %current should be authorized to migrate to the common ancestor */
	inode = kernfs_get_inode(sb, com_cgrp->procs_file.kn);
	if (!inode)
		return -ENOMEM;

	ret = inode_permission(inode, MAY_WRITE);
	iput(inode);
	if (ret)
		return ret;

	/*
	 * If namespaces are delegation boundaries, %current must be able
	 * to see both source and destination cgroups from its namespace.
	 */
	if ((cgrp_dfl_root.flags & CGRP_ROOT_NS_DELEGATE) &&
	    (!cgroup_is_descendant(src_cgrp, ns->root_cset->dfl_cgrp) ||
	     !cgroup_is_descendant(dst_cgrp, ns->root_cset->dfl_cgrp)))
		return -ENOENT;

	return 0;
}

static ssize_t cgroup_procs_write(struct kernfs_open_file *of,
				  char *buf, size_t nbytes, loff_t off)
{
	struct cgroup *src_cgrp, *dst_cgrp;
	struct task_struct *task;
	ssize_t ret;
	bool locked;

	dst_cgrp = cgroup_kn_lock_live(of->kn, false);
	if (!dst_cgrp)
		return -ENODEV;

	task = cgroup_procs_write_start(buf, true, &locked);
	ret = PTR_ERR_OR_ZERO(task);
	if (ret)
		goto out_unlock;

	/* find the source cgroup */
	spin_lock_irq(&css_set_lock);
	src_cgrp = task_cgroup_from_root(task, &cgrp_dfl_root);
	spin_unlock_irq(&css_set_lock);

	ret = cgroup_procs_write_permission(src_cgrp, dst_cgrp,
					    of->file->f_path.dentry->d_sb);
	if (ret)
		goto out_finish;

	ret = cgroup_attach_task(dst_cgrp, task, true);

out_finish:
	cgroup_procs_write_finish(task, locked);
out_unlock:
	cgroup_kn_unlock(of->kn);

	return ret ?: nbytes;
}

static void *cgroup_threads_start(struct seq_file *s, loff_t *pos)
{
	return __cgroup_procs_start(s, pos, 0);
}

static ssize_t cgroup_threads_write(struct kernfs_open_file *of,
				    char *buf, size_t nbytes, loff_t off)
{
	struct cgroup *src_cgrp, *dst_cgrp;
	struct task_struct *task;
	ssize_t ret;
	bool locked;

	buf = strstrip(buf);

	dst_cgrp = cgroup_kn_lock_live(of->kn, false);
	if (!dst_cgrp)
		return -ENODEV;

	task = cgroup_procs_write_start(buf, false, &locked);
	ret = PTR_ERR_OR_ZERO(task);
	if (ret)
		goto out_unlock;

	/* find the source cgroup */
	spin_lock_irq(&css_set_lock);
	src_cgrp = task_cgroup_from_root(task, &cgrp_dfl_root);
	spin_unlock_irq(&css_set_lock);

	/* thread migrations follow the cgroup.procs delegation rule */
	ret = cgroup_procs_write_permission(src_cgrp, dst_cgrp,
					    of->file->f_path.dentry->d_sb);
	if (ret)
		goto out_finish;

	/* and must be contained in the same domain */
	ret = -EOPNOTSUPP;
	if (src_cgrp->dom_cgrp != dst_cgrp->dom_cgrp)
		goto out_finish;

	ret = cgroup_attach_task(dst_cgrp, task, false);

out_finish:
	cgroup_procs_write_finish(task, locked);
out_unlock:
	cgroup_kn_unlock(of->kn);

	return ret ?: nbytes;
}

/* cgroup core interface files for the default hierarchy */
static struct cftype cgroup_base_files[] = {
	{
		.name = "cgroup.type",
		.flags = CFTYPE_NOT_ON_ROOT,
		.seq_show = cgroup_type_show,
		.write = cgroup_type_write,
	},
	{
		.name = "cgroup.procs",
		.flags = CFTYPE_NS_DELEGATABLE,
		.file_offset = offsetof(struct cgroup, procs_file),
		.release = cgroup_procs_release,
		.seq_start = cgroup_procs_start,
		.seq_next = cgroup_procs_next,
		.seq_show = cgroup_procs_show,
		.write = cgroup_procs_write,
	},
	{
		.name = "cgroup.threads",
		.flags = CFTYPE_NS_DELEGATABLE,
		.release = cgroup_procs_release,
		.seq_start = cgroup_threads_start,
		.seq_next = cgroup_procs_next,
		.seq_show = cgroup_procs_show,
		.write = cgroup_threads_write,
	},
	{
		.name = "cgroup.controllers",
		.seq_show = cgroup_controllers_show,
	},
	{
		.name = "cgroup.subtree_control",
		.flags = CFTYPE_NS_DELEGATABLE,
		.seq_show = cgroup_subtree_control_show,
		.write = cgroup_subtree_control_write,
	},
	{
		.name = "cgroup.events",
		.flags = CFTYPE_NOT_ON_ROOT,
		.file_offset = offsetof(struct cgroup, events_file),
		.seq_show = cgroup_events_show,
	},
	{
		.name = "cgroup.max.descendants",
		.seq_show = cgroup_max_descendants_show,
		.write = cgroup_max_descendants_write,
	},
	{
		.name = "cgroup.max.depth",
		.seq_show = cgroup_max_depth_show,
		.write = cgroup_max_depth_write,
	},
	{
		.name = "cgroup.stat",
		.seq_show = cgroup_stat_show,
	},
	{
		.name = "cgroup.freeze",
		.flags = CFTYPE_NOT_ON_ROOT,
		.seq_show = cgroup_freeze_show,
		.write = cgroup_freeze_write,
	},
	{
		.name = "cpu.stat",
		.flags = CFTYPE_NOT_ON_ROOT,
		.seq_show = cpu_stat_show,
	},
#ifdef CONFIG_PSI
	{
		.name = "io.pressure",
		.seq_show = cgroup_io_pressure_show,
		.write = cgroup_io_pressure_write,
		.poll = cgroup_pressure_poll,
		.release = cgroup_pressure_release,
	},
	{
		.name = "memory.pressure",
		.seq_show = cgroup_memory_pressure_show,
		.write = cgroup_memory_pressure_write,
		.poll = cgroup_pressure_poll,
		.release = cgroup_pressure_release,
	},
	{
		.name = "cpu.pressure",
		.seq_show = cgroup_cpu_pressure_show,
		.write = cgroup_cpu_pressure_write,
		.poll = cgroup_pressure_poll,
		.release = cgroup_pressure_release,
	},
#endif /* CONFIG_PSI */
	{ }	/* terminate */
};

/*
 * css destruction is four-stage process.
 *
 * 1. Destruction starts.  Killing of the percpu_ref is initiated.
 *    Implemented in kill_css().
 *
 * 2. When the percpu_ref is confirmed to be visible as killed on all CPUs
 *    and thus css_tryget_online() is guaranteed to fail, the css can be
 *    offlined by invoking offline_css().  After offlining, the base ref is
 *    put.  Implemented in css_killed_work_fn().
 *
 * 3. When the percpu_ref reaches zero, the only possible remaining
 *    accessors are inside RCU read sections.  css_release() schedules the
 *    RCU callback.
 *
 * 4. After the grace period, the css can be freed.  Implemented in
 *    css_free_work_fn().
 *
 * It is actually hairier because both step 2 and 4 require process context
 * and thus involve punting to css->destroy_work adding two additional
 * steps to the already complex sequence.
 */
static void css_free_rwork_fn(struct work_struct *work)
{
	struct cgroup_subsys_state *css = container_of(to_rcu_work(work),
				struct cgroup_subsys_state, destroy_rwork);
	struct cgroup_subsys *ss = css->ss;
	struct cgroup *cgrp = css->cgroup;

	percpu_ref_exit(&css->refcnt);

	if (ss) {
		/* css free path */
		struct cgroup_subsys_state *parent = css->parent;
		int id = css->id;

		ss->css_free(css);
		cgroup_idr_remove(&ss->css_idr, id);
		cgroup_put(cgrp);

		if (parent)
			css_put(parent);
	} else {
		/* cgroup free path */
		atomic_dec(&cgrp->root->nr_cgrps);
		cgroup1_pidlist_destroy_all(cgrp);
		cancel_work_sync(&cgrp->release_agent_work);

		if (cgroup_parent(cgrp)) {
			/*
			 * We get a ref to the parent, and put the ref when
			 * this cgroup is being freed, so it's guaranteed
			 * that the parent won't be destroyed before its
			 * children.
			 */
			cgroup_put(cgroup_parent(cgrp));
			kernfs_put(cgrp->kn);
			psi_cgroup_free(cgrp);
			if (cgroup_on_dfl(cgrp))
				cgroup_rstat_exit(cgrp);
			kfree(cgrp);
		} else {
			/*
			 * This is root cgroup's refcnt reaching zero,
			 * which indicates that the root should be
			 * released.
			 */
			cgroup_destroy_root(cgrp->root);
		}
	}
}

static void css_release_work_fn(struct work_struct *work)
{
	struct cgroup_subsys_state *css =
		container_of(work, struct cgroup_subsys_state, destroy_work);
	struct cgroup_subsys *ss = css->ss;
	struct cgroup *cgrp = css->cgroup;

	mutex_lock(&cgroup_mutex);

	css->flags |= CSS_RELEASED;
	list_del_rcu(&css->sibling);

	if (ss) {
		/* css release path */
		if (!list_empty(&css->rstat_css_node)) {
			cgroup_rstat_flush(cgrp);
			list_del_rcu(&css->rstat_css_node);
		}

		cgroup_idr_replace(&ss->css_idr, NULL, css->id);
		if (ss->css_released)
			ss->css_released(css);
	} else {
		struct cgroup *tcgrp;

		/* cgroup release path */
		TRACE_CGROUP_PATH(release, cgrp);

		if (cgroup_on_dfl(cgrp))
			cgroup_rstat_flush(cgrp);

		spin_lock_irq(&css_set_lock);
		for (tcgrp = cgroup_parent(cgrp); tcgrp;
		     tcgrp = cgroup_parent(tcgrp))
			tcgrp->nr_dying_descendants--;
		spin_unlock_irq(&css_set_lock);

		/*
		 * There are two control paths which try to determine
		 * cgroup from dentry without going through kernfs -
		 * cgroupstats_build() and css_tryget_online_from_dir().
		 * Those are supported by RCU protecting clearing of
		 * cgrp->kn->priv backpointer.
		 */
		if (cgrp->kn)
			RCU_INIT_POINTER(*(void __rcu __force **)&cgrp->kn->priv,
					 NULL);
	}

	mutex_unlock(&cgroup_mutex);

	INIT_RCU_WORK(&css->destroy_rwork, css_free_rwork_fn);
	queue_rcu_work(cgroup_destroy_wq, &css->destroy_rwork);
}

static void css_release(struct percpu_ref *ref)
{
	struct cgroup_subsys_state *css =
		container_of(ref, struct cgroup_subsys_state, refcnt);

	INIT_WORK(&css->destroy_work, css_release_work_fn);
	queue_work(cgroup_destroy_wq, &css->destroy_work);
}

static void init_and_link_css(struct cgroup_subsys_state *css,
			      struct cgroup_subsys *ss, struct cgroup *cgrp)
{
	lockdep_assert_held(&cgroup_mutex);

	cgroup_get_live(cgrp);

	memset(css, 0, sizeof(*css));
	css->cgroup = cgrp;
	css->ss = ss;
	css->id = -1;
	INIT_LIST_HEAD(&css->sibling);
	INIT_LIST_HEAD(&css->children);
	INIT_LIST_HEAD(&css->rstat_css_node);
	css->serial_nr = css_serial_nr_next++;
	atomic_set(&css->online_cnt, 0);

	if (cgroup_parent(cgrp)) {
		css->parent = cgroup_css(cgroup_parent(cgrp), ss);
		css_get(css->parent);
	}

	if (cgroup_on_dfl(cgrp) && ss->css_rstat_flush)
		list_add_rcu(&css->rstat_css_node, &cgrp->rstat_css_list);

	BUG_ON(cgroup_css(cgrp, ss));
}

/* invoke ->css_online() on a new CSS and mark it online if successful */
static int online_css(struct cgroup_subsys_state *css)
{
	struct cgroup_subsys *ss = css->ss;
	int ret = 0;

	lockdep_assert_held(&cgroup_mutex);

	if (ss->css_online)
		ret = ss->css_online(css);
	if (!ret) {
		css->flags |= CSS_ONLINE;
		rcu_assign_pointer(css->cgroup->subsys[ss->id], css);

		atomic_inc(&css->online_cnt);
		if (css->parent)
			atomic_inc(&css->parent->online_cnt);
	}
	return ret;
}

/* if the CSS is online, invoke ->css_offline() on it and mark it offline */
static void offline_css(struct cgroup_subsys_state *css)
{
	struct cgroup_subsys *ss = css->ss;

	lockdep_assert_held(&cgroup_mutex);

	if (!(css->flags & CSS_ONLINE))
		return;

	if (ss->css_offline)
		ss->css_offline(css);

	css->flags &= ~CSS_ONLINE;
	RCU_INIT_POINTER(css->cgroup->subsys[ss->id], NULL);

	wake_up_all(&css->cgroup->offline_waitq);
}

/**
 * css_create - create a cgroup_subsys_state
 * @cgrp: the cgroup new css will be associated with
 * @ss: the subsys of new css
 *
 * Create a new css associated with @cgrp - @ss pair.  On success, the new
 * css is online and installed in @cgrp.  This function doesn't create the
 * interface files.  Returns 0 on success, -errno on failure.
 */
static struct cgroup_subsys_state *css_create(struct cgroup *cgrp,
					      struct cgroup_subsys *ss)
{
	struct cgroup *parent = cgroup_parent(cgrp);
	struct cgroup_subsys_state *parent_css = cgroup_css(parent, ss);
	struct cgroup_subsys_state *css;
	int err;

	lockdep_assert_held(&cgroup_mutex);

	css = ss->css_alloc(parent_css);
	if (!css)
		css = ERR_PTR(-ENOMEM);
	if (IS_ERR(css))
		return css;

	init_and_link_css(css, ss, cgrp);

	err = percpu_ref_init(&css->refcnt, css_release, 0, GFP_KERNEL);
	if (err)
		goto err_free_css;

	err = cgroup_idr_alloc(&ss->css_idr, NULL, 2, 0, GFP_KERNEL);
	if (err < 0)
		goto err_free_css;
	css->id = err;

	/* @css is ready to be brought online now, make it visible */
	list_add_tail_rcu(&css->sibling, &parent_css->children);
	cgroup_idr_replace(&ss->css_idr, css, css->id);

	err = online_css(css);
	if (err)
		goto err_list_del;

	if (ss->broken_hierarchy && !ss->warned_broken_hierarchy &&
	    cgroup_parent(parent)) {
		pr_warn("%s (%d) created nested cgroup for controller \"%s\" which has incomplete hierarchy support. Nested cgroups may change behavior in the future.\n",
			current->comm, current->pid, ss->name);
		if (!strcmp(ss->name, "memory"))
			pr_warn("\"memory\" requires setting use_hierarchy to 1 on the root\n");
		ss->warned_broken_hierarchy = true;
	}

	return css;

err_list_del:
	list_del_rcu(&css->sibling);
err_free_css:
	list_del_rcu(&css->rstat_css_node);
	INIT_RCU_WORK(&css->destroy_rwork, css_free_rwork_fn);
	queue_rcu_work(cgroup_destroy_wq, &css->destroy_rwork);
	return ERR_PTR(err);
}

/*
 * The returned cgroup is fully initialized including its control mask, but
 * it isn't associated with its kernfs_node and doesn't have the control
 * mask applied.
 */
static struct cgroup *cgroup_create(struct cgroup *parent, const char *name,
				    umode_t mode)
{
	struct cgroup_root *root = parent->root;
	struct cgroup *cgrp, *tcgrp;
	struct kernfs_node *kn;
	int level = parent->level + 1;
	int ret;

	/* allocate the cgroup and its ID, 0 is reserved for the root */
	cgrp = kzalloc(struct_size(cgrp, ancestor_ids, (level + 1)),
		       GFP_KERNEL);
	if (!cgrp)
		return ERR_PTR(-ENOMEM);

	ret = percpu_ref_init(&cgrp->self.refcnt, css_release, 0, GFP_KERNEL);
	if (ret)
		goto out_free_cgrp;

	if (cgroup_on_dfl(parent)) {
		ret = cgroup_rstat_init(cgrp);
		if (ret)
			goto out_cancel_ref;
	}

	/* create the directory */
	kn = kernfs_create_dir(parent->kn, name, mode, cgrp);
	if (IS_ERR(kn)) {
		ret = PTR_ERR(kn);
		goto out_stat_exit;
	}
	cgrp->kn = kn;

	init_cgroup_housekeeping(cgrp);

	cgrp->self.parent = &parent->self;
	cgrp->root = root;
	cgrp->level = level;

	ret = psi_cgroup_alloc(cgrp);
	if (ret)
		goto out_kernfs_remove;

	ret = cgroup_bpf_inherit(cgrp);
	if (ret)
		goto out_psi_free;

	/*
	 * New cgroup inherits effective freeze counter, and
	 * if the parent has to be frozen, the child has too.
	 */
	cgrp->freezer.e_freeze = parent->freezer.e_freeze;
	if (cgrp->freezer.e_freeze) {
		/*
		 * Set the CGRP_FREEZE flag, so when a process will be
		 * attached to the child cgroup, it will become frozen.
		 * At this point the new cgroup is unpopulated, so we can
		 * consider it frozen immediately.
		 */
		set_bit(CGRP_FREEZE, &cgrp->flags);
		set_bit(CGRP_FROZEN, &cgrp->flags);
	}

	spin_lock_irq(&css_set_lock);
	for (tcgrp = cgrp; tcgrp; tcgrp = cgroup_parent(tcgrp)) {
		cgrp->ancestor_ids[tcgrp->level] = cgroup_id(tcgrp);

		if (tcgrp != cgrp) {
			tcgrp->nr_descendants++;

			/*
			 * If the new cgroup is frozen, all ancestor cgroups
			 * get a new frozen descendant, but their state can't
			 * change because of this.
			 */
			if (cgrp->freezer.e_freeze)
				tcgrp->freezer.nr_frozen_descendants++;
		}
	}
	spin_unlock_irq(&css_set_lock);

	if (notify_on_release(parent))
		set_bit(CGRP_NOTIFY_ON_RELEASE, &cgrp->flags);

	if (test_bit(CGRP_CPUSET_CLONE_CHILDREN, &parent->flags))
		set_bit(CGRP_CPUSET_CLONE_CHILDREN, &cgrp->flags);

	cgrp->self.serial_nr = css_serial_nr_next++;

	/* allocation complete, commit to creation */
	list_add_tail_rcu(&cgrp->self.sibling, &cgroup_parent(cgrp)->self.children);
	atomic_inc(&root->nr_cgrps);
	cgroup_get_live(parent);

	/*
	 * On the default hierarchy, a child doesn't automatically inherit
	 * subtree_control from the parent.  Each is configured manually.
	 */
	if (!cgroup_on_dfl(cgrp))
		cgrp->subtree_control = cgroup_control(cgrp);

	cgroup_propagate_control(cgrp);

	return cgrp;

out_psi_free:
	psi_cgroup_free(cgrp);
out_kernfs_remove:
	kernfs_remove(cgrp->kn);
out_stat_exit:
	if (cgroup_on_dfl(parent))
		cgroup_rstat_exit(cgrp);
out_cancel_ref:
	percpu_ref_exit(&cgrp->self.refcnt);
out_free_cgrp:
	kfree(cgrp);
	return ERR_PTR(ret);
}

static bool cgroup_check_hierarchy_limits(struct cgroup *parent)
{
	struct cgroup *cgroup;
	int ret = false;
	int level = 1;

	lockdep_assert_held(&cgroup_mutex);

	for (cgroup = parent; cgroup; cgroup = cgroup_parent(cgroup)) {
		if (cgroup->nr_descendants >= cgroup->max_descendants)
			goto fail;

		if (level > cgroup->max_depth)
			goto fail;

		level++;
	}

	ret = true;
fail:
	return ret;
}

int cgroup_mkdir(struct kernfs_node *parent_kn, const char *name, umode_t mode)
{
	struct cgroup *parent, *cgrp;
	int ret;

	/* do not accept '\n' to prevent making /proc/<pid>/cgroup unparsable */
	if (strchr(name, '\n'))
		return -EINVAL;

	parent = cgroup_kn_lock_live(parent_kn, false);
	if (!parent)
		return -ENODEV;

	if (!cgroup_check_hierarchy_limits(parent)) {
		ret = -EAGAIN;
		goto out_unlock;
	}

	cgrp = cgroup_create(parent, name, mode);
	if (IS_ERR(cgrp)) {
		ret = PTR_ERR(cgrp);
		goto out_unlock;
	}

	/*
	 * This extra ref will be put in cgroup_free_fn() and guarantees
	 * that @cgrp->kn is always accessible.
	 */
	kernfs_get(cgrp->kn);

	ret = cgroup_kn_set_ugid(cgrp->kn);
	if (ret)
		goto out_destroy;

	ret = css_populate_dir(&cgrp->self);
	if (ret)
		goto out_destroy;

	ret = cgroup_apply_control_enable(cgrp);
	if (ret)
		goto out_destroy;

	TRACE_CGROUP_PATH(mkdir, cgrp);

	/* let's create and online css's */
	kernfs_activate(cgrp->kn);

	ret = 0;
	goto out_unlock;

out_destroy:
	cgroup_destroy_locked(cgrp);
out_unlock:
	cgroup_kn_unlock(parent_kn);
	return ret;
}

/*
 * This is called when the refcnt of a css is confirmed to be killed.
 * css_tryget_online() is now guaranteed to fail.  Tell the subsystem to
 * initate destruction and put the css ref from kill_css().
 */
static void css_killed_work_fn(struct work_struct *work)
{
	struct cgroup_subsys_state *css =
		container_of(work, struct cgroup_subsys_state, destroy_work);

	mutex_lock(&cgroup_mutex);

	do {
		offline_css(css);
		css_put(css);
		/* @css can't go away while we're holding cgroup_mutex */
		css = css->parent;
	} while (css && atomic_dec_and_test(&css->online_cnt));

	mutex_unlock(&cgroup_mutex);
}

/* css kill confirmation processing requires process context, bounce */
static void css_killed_ref_fn(struct percpu_ref *ref)
{
	struct cgroup_subsys_state *css =
		container_of(ref, struct cgroup_subsys_state, refcnt);

	if (atomic_dec_and_test(&css->online_cnt)) {
		INIT_WORK(&css->destroy_work, css_killed_work_fn);
		queue_work(cgroup_destroy_wq, &css->destroy_work);
	}
}

/**
 * kill_css - destroy a css
 * @css: css to destroy
 *
 * This function initiates destruction of @css by removing cgroup interface
 * files and putting its base reference.  ->css_offline() will be invoked
 * asynchronously once css_tryget_online() is guaranteed to fail and when
 * the reference count reaches zero, @css will be released.
 */
static void kill_css(struct cgroup_subsys_state *css)
{
	lockdep_assert_held(&cgroup_mutex);

	if (css->flags & CSS_DYING)
		return;

	css->flags |= CSS_DYING;

	/*
	 * This must happen before css is disassociated with its cgroup.
	 * See seq_css() for details.
	 */
	css_clear_dir(css);

	/*
	 * Killing would put the base ref, but we need to keep it alive
	 * until after ->css_offline().
	 */
	css_get(css);

	/*
	 * cgroup core guarantees that, by the time ->css_offline() is
	 * invoked, no new css reference will be given out via
	 * css_tryget_online().  We can't simply call percpu_ref_kill() and
	 * proceed to offlining css's because percpu_ref_kill() doesn't
	 * guarantee that the ref is seen as killed on all CPUs on return.
	 *
	 * Use percpu_ref_kill_and_confirm() to get notifications as each
	 * css is confirmed to be seen as killed on all CPUs.
	 */
	percpu_ref_kill_and_confirm(&css->refcnt, css_killed_ref_fn);
}

/**
 * cgroup_destroy_locked - the first stage of cgroup destruction
 * @cgrp: cgroup to be destroyed
 *
 * css's make use of percpu refcnts whose killing latency shouldn't be
 * exposed to userland and are RCU protected.  Also, cgroup core needs to
 * guarantee that css_tryget_online() won't succeed by the time
 * ->css_offline() is invoked.  To satisfy all the requirements,
 * destruction is implemented in the following two steps.
 *
 * s1. Verify @cgrp can be destroyed and mark it dying.  Remove all
 *     userland visible parts and start killing the percpu refcnts of
 *     css's.  Set up so that the next stage will be kicked off once all
 *     the percpu refcnts are confirmed to be killed.
 *
 * s2. Invoke ->css_offline(), mark the cgroup dead and proceed with the
 *     rest of destruction.  Once all cgroup references are gone, the
 *     cgroup is RCU-freed.
 *
 * This function implements s1.  After this step, @cgrp is gone as far as
 * the userland is concerned and a new cgroup with the same name may be
 * created.  As cgroup doesn't care about the names internally, this
 * doesn't cause any problem.
 */
static int cgroup_destroy_locked(struct cgroup *cgrp)
	__releases(&cgroup_mutex) __acquires(&cgroup_mutex)
{
	struct cgroup *tcgrp, *parent = cgroup_parent(cgrp);
	struct cgroup_subsys_state *css;
	struct cgrp_cset_link *link;
	int ssid;

	lockdep_assert_held(&cgroup_mutex);

	/*
	 * Only migration can raise populated from zero and we're already
	 * holding cgroup_mutex.
	 */
	if (cgroup_is_populated(cgrp))
		return -EBUSY;

	/*
	 * Make sure there's no live children.  We can't test emptiness of
	 * ->self.children as dead children linger on it while being
	 * drained; otherwise, "rmdir parent/child parent" may fail.
	 */
	if (css_has_online_children(&cgrp->self))
		return -EBUSY;

	/*
	 * Mark @cgrp and the associated csets dead.  The former prevents
	 * further task migration and child creation by disabling
	 * cgroup_lock_live_group().  The latter makes the csets ignored by
	 * the migration path.
	 */
	cgrp->self.flags &= ~CSS_ONLINE;

	spin_lock_irq(&css_set_lock);
	list_for_each_entry(link, &cgrp->cset_links, cset_link)
		link->cset->dead = true;
	spin_unlock_irq(&css_set_lock);

	/* initiate massacre of all css's */
	for_each_css(css, ssid, cgrp)
		kill_css(css);

	/* clear and remove @cgrp dir, @cgrp has an extra ref on its kn */
	css_clear_dir(&cgrp->self);
	kernfs_remove(cgrp->kn);

	if (parent && cgroup_is_threaded(cgrp))
		parent->nr_threaded_children--;

	spin_lock_irq(&css_set_lock);
	for (tcgrp = cgroup_parent(cgrp); tcgrp; tcgrp = cgroup_parent(tcgrp)) {
		tcgrp->nr_descendants--;
		tcgrp->nr_dying_descendants++;
		/*
		 * If the dying cgroup is frozen, decrease frozen descendants
		 * counters of ancestor cgroups.
		 */
		if (test_bit(CGRP_FROZEN, &cgrp->flags))
			tcgrp->freezer.nr_frozen_descendants--;
	}
	spin_unlock_irq(&css_set_lock);

	cgroup1_check_for_release(parent);

	cgroup_bpf_offline(cgrp);

	/* put the base reference */
	percpu_ref_kill(&cgrp->self.refcnt);

	return 0;
};

int cgroup_rmdir(struct kernfs_node *kn)
{
	struct cgroup *cgrp;
	int ret = 0;

	cgrp = cgroup_kn_lock_live(kn, false);
	if (!cgrp)
		return 0;

	ret = cgroup_destroy_locked(cgrp);
	if (!ret)
		TRACE_CGROUP_PATH(rmdir, cgrp);

	cgroup_kn_unlock(kn);
	return ret;
}

static struct kernfs_syscall_ops cgroup_kf_syscall_ops = {
	.show_options		= cgroup_show_options,
	.mkdir			= cgroup_mkdir,
	.rmdir			= cgroup_rmdir,
	.show_path		= cgroup_show_path,
};

static void __init cgroup_init_subsys(struct cgroup_subsys *ss, bool early)
{
	struct cgroup_subsys_state *css;

	pr_debug("Initializing cgroup subsys %s\n", ss->name);

	mutex_lock(&cgroup_mutex);

	idr_init(&ss->css_idr);
	INIT_LIST_HEAD(&ss->cfts);

	/* Create the root cgroup state for this subsystem */
	ss->root = &cgrp_dfl_root;
	css = ss->css_alloc(cgroup_css(&cgrp_dfl_root.cgrp, ss));
	/* We don't handle early failures gracefully */
	BUG_ON(IS_ERR(css));
	init_and_link_css(css, ss, &cgrp_dfl_root.cgrp);

	/*
	 * Root csses are never destroyed and we can't initialize
	 * percpu_ref during early init.  Disable refcnting.
	 */
	css->flags |= CSS_NO_REF;

	if (early) {
		/* allocation can't be done safely during early init */
		css->id = 1;
	} else {
		css->id = cgroup_idr_alloc(&ss->css_idr, css, 1, 2, GFP_KERNEL);
		BUG_ON(css->id < 0);
	}

	/* Update the init_css_set to contain a subsys
	 * pointer to this state - since the subsystem is
	 * newly registered, all tasks and hence the
	 * init_css_set is in the subsystem's root cgroup. */
	init_css_set.subsys[ss->id] = css;

	have_fork_callback |= (bool)ss->fork << ss->id;
	have_exit_callback |= (bool)ss->exit << ss->id;
	have_release_callback |= (bool)ss->release << ss->id;
	have_canfork_callback |= (bool)ss->can_fork << ss->id;

	/* At system boot, before all subsystems have been
	 * registered, no tasks have been forked, so we don't
	 * need to invoke fork callbacks here. */
	BUG_ON(!list_empty(&init_task.tasks));

	BUG_ON(online_css(css));

	mutex_unlock(&cgroup_mutex);
}

/**
 * cgroup_init_early - cgroup initialization at system boot
 *
 * Initialize cgroups at system boot, and initialize any
 * subsystems that request early init.
 */
int __init cgroup_init_early(void)
{
	static struct cgroup_fs_context __initdata ctx;
	struct cgroup_subsys *ss;
	int i;

	ctx.root = &cgrp_dfl_root;
	init_cgroup_root(&ctx);
	cgrp_dfl_root.cgrp.self.flags |= CSS_NO_REF;

	RCU_INIT_POINTER(init_task.cgroups, &init_css_set);

	for_each_subsys(ss, i) {
		WARN(!ss->css_alloc || !ss->css_free || ss->name || ss->id,
		     "invalid cgroup_subsys %d:%s css_alloc=%p css_free=%p id:name=%d:%s\n",
		     i, cgroup_subsys_name[i], ss->css_alloc, ss->css_free,
		     ss->id, ss->name);
		WARN(strlen(cgroup_subsys_name[i]) > MAX_CGROUP_TYPE_NAMELEN,
		     "cgroup_subsys_name %s too long\n", cgroup_subsys_name[i]);

		ss->id = i;
		ss->name = cgroup_subsys_name[i];
		if (!ss->legacy_name)
			ss->legacy_name = cgroup_subsys_name[i];

		if (ss->early_init)
			cgroup_init_subsys(ss, true);
	}
	return 0;
}

static u16 cgroup_disable_mask __initdata;

/**
 * cgroup_init - cgroup initialization
 *
 * Register cgroup filesystem and /proc file, and initialize
 * any subsystems that didn't request early init.
 */
int __init cgroup_init(void)
{
	struct cgroup_subsys *ss;
	int ssid;

	BUILD_BUG_ON(CGROUP_SUBSYS_COUNT > 16);
	BUG_ON(cgroup_init_cftypes(NULL, cgroup_base_files));
	BUG_ON(cgroup_init_cftypes(NULL, cgroup1_base_files));

	cgroup_rstat_boot();

	/*
	 * The latency of the synchronize_rcu() is too high for cgroups,
	 * avoid it at the cost of forcing all readers into the slow path.
	 */
	rcu_sync_enter_start(&cgroup_threadgroup_rwsem.rss);

	get_user_ns(init_cgroup_ns.user_ns);

	mutex_lock(&cgroup_mutex);

	/*
	 * Add init_css_set to the hash table so that dfl_root can link to
	 * it during init.
	 */
	hash_add(css_set_table, &init_css_set.hlist,
		 css_set_hash(init_css_set.subsys));

	BUG_ON(cgroup_setup_root(&cgrp_dfl_root, 0));

	mutex_unlock(&cgroup_mutex);

	for_each_subsys(ss, ssid) {
		if (ss->early_init) {
			struct cgroup_subsys_state *css =
				init_css_set.subsys[ss->id];

			css->id = cgroup_idr_alloc(&ss->css_idr, css, 1, 2,
						   GFP_KERNEL);
			BUG_ON(css->id < 0);
		} else {
			cgroup_init_subsys(ss, false);
		}

		list_add_tail(&init_css_set.e_cset_node[ssid],
			      &cgrp_dfl_root.cgrp.e_csets[ssid]);

		/*
		 * Setting dfl_root subsys_mask needs to consider the
		 * disabled flag and cftype registration needs kmalloc,
		 * both of which aren't available during early_init.
		 */
		if (cgroup_disable_mask & (1 << ssid)) {
			static_branch_disable(cgroup_subsys_enabled_key[ssid]);
			printk(KERN_INFO "Disabling %s control group subsystem\n",
			       ss->name);
			continue;
		}

		if (cgroup1_ssid_disabled(ssid))
			printk(KERN_INFO "Disabling %s control group subsystem in v1 mounts\n",
			       ss->name);

		cgrp_dfl_root.subsys_mask |= 1 << ss->id;

		/* implicit controllers must be threaded too */
		WARN_ON(ss->implicit_on_dfl && !ss->threaded);

		if (ss->implicit_on_dfl)
			cgrp_dfl_implicit_ss_mask |= 1 << ss->id;
		else if (!ss->dfl_cftypes)
			cgrp_dfl_inhibit_ss_mask |= 1 << ss->id;

		if (ss->threaded)
			cgrp_dfl_threaded_ss_mask |= 1 << ss->id;

		if (ss->dfl_cftypes == ss->legacy_cftypes) {
			WARN_ON(cgroup_add_cftypes(ss, ss->dfl_cftypes));
		} else {
			WARN_ON(cgroup_add_dfl_cftypes(ss, ss->dfl_cftypes));
			WARN_ON(cgroup_add_legacy_cftypes(ss, ss->legacy_cftypes));
		}

		if (ss->bind)
			ss->bind(init_css_set.subsys[ssid]);

		mutex_lock(&cgroup_mutex);
		css_populate_dir(init_css_set.subsys[ssid]);
		mutex_unlock(&cgroup_mutex);
	}

	/* init_css_set.subsys[] has been updated, re-hash */
	hash_del(&init_css_set.hlist);
	hash_add(css_set_table, &init_css_set.hlist,
		 css_set_hash(init_css_set.subsys));

	WARN_ON(sysfs_create_mount_point(fs_kobj, "cgroup"));
	WARN_ON(register_filesystem(&cgroup_fs_type));
	WARN_ON(register_filesystem(&cgroup2_fs_type));
	WARN_ON(!proc_create_single("cgroups", 0, NULL, proc_cgroupstats_show));
#ifdef CONFIG_CPUSETS
	WARN_ON(register_filesystem(&cpuset_fs_type));
#endif

	return 0;
}

static int __init cgroup_wq_init(void)
{
	/*
	 * There isn't much point in executing destruction path in
	 * parallel.  Good chunk is serialized with cgroup_mutex anyway.
	 * Use 1 for @max_active.
	 *
	 * We would prefer to do this in cgroup_init() above, but that
	 * is called before init_workqueues(): so leave this until after.
	 */
	cgroup_destroy_wq = alloc_workqueue("cgroup_destroy", 0, 1);
	BUG_ON(!cgroup_destroy_wq);
	return 0;
}
core_initcall(cgroup_wq_init);

void cgroup_path_from_kernfs_id(u64 id, char *buf, size_t buflen)
{
	struct kernfs_node *kn;

	kn = kernfs_find_and_get_node_by_id(cgrp_dfl_root.kf_root, id);
	if (!kn)
		return;
	kernfs_path(kn, buf, buflen);
	kernfs_put(kn);
}

/*
 * proc_cgroup_show()
 *  - Print task's cgroup paths into seq_file, one line for each hierarchy
 *  - Used for /proc/<pid>/cgroup.
 */
int proc_cgroup_show(struct seq_file *m, struct pid_namespace *ns,
		     struct pid *pid, struct task_struct *tsk)
{
	char *buf;
	int retval;
	struct cgroup_root *root;

	retval = -ENOMEM;
	buf = kmalloc(PATH_MAX, GFP_KERNEL);
	if (!buf)
		goto out;

	mutex_lock(&cgroup_mutex);
	spin_lock_irq(&css_set_lock);

	for_each_root(root) {
		struct cgroup_subsys *ss;
		struct cgroup *cgrp;
		int ssid, count = 0;

		if (root == &cgrp_dfl_root && !cgrp_dfl_visible)
			continue;

		seq_printf(m, "%d:", root->hierarchy_id);
		if (root != &cgrp_dfl_root)
			for_each_subsys(ss, ssid)
				if (root->subsys_mask & (1 << ssid))
					seq_printf(m, "%s%s", count++ ? "," : "",
						   ss->legacy_name);
		if (strlen(root->name))
			seq_printf(m, "%sname=%s", count ? "," : "",
				   root->name);
		seq_putc(m, ':');

		cgrp = task_cgroup_from_root(tsk, root);

		/*
		 * On traditional hierarchies, all zombie tasks show up as
		 * belonging to the root cgroup.  On the default hierarchy,
		 * while a zombie doesn't show up in "cgroup.procs" and
		 * thus can't be migrated, its /proc/PID/cgroup keeps
		 * reporting the cgroup it belonged to before exiting.  If
		 * the cgroup is removed before the zombie is reaped,
		 * " (deleted)" is appended to the cgroup path.
		 */
		if (cgroup_on_dfl(cgrp) || !(tsk->flags & PF_EXITING)) {
			retval = cgroup_path_ns_locked(cgrp, buf, PATH_MAX,
						current->nsproxy->cgroup_ns);
			if (retval >= PATH_MAX)
				retval = -ENAMETOOLONG;
			if (retval < 0)
				goto out_unlock;

			seq_puts(m, buf);
		} else {
			seq_puts(m, "/");
		}

		if (cgroup_on_dfl(cgrp) && cgroup_is_dead(cgrp))
			seq_puts(m, " (deleted)\n");
		else
			seq_putc(m, '\n');
	}

	retval = 0;
out_unlock:
	spin_unlock_irq(&css_set_lock);
	mutex_unlock(&cgroup_mutex);
	kfree(buf);
out:
	return retval;
}

/**
 * cgroup_fork - initialize cgroup related fields during copy_process()
 * @child: pointer to task_struct of forking parent process.
 *
 * A task is associated with the init_css_set until cgroup_post_fork()
 * attaches it to the parent's css_set.  Empty cg_list indicates that
 * @child isn't holding reference to its css_set.
 */
void cgroup_fork(struct task_struct *child)
{
	RCU_INIT_POINTER(child->cgroups, &init_css_set);
	INIT_LIST_HEAD(&child->cg_list);
}

/**
 * cgroup_can_fork - called on a new task before the process is exposed
 * @child: the task in question.
 *
 * This calls the subsystem can_fork() callbacks. If the can_fork() callback
 * returns an error, the fork aborts with that error code. This allows for
 * a cgroup subsystem to conditionally allow or deny new forks.
 */
int cgroup_can_fork(struct task_struct *child)
{
	struct cgroup_subsys *ss;
	int i, j, ret;

	do_each_subsys_mask(ss, i, have_canfork_callback) {
		ret = ss->can_fork(child);
		if (ret)
			goto out_revert;
	} while_each_subsys_mask();

	return 0;

out_revert:
	for_each_subsys(ss, j) {
		if (j >= i)
			break;
		if (ss->cancel_fork)
			ss->cancel_fork(child);
	}

	return ret;
}

/**
 * cgroup_cancel_fork - called if a fork failed after cgroup_can_fork()
 * @child: the task in question
 *
 * This calls the cancel_fork() callbacks if a fork failed *after*
 * cgroup_can_fork() succeded.
 */
void cgroup_cancel_fork(struct task_struct *child)
{
	struct cgroup_subsys *ss;
	int i;

	for_each_subsys(ss, i)
		if (ss->cancel_fork)
			ss->cancel_fork(child);
}

/**
 * cgroup_post_fork - called on a new task after adding it to the task list
 * @child: the task in question
 *
 * Adds the task to the list running through its css_set if necessary and
 * call the subsystem fork() callbacks.  Has to be after the task is
 * visible on the task list in case we race with the first call to
 * cgroup_task_iter_start() - to guarantee that the new task ends up on its
 * list.
 */
void cgroup_post_fork(struct task_struct *child)
{
	struct cgroup_subsys *ss;
	struct css_set *cset;
	int i;

	spin_lock_irq(&css_set_lock);

	/* init tasks are special, only link regular threads */
	if (likely(child->pid)) {
		WARN_ON_ONCE(!list_empty(&child->cg_list));
		cset = task_css_set(current); /* current is @child's parent */
		get_css_set(cset);
		cset->nr_tasks++;
		css_set_move_task(child, NULL, cset, false);
	}

	/*
	 * If the cgroup has to be frozen, the new task has too.  Let's set
	 * the JOBCTL_TRAP_FREEZE jobctl bit to get the task into the
	 * frozen state.
	 */
	if (unlikely(cgroup_task_freeze(child))) {
		spin_lock(&child->sighand->siglock);
		WARN_ON_ONCE(child->frozen);
		child->jobctl |= JOBCTL_TRAP_FREEZE;
		spin_unlock(&child->sighand->siglock);

		/*
		 * Calling cgroup_update_frozen() isn't required here,
		 * because it will be called anyway a bit later from
		 * do_freezer_trap(). So we avoid cgroup's transient switch
		 * from the frozen state and back.
		 */
	}

	spin_unlock_irq(&css_set_lock);

	/*
	 * Call ss->fork().  This must happen after @child is linked on
	 * css_set; otherwise, @child might change state between ->fork()
	 * and addition to css_set.
	 */
	do_each_subsys_mask(ss, i, have_fork_callback) {
		ss->fork(child);
	} while_each_subsys_mask();
}

/**
 * cgroup_exit - detach cgroup from exiting task
 * @tsk: pointer to task_struct of exiting process
 *
 * Description: Detach cgroup from @tsk.
 *
 */
void cgroup_exit(struct task_struct *tsk)
{
	struct cgroup_subsys *ss;
	struct css_set *cset;
	int i;

	spin_lock_irq(&css_set_lock);

	WARN_ON_ONCE(list_empty(&tsk->cg_list));
	cset = task_css_set(tsk);
	css_set_move_task(tsk, cset, NULL, false);
	list_add_tail(&tsk->cg_list, &cset->dying_tasks);
	cset->nr_tasks--;

	WARN_ON_ONCE(cgroup_task_frozen(tsk));
	if (unlikely(cgroup_task_freeze(tsk)))
		cgroup_update_frozen(task_dfl_cgroup(tsk));

	spin_unlock_irq(&css_set_lock);

	/* see cgroup_post_fork() for details */
	do_each_subsys_mask(ss, i, have_exit_callback) {
		ss->exit(tsk);
	} while_each_subsys_mask();
}

void cgroup_release(struct task_struct *task)
{
	struct cgroup_subsys *ss;
	int ssid;

	do_each_subsys_mask(ss, ssid, have_release_callback) {
		ss->release(task);
	} while_each_subsys_mask();

	spin_lock_irq(&css_set_lock);
	css_set_skip_task_iters(task_css_set(task), task);
	list_del_init(&task->cg_list);
	spin_unlock_irq(&css_set_lock);
}

void cgroup_free(struct task_struct *task)
{
	struct css_set *cset = task_css_set(task);
	put_css_set(cset);
}

static int __init cgroup_disable(char *str)
{
	struct cgroup_subsys *ss;
	char *token;
	int i;

	while ((token = strsep(&str, ",")) != NULL) {
		if (!*token)
			continue;

		for_each_subsys(ss, i) {
			if (strcmp(token, ss->name) &&
			    strcmp(token, ss->legacy_name))
				continue;
			cgroup_disable_mask |= 1 << i;
		}
	}
	return 1;
}
__setup("cgroup_disable=", cgroup_disable);

void __init __weak enable_debug_cgroup(void) { }

static int __init enable_cgroup_debug(char *str)
{
	cgroup_debug = true;
	enable_debug_cgroup();
	return 1;
}
__setup("cgroup_debug", enable_cgroup_debug);

/**
 * css_tryget_online_from_dir - get corresponding css from a cgroup dentry
 * @dentry: directory dentry of interest
 * @ss: subsystem of interest
 *
 * If @dentry is a directory for a cgroup which has @ss enabled on it, try
 * to get the corresponding css and return it.  If such css doesn't exist
 * or can't be pinned, an ERR_PTR value is returned.
 */
struct cgroup_subsys_state *css_tryget_online_from_dir(struct dentry *dentry,
						       struct cgroup_subsys *ss)
{
	struct kernfs_node *kn = kernfs_node_from_dentry(dentry);
	struct file_system_type *s_type = dentry->d_sb->s_type;
	struct cgroup_subsys_state *css = NULL;
	struct cgroup *cgrp;

	/* is @dentry a cgroup dir? */
	if ((s_type != &cgroup_fs_type && s_type != &cgroup2_fs_type) ||
	    !kn || kernfs_type(kn) != KERNFS_DIR)
		return ERR_PTR(-EBADF);

	rcu_read_lock();

	/*
	 * This path doesn't originate from kernfs and @kn could already
	 * have been or be removed at any point.  @kn->priv is RCU
	 * protected for this access.  See css_release_work_fn() for details.
	 */
	cgrp = rcu_dereference(*(void __rcu __force **)&kn->priv);
	if (cgrp)
		css = cgroup_css(cgrp, ss);

	if (!css || !css_tryget_online(css))
		css = ERR_PTR(-ENOENT);

	rcu_read_unlock();
	return css;
}

/**
 * css_from_id - lookup css by id
 * @id: the cgroup id
 * @ss: cgroup subsys to be looked into
 *
 * Returns the css if there's valid one with @id, otherwise returns NULL.
 * Should be called under rcu_read_lock().
 */
struct cgroup_subsys_state *css_from_id(int id, struct cgroup_subsys *ss)
{
	WARN_ON_ONCE(!rcu_read_lock_held());
	return idr_find(&ss->css_idr, id);
}

/**
 * cgroup_get_from_path - lookup and get a cgroup from its default hierarchy path
 * @path: path on the default hierarchy
 *
 * Find the cgroup at @path on the default hierarchy, increment its
 * reference count and return it.  Returns pointer to the found cgroup on
 * success, ERR_PTR(-ENOENT) if @path doens't exist and ERR_PTR(-ENOTDIR)
 * if @path points to a non-directory.
 */
struct cgroup *cgroup_get_from_path(const char *path)
{
	struct kernfs_node *kn;
	struct cgroup *cgrp;

	mutex_lock(&cgroup_mutex);

	kn = kernfs_walk_and_get(cgrp_dfl_root.cgrp.kn, path);
	if (kn) {
		if (kernfs_type(kn) == KERNFS_DIR) {
			cgrp = kn->priv;
			cgroup_get_live(cgrp);
		} else {
			cgrp = ERR_PTR(-ENOTDIR);
		}
		kernfs_put(kn);
	} else {
		cgrp = ERR_PTR(-ENOENT);
	}

	mutex_unlock(&cgroup_mutex);
	return cgrp;
}
EXPORT_SYMBOL_GPL(cgroup_get_from_path);

/**
 * cgroup_get_from_fd - get a cgroup pointer from a fd
 * @fd: fd obtained by open(cgroup2_dir)
 *
 * Find the cgroup from a fd which should be obtained
 * by opening a cgroup directory.  Returns a pointer to the
 * cgroup on success. ERR_PTR is returned if the cgroup
 * cannot be found.
 */
struct cgroup *cgroup_get_from_fd(int fd)
{
	struct cgroup_subsys_state *css;
	struct cgroup *cgrp;
	struct file *f;

	f = fget_raw(fd);
	if (!f)
		return ERR_PTR(-EBADF);

	css = css_tryget_online_from_dir(f->f_path.dentry, NULL);
	fput(f);
	if (IS_ERR(css))
		return ERR_CAST(css);

	cgrp = css->cgroup;
	if (!cgroup_on_dfl(cgrp)) {
		cgroup_put(cgrp);
		return ERR_PTR(-EBADF);
	}

	return cgrp;
}
EXPORT_SYMBOL_GPL(cgroup_get_from_fd);

static u64 power_of_ten(int power)
{
	u64 v = 1;
	while (power--)
		v *= 10;
	return v;
}

/**
 * cgroup_parse_float - parse a floating number
 * @input: input string
 * @dec_shift: number of decimal digits to shift
 * @v: output
 *
 * Parse a decimal floating point number in @input and store the result in
 * @v with decimal point right shifted @dec_shift times.  For example, if
 * @input is "12.3456" and @dec_shift is 3, *@v will be set to 12345.
 * Returns 0 on success, -errno otherwise.
 *
 * There's nothing cgroup specific about this function except that it's
 * currently the only user.
 */
int cgroup_parse_float(const char *input, unsigned dec_shift, s64 *v)
{
	s64 whole, frac = 0;
	int fstart = 0, fend = 0, flen;

	if (!sscanf(input, "%lld.%n%lld%n", &whole, &fstart, &frac, &fend))
		return -EINVAL;
	if (frac < 0)
		return -EINVAL;

	flen = fend > fstart ? fend - fstart : 0;
	if (flen < dec_shift)
		frac *= power_of_ten(dec_shift - flen);
	else
		frac = DIV_ROUND_CLOSEST_ULL(frac, power_of_ten(flen - dec_shift));

	*v = whole * power_of_ten(dec_shift) + frac;
	return 0;
}

/*
 * sock->sk_cgrp_data handling.  For more info, see sock_cgroup_data
 * definition in cgroup-defs.h.
 */
#ifdef CONFIG_SOCK_CGROUP_DATA

#if defined(CONFIG_CGROUP_NET_PRIO) || defined(CONFIG_CGROUP_NET_CLASSID)

DEFINE_SPINLOCK(cgroup_sk_update_lock);
static bool cgroup_sk_alloc_disabled __read_mostly;

void cgroup_sk_alloc_disable(void)
{
	if (cgroup_sk_alloc_disabled)
		return;
	pr_info("cgroup: disabling cgroup2 socket matching due to net_prio or net_cls activation\n");
	cgroup_sk_alloc_disabled = true;
}

#else

#define cgroup_sk_alloc_disabled	false

#endif

void cgroup_sk_alloc(struct sock_cgroup_data *skcd)
{
	if (cgroup_sk_alloc_disabled)
		return;

	/* Socket clone path */
	if (skcd->val) {
		/*
		 * We might be cloning a socket which is left in an empty
		 * cgroup and the cgroup might have already been rmdir'd.
		 * Don't use cgroup_get_live().
		 */
		cgroup_get(sock_cgroup_ptr(skcd));
		cgroup_bpf_get(sock_cgroup_ptr(skcd));
		return;
	}

	/* Don't associate the sock with unrelated interrupted task's cgroup. */
	if (in_interrupt())
		return;

	rcu_read_lock();

	while (true) {
		struct css_set *cset;

		cset = task_css_set(current);
		if (likely(cgroup_tryget(cset->dfl_cgrp))) {
			skcd->val = (unsigned long)cset->dfl_cgrp;
			cgroup_bpf_get(cset->dfl_cgrp);
			break;
		}
		cpu_relax();
	}

	rcu_read_unlock();
}

void cgroup_sk_free(struct sock_cgroup_data *skcd)
{
	struct cgroup *cgrp = sock_cgroup_ptr(skcd);

	cgroup_bpf_put(cgrp);
	cgroup_put(cgrp);
}

#endif	/* CONFIG_SOCK_CGROUP_DATA */

#ifdef CONFIG_CGROUP_BPF
<<<<<<< HEAD
int cgroup_bpf_attach(struct cgroup *cgrp, struct bpf_prog *prog,
		      struct bpf_prog *replace_prog, enum bpf_attach_type type,
=======
int cgroup_bpf_attach(struct cgroup *cgrp,
		      struct bpf_prog *prog, struct bpf_prog *replace_prog,
		      struct bpf_cgroup_link *link,
		      enum bpf_attach_type type,
>>>>>>> 778fbf41
		      u32 flags)
{
	int ret;

	mutex_lock(&cgroup_mutex);
<<<<<<< HEAD
	ret = __cgroup_bpf_attach(cgrp, prog, replace_prog, type, flags);
=======
	ret = __cgroup_bpf_attach(cgrp, prog, replace_prog, link, type, flags);
>>>>>>> 778fbf41
	mutex_unlock(&cgroup_mutex);
	return ret;
}

int cgroup_bpf_replace(struct bpf_link *link, struct bpf_prog *old_prog,
		       struct bpf_prog *new_prog)
{
	struct bpf_cgroup_link *cg_link;
	int ret;

	if (link->ops != &bpf_cgroup_link_lops)
		return -EINVAL;

	cg_link = container_of(link, struct bpf_cgroup_link, link);

	mutex_lock(&cgroup_mutex);
	/* link might have been auto-released by dying cgroup, so fail */
	if (!cg_link->cgroup) {
		ret = -EINVAL;
		goto out_unlock;
	}
	if (old_prog && link->prog != old_prog) {
		ret = -EPERM;
		goto out_unlock;
	}
	ret = __cgroup_bpf_replace(cg_link->cgroup, cg_link, new_prog);
out_unlock:
	mutex_unlock(&cgroup_mutex);
	return ret;
}

int cgroup_bpf_detach(struct cgroup *cgrp, struct bpf_prog *prog,
		      enum bpf_attach_type type)
{
	int ret;

	mutex_lock(&cgroup_mutex);
	ret = __cgroup_bpf_detach(cgrp, prog, NULL, type);
	mutex_unlock(&cgroup_mutex);
	return ret;
}

int cgroup_bpf_query(struct cgroup *cgrp, const union bpf_attr *attr,
		     union bpf_attr __user *uattr)
{
	int ret;

	mutex_lock(&cgroup_mutex);
	ret = __cgroup_bpf_query(cgrp, attr, uattr);
	mutex_unlock(&cgroup_mutex);
	return ret;
}
#endif /* CONFIG_CGROUP_BPF */

#ifdef CONFIG_SYSFS
static ssize_t show_delegatable_files(struct cftype *files, char *buf,
				      ssize_t size, const char *prefix)
{
	struct cftype *cft;
	ssize_t ret = 0;

	for (cft = files; cft && cft->name[0] != '\0'; cft++) {
		if (!(cft->flags & CFTYPE_NS_DELEGATABLE))
			continue;

		if (prefix)
			ret += snprintf(buf + ret, size - ret, "%s.", prefix);

		ret += snprintf(buf + ret, size - ret, "%s\n", cft->name);

		if (WARN_ON(ret >= size))
			break;
	}

	return ret;
}

static ssize_t delegate_show(struct kobject *kobj, struct kobj_attribute *attr,
			      char *buf)
{
	struct cgroup_subsys *ss;
	int ssid;
	ssize_t ret = 0;

	ret = show_delegatable_files(cgroup_base_files, buf, PAGE_SIZE - ret,
				     NULL);

	for_each_subsys(ss, ssid)
		ret += show_delegatable_files(ss->dfl_cftypes, buf + ret,
					      PAGE_SIZE - ret,
					      cgroup_subsys_name[ssid]);

	return ret;
}
static struct kobj_attribute cgroup_delegate_attr = __ATTR_RO(delegate);

static ssize_t features_show(struct kobject *kobj, struct kobj_attribute *attr,
			     char *buf)
{
	return snprintf(buf, PAGE_SIZE, "nsdelegate\nmemory_localevents\n");
}
static struct kobj_attribute cgroup_features_attr = __ATTR_RO(features);

static struct attribute *cgroup_sysfs_attrs[] = {
	&cgroup_delegate_attr.attr,
	&cgroup_features_attr.attr,
	NULL,
};

static const struct attribute_group cgroup_sysfs_attr_group = {
	.attrs = cgroup_sysfs_attrs,
	.name = "cgroup",
};

static int __init cgroup_sysfs_init(void)
{
	return sysfs_create_group(kernel_kobj, &cgroup_sysfs_attr_group);
}
subsys_initcall(cgroup_sysfs_init);

#endif /* CONFIG_SYSFS */<|MERGE_RESOLUTION|>--- conflicted
+++ resolved
@@ -6303,25 +6303,16 @@
 #endif	/* CONFIG_SOCK_CGROUP_DATA */
 
 #ifdef CONFIG_CGROUP_BPF
-<<<<<<< HEAD
-int cgroup_bpf_attach(struct cgroup *cgrp, struct bpf_prog *prog,
-		      struct bpf_prog *replace_prog, enum bpf_attach_type type,
-=======
 int cgroup_bpf_attach(struct cgroup *cgrp,
 		      struct bpf_prog *prog, struct bpf_prog *replace_prog,
 		      struct bpf_cgroup_link *link,
 		      enum bpf_attach_type type,
->>>>>>> 778fbf41
 		      u32 flags)
 {
 	int ret;
 
 	mutex_lock(&cgroup_mutex);
-<<<<<<< HEAD
-	ret = __cgroup_bpf_attach(cgrp, prog, replace_prog, type, flags);
-=======
 	ret = __cgroup_bpf_attach(cgrp, prog, replace_prog, link, type, flags);
->>>>>>> 778fbf41
 	mutex_unlock(&cgroup_mutex);
 	return ret;
 }
