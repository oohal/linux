/* SPDX-License-Identifier: GPL-2.0 */
/* Copyright (c) 2018 Facebook */

#include <uapi/linux/btf.h>
#include <uapi/linux/types.h>
#include <linux/seq_file.h>
#include <linux/compiler.h>
#include <linux/ctype.h>
#include <linux/errno.h>
#include <linux/slab.h>
#include <linux/anon_inodes.h>
#include <linux/file.h>
#include <linux/uaccess.h>
#include <linux/kernel.h>
#include <linux/idr.h>
#include <linux/sort.h>
#include <linux/bpf_verifier.h>
#include <linux/btf.h>

/* BTF (BPF Type Format) is the meta data format which describes
 * the data types of BPF program/map.  Hence, it basically focus
 * on the C programming language which the modern BPF is primary
 * using.
 *
 * ELF Section:
 * ~~~~~~~~~~~
 * The BTF data is stored under the ".BTF" ELF section
 *
 * struct btf_type:
 * ~~~~~~~~~~~~~~~
 * Each 'struct btf_type' object describes a C data type.
 * Depending on the type it is describing, a 'struct btf_type'
 * object may be followed by more data.  F.e.
 * To describe an array, 'struct btf_type' is followed by
 * 'struct btf_array'.
 *
 * 'struct btf_type' and any extra data following it are
 * 4 bytes aligned.
 *
 * Type section:
 * ~~~~~~~~~~~~~
 * The BTF type section contains a list of 'struct btf_type' objects.
 * Each one describes a C type.  Recall from the above section
 * that a 'struct btf_type' object could be immediately followed by extra
 * data in order to desribe some particular C types.
 *
 * type_id:
 * ~~~~~~~
 * Each btf_type object is identified by a type_id.  The type_id
 * is implicitly implied by the location of the btf_type object in
 * the BTF type section.  The first one has type_id 1.  The second
 * one has type_id 2...etc.  Hence, an earlier btf_type has
 * a smaller type_id.
 *
 * A btf_type object may refer to another btf_type object by using
 * type_id (i.e. the "type" in the "struct btf_type").
 *
 * NOTE that we cannot assume any reference-order.
 * A btf_type object can refer to an earlier btf_type object
 * but it can also refer to a later btf_type object.
 *
 * For example, to describe "const void *".  A btf_type
 * object describing "const" may refer to another btf_type
 * object describing "void *".  This type-reference is done
 * by specifying type_id:
 *
 * [1] CONST (anon) type_id=2
 * [2] PTR (anon) type_id=0
 *
 * The above is the btf_verifier debug log:
 *   - Each line started with "[?]" is a btf_type object
 *   - [?] is the type_id of the btf_type object.
 *   - CONST/PTR is the BTF_KIND_XXX
 *   - "(anon)" is the name of the type.  It just
 *     happens that CONST and PTR has no name.
 *   - type_id=XXX is the 'u32 type' in btf_type
 *
 * NOTE: "void" has type_id 0
 *
 * String section:
 * ~~~~~~~~~~~~~~
 * The BTF string section contains the names used by the type section.
 * Each string is referred by an "offset" from the beginning of the
 * string section.
 *
 * Each string is '\0' terminated.
 *
 * The first character in the string section must be '\0'
 * which is used to mean 'anonymous'. Some btf_type may not
 * have a name.
 */

/* BTF verification:
 *
 * To verify BTF data, two passes are needed.
 *
 * Pass #1
 * ~~~~~~~
 * The first pass is to collect all btf_type objects to
 * an array: "btf->types".
 *
 * Depending on the C type that a btf_type is describing,
 * a btf_type may be followed by extra data.  We don't know
 * how many btf_type is there, and more importantly we don't
 * know where each btf_type is located in the type section.
 *
 * Without knowing the location of each type_id, most verifications
 * cannot be done.  e.g. an earlier btf_type may refer to a later
 * btf_type (recall the "const void *" above), so we cannot
 * check this type-reference in the first pass.
 *
 * In the first pass, it still does some verifications (e.g.
 * checking the name is a valid offset to the string section).
 *
 * Pass #2
 * ~~~~~~~
 * The main focus is to resolve a btf_type that is referring
 * to another type.
 *
 * We have to ensure the referring type:
 * 1) does exist in the BTF (i.e. in btf->types[])
 * 2) does not cause a loop:
 *	struct A {
 *		struct B b;
 *	};
 *
 *	struct B {
 *		struct A a;
 *	};
 *
 * btf_type_needs_resolve() decides if a btf_type needs
 * to be resolved.
 *
 * The needs_resolve type implements the "resolve()" ops which
 * essentially does a DFS and detects backedge.
 *
 * During resolve (or DFS), different C types have different
 * "RESOLVED" conditions.
 *
 * When resolving a BTF_KIND_STRUCT, we need to resolve all its
 * members because a member is always referring to another
 * type.  A struct's member can be treated as "RESOLVED" if
 * it is referring to a BTF_KIND_PTR.  Otherwise, the
 * following valid C struct would be rejected:
 *
 *	struct A {
 *		int m;
 *		struct A *a;
 *	};
 *
 * When resolving a BTF_KIND_PTR, it needs to keep resolving if
 * it is referring to another BTF_KIND_PTR.  Otherwise, we cannot
 * detect a pointer loop, e.g.:
 * BTF_KIND_CONST -> BTF_KIND_PTR -> BTF_KIND_CONST -> BTF_KIND_PTR +
 *                        ^                                         |
 *                        +-----------------------------------------+
 *
 */

#define BITS_PER_U128 (sizeof(u64) * BITS_PER_BYTE * 2)
#define BITS_PER_BYTE_MASK (BITS_PER_BYTE - 1)
#define BITS_PER_BYTE_MASKED(bits) ((bits) & BITS_PER_BYTE_MASK)
#define BITS_ROUNDDOWN_BYTES(bits) ((bits) >> 3)
#define BITS_ROUNDUP_BYTES(bits) \
	(BITS_ROUNDDOWN_BYTES(bits) + !!BITS_PER_BYTE_MASKED(bits))

#define BTF_INFO_MASK 0x8f00ffff
#define BTF_INT_MASK 0x0fffffff
#define BTF_TYPE_ID_VALID(type_id) ((type_id) <= BTF_MAX_TYPE)
#define BTF_STR_OFFSET_VALID(name_off) ((name_off) <= BTF_MAX_NAME_OFFSET)

/* 16MB for 64k structs and each has 16 members and
 * a few MB spaces for the string section.
 * The hard limit is S32_MAX.
 */
#define BTF_MAX_SIZE (16 * 1024 * 1024)

#define for_each_member(i, struct_type, member)			\
	for (i = 0, member = btf_type_member(struct_type);	\
	     i < btf_type_vlen(struct_type);			\
	     i++, member++)

#define for_each_member_from(i, from, struct_type, member)		\
	for (i = from, member = btf_type_member(struct_type) + from;	\
	     i < btf_type_vlen(struct_type);				\
	     i++, member++)

#define for_each_vsi(i, struct_type, member)			\
	for (i = 0, member = btf_type_var_secinfo(struct_type);	\
	     i < btf_type_vlen(struct_type);			\
	     i++, member++)

#define for_each_vsi_from(i, from, struct_type, member)				\
	for (i = from, member = btf_type_var_secinfo(struct_type) + from;	\
	     i < btf_type_vlen(struct_type);					\
	     i++, member++)

static DEFINE_IDR(btf_idr);
static DEFINE_SPINLOCK(btf_idr_lock);

struct btf {
	void *data;
	struct btf_type **types;
	u32 *resolved_ids;
	u32 *resolved_sizes;
	const char *strings;
	void *nohdr_data;
	struct btf_header hdr;
	u32 nr_types;
	u32 types_size;
	u32 data_size;
	refcount_t refcnt;
	u32 id;
	struct rcu_head rcu;
};

enum verifier_phase {
	CHECK_META,
	CHECK_TYPE,
};

struct resolve_vertex {
	const struct btf_type *t;
	u32 type_id;
	u16 next_member;
};

enum visit_state {
	NOT_VISITED,
	VISITED,
	RESOLVED,
};

enum resolve_mode {
	RESOLVE_TBD,	/* To Be Determined */
	RESOLVE_PTR,	/* Resolving for Pointer */
	RESOLVE_STRUCT_OR_ARRAY,	/* Resolving for struct/union
					 * or array
					 */
};

#define MAX_RESOLVE_DEPTH 32

struct btf_sec_info {
	u32 off;
	u32 len;
};

struct btf_verifier_env {
	struct btf *btf;
	u8 *visit_states;
	struct resolve_vertex stack[MAX_RESOLVE_DEPTH];
	struct bpf_verifier_log log;
	u32 log_type_id;
	u32 top_stack;
	enum verifier_phase phase;
	enum resolve_mode resolve_mode;
};

static const char * const btf_kind_str[NR_BTF_KINDS] = {
	[BTF_KIND_UNKN]		= "UNKNOWN",
	[BTF_KIND_INT]		= "INT",
	[BTF_KIND_PTR]		= "PTR",
	[BTF_KIND_ARRAY]	= "ARRAY",
	[BTF_KIND_STRUCT]	= "STRUCT",
	[BTF_KIND_UNION]	= "UNION",
	[BTF_KIND_ENUM]		= "ENUM",
	[BTF_KIND_FWD]		= "FWD",
	[BTF_KIND_TYPEDEF]	= "TYPEDEF",
	[BTF_KIND_VOLATILE]	= "VOLATILE",
	[BTF_KIND_CONST]	= "CONST",
	[BTF_KIND_RESTRICT]	= "RESTRICT",
	[BTF_KIND_FUNC]		= "FUNC",
	[BTF_KIND_FUNC_PROTO]	= "FUNC_PROTO",
	[BTF_KIND_VAR]		= "VAR",
	[BTF_KIND_DATASEC]	= "DATASEC",
};

struct btf_kind_operations {
	s32 (*check_meta)(struct btf_verifier_env *env,
			  const struct btf_type *t,
			  u32 meta_left);
	int (*resolve)(struct btf_verifier_env *env,
		       const struct resolve_vertex *v);
	int (*check_member)(struct btf_verifier_env *env,
			    const struct btf_type *struct_type,
			    const struct btf_member *member,
			    const struct btf_type *member_type);
	int (*check_kflag_member)(struct btf_verifier_env *env,
				  const struct btf_type *struct_type,
				  const struct btf_member *member,
				  const struct btf_type *member_type);
	void (*log_details)(struct btf_verifier_env *env,
			    const struct btf_type *t);
	void (*seq_show)(const struct btf *btf, const struct btf_type *t,
			 u32 type_id, void *data, u8 bits_offsets,
			 struct seq_file *m);
};

static const struct btf_kind_operations * const kind_ops[NR_BTF_KINDS];
static struct btf_type btf_void;

static int btf_resolve(struct btf_verifier_env *env,
		       const struct btf_type *t, u32 type_id);

static bool btf_type_is_modifier(const struct btf_type *t)
{
	/* Some of them is not strictly a C modifier
	 * but they are grouped into the same bucket
	 * for BTF concern:
	 *   A type (t) that refers to another
	 *   type through t->type AND its size cannot
	 *   be determined without following the t->type.
	 *
	 * ptr does not fall into this bucket
	 * because its size is always sizeof(void *).
	 */
	switch (BTF_INFO_KIND(t->info)) {
	case BTF_KIND_TYPEDEF:
	case BTF_KIND_VOLATILE:
	case BTF_KIND_CONST:
	case BTF_KIND_RESTRICT:
		return true;
	}

	return false;
}

bool btf_type_is_void(const struct btf_type *t)
{
	return t == &btf_void;
}

static bool btf_type_is_fwd(const struct btf_type *t)
{
	return BTF_INFO_KIND(t->info) == BTF_KIND_FWD;
}

static bool btf_type_is_func(const struct btf_type *t)
{
	return BTF_INFO_KIND(t->info) == BTF_KIND_FUNC;
}

static bool btf_type_is_func_proto(const struct btf_type *t)
{
	return BTF_INFO_KIND(t->info) == BTF_KIND_FUNC_PROTO;
}

static bool btf_type_nosize(const struct btf_type *t)
{
	return btf_type_is_void(t) || btf_type_is_fwd(t) ||
	       btf_type_is_func(t) || btf_type_is_func_proto(t);
}

static bool btf_type_nosize_or_null(const struct btf_type *t)
{
	return !t || btf_type_nosize(t);
}

/* union is only a special case of struct:
 * all its offsetof(member) == 0
 */
static bool btf_type_is_struct(const struct btf_type *t)
{
	u8 kind = BTF_INFO_KIND(t->info);

	return kind == BTF_KIND_STRUCT || kind == BTF_KIND_UNION;
}

static bool __btf_type_is_struct(const struct btf_type *t)
{
	return BTF_INFO_KIND(t->info) == BTF_KIND_STRUCT;
}

static bool btf_type_is_array(const struct btf_type *t)
{
	return BTF_INFO_KIND(t->info) == BTF_KIND_ARRAY;
}

static bool btf_type_is_ptr(const struct btf_type *t)
{
	return BTF_INFO_KIND(t->info) == BTF_KIND_PTR;
}

static bool btf_type_is_int(const struct btf_type *t)
{
	return BTF_INFO_KIND(t->info) == BTF_KIND_INT;
}

static bool btf_type_is_var(const struct btf_type *t)
{
	return BTF_INFO_KIND(t->info) == BTF_KIND_VAR;
}

static bool btf_type_is_datasec(const struct btf_type *t)
{
	return BTF_INFO_KIND(t->info) == BTF_KIND_DATASEC;
}

/* Types that act only as a source, not sink or intermediate
 * type when resolving.
 */
static bool btf_type_is_resolve_source_only(const struct btf_type *t)
{
	return btf_type_is_var(t) ||
	       btf_type_is_datasec(t);
}

/* What types need to be resolved?
 *
 * btf_type_is_modifier() is an obvious one.
 *
 * btf_type_is_struct() because its member refers to
 * another type (through member->type).
 *
 * btf_type_is_var() because the variable refers to
 * another type. btf_type_is_datasec() holds multiple
 * btf_type_is_var() types that need resolving.
 *
 * btf_type_is_array() because its element (array->type)
 * refers to another type.  Array can be thought of a
 * special case of struct while array just has the same
 * member-type repeated by array->nelems of times.
 */
static bool btf_type_needs_resolve(const struct btf_type *t)
{
	return btf_type_is_modifier(t) ||
	       btf_type_is_ptr(t) ||
	       btf_type_is_struct(t) ||
	       btf_type_is_array(t) ||
	       btf_type_is_var(t) ||
	       btf_type_is_datasec(t);
}

/* t->size can be used */
static bool btf_type_has_size(const struct btf_type *t)
{
	switch (BTF_INFO_KIND(t->info)) {
	case BTF_KIND_INT:
	case BTF_KIND_STRUCT:
	case BTF_KIND_UNION:
	case BTF_KIND_ENUM:
	case BTF_KIND_DATASEC:
		return true;
	}

	return false;
}

static const char *btf_int_encoding_str(u8 encoding)
{
	if (encoding == 0)
		return "(none)";
	else if (encoding == BTF_INT_SIGNED)
		return "SIGNED";
	else if (encoding == BTF_INT_CHAR)
		return "CHAR";
	else if (encoding == BTF_INT_BOOL)
		return "BOOL";
	else
		return "UNKN";
}

static u16 btf_type_vlen(const struct btf_type *t)
{
	return BTF_INFO_VLEN(t->info);
}

static bool btf_type_kflag(const struct btf_type *t)
{
	return BTF_INFO_KFLAG(t->info);
}

static u32 btf_member_bit_offset(const struct btf_type *struct_type,
			     const struct btf_member *member)
{
	return btf_type_kflag(struct_type) ? BTF_MEMBER_BIT_OFFSET(member->offset)
					   : member->offset;
}

static u32 btf_member_bitfield_size(const struct btf_type *struct_type,
				    const struct btf_member *member)
{
	return btf_type_kflag(struct_type) ? BTF_MEMBER_BITFIELD_SIZE(member->offset)
					   : 0;
}

static u32 btf_type_int(const struct btf_type *t)
{
	return *(u32 *)(t + 1);
}

static const struct btf_array *btf_type_array(const struct btf_type *t)
{
	return (const struct btf_array *)(t + 1);
}

static const struct btf_member *btf_type_member(const struct btf_type *t)
{
	return (const struct btf_member *)(t + 1);
}

static const struct btf_enum *btf_type_enum(const struct btf_type *t)
{
	return (const struct btf_enum *)(t + 1);
}

static const struct btf_var *btf_type_var(const struct btf_type *t)
{
	return (const struct btf_var *)(t + 1);
}

static const struct btf_var_secinfo *btf_type_var_secinfo(const struct btf_type *t)
{
	return (const struct btf_var_secinfo *)(t + 1);
}

static const struct btf_kind_operations *btf_type_ops(const struct btf_type *t)
{
	return kind_ops[BTF_INFO_KIND(t->info)];
}

static bool btf_name_offset_valid(const struct btf *btf, u32 offset)
{
	return BTF_STR_OFFSET_VALID(offset) &&
		offset < btf->hdr.str_len;
}

static bool __btf_name_char_ok(char c, bool first, bool dot_ok)
{
	if ((first ? !isalpha(c) :
		     !isalnum(c)) &&
	    c != '_' &&
	    ((c == '.' && !dot_ok) ||
	      c != '.'))
		return false;
	return true;
}

static bool __btf_name_valid(const struct btf *btf, u32 offset, bool dot_ok)
{
	/* offset must be valid */
	const char *src = &btf->strings[offset];
	const char *src_limit;

	if (!__btf_name_char_ok(*src, true, dot_ok))
		return false;

	/* set a limit on identifier length */
	src_limit = src + KSYM_NAME_LEN;
	src++;
	while (*src && src < src_limit) {
		if (!__btf_name_char_ok(*src, false, dot_ok))
			return false;
		src++;
	}

	return !*src;
}

/* Only C-style identifier is permitted. This can be relaxed if
 * necessary.
 */
static bool btf_name_valid_identifier(const struct btf *btf, u32 offset)
{
	return __btf_name_valid(btf, offset, false);
}

static bool btf_name_valid_section(const struct btf *btf, u32 offset)
{
	return __btf_name_valid(btf, offset, true);
}

static const char *__btf_name_by_offset(const struct btf *btf, u32 offset)
{
	if (!offset)
		return "(anon)";
	else if (offset < btf->hdr.str_len)
		return &btf->strings[offset];
	else
		return "(invalid-name-offset)";
}

const char *btf_name_by_offset(const struct btf *btf, u32 offset)
{
	if (offset < btf->hdr.str_len)
		return &btf->strings[offset];

	return NULL;
}

const struct btf_type *btf_type_by_id(const struct btf *btf, u32 type_id)
{
	if (type_id > btf->nr_types)
		return NULL;

	return btf->types[type_id];
}

/*
 * Regular int is not a bit field and it must be either
 * u8/u16/u32/u64 or __int128.
 */
static bool btf_type_int_is_regular(const struct btf_type *t)
{
	u8 nr_bits, nr_bytes;
	u32 int_data;

	int_data = btf_type_int(t);
	nr_bits = BTF_INT_BITS(int_data);
	nr_bytes = BITS_ROUNDUP_BYTES(nr_bits);
	if (BITS_PER_BYTE_MASKED(nr_bits) ||
	    BTF_INT_OFFSET(int_data) ||
	    (nr_bytes != sizeof(u8) && nr_bytes != sizeof(u16) &&
	     nr_bytes != sizeof(u32) && nr_bytes != sizeof(u64) &&
	     nr_bytes != (2 * sizeof(u64)))) {
		return false;
	}

	return true;
}

/*
 * Check that given struct member is a regular int with expected
 * offset and size.
 */
bool btf_member_is_reg_int(const struct btf *btf, const struct btf_type *s,
			   const struct btf_member *m,
			   u32 expected_offset, u32 expected_size)
{
	const struct btf_type *t;
	u32 id, int_data;
	u8 nr_bits;

	id = m->type;
	t = btf_type_id_size(btf, &id, NULL);
	if (!t || !btf_type_is_int(t))
		return false;

	int_data = btf_type_int(t);
	nr_bits = BTF_INT_BITS(int_data);
	if (btf_type_kflag(s)) {
		u32 bitfield_size = BTF_MEMBER_BITFIELD_SIZE(m->offset);
		u32 bit_offset = BTF_MEMBER_BIT_OFFSET(m->offset);

		/* if kflag set, int should be a regular int and
		 * bit offset should be at byte boundary.
		 */
		return !bitfield_size &&
		       BITS_ROUNDUP_BYTES(bit_offset) == expected_offset &&
		       BITS_ROUNDUP_BYTES(nr_bits) == expected_size;
	}

	if (BTF_INT_OFFSET(int_data) ||
	    BITS_PER_BYTE_MASKED(m->offset) ||
	    BITS_ROUNDUP_BYTES(m->offset) != expected_offset ||
	    BITS_PER_BYTE_MASKED(nr_bits) ||
	    BITS_ROUNDUP_BYTES(nr_bits) != expected_size)
		return false;

	return true;
}

__printf(2, 3) static void __btf_verifier_log(struct bpf_verifier_log *log,
					      const char *fmt, ...)
{
	va_list args;

	va_start(args, fmt);
	bpf_verifier_vlog(log, fmt, args);
	va_end(args);
}

__printf(2, 3) static void btf_verifier_log(struct btf_verifier_env *env,
					    const char *fmt, ...)
{
	struct bpf_verifier_log *log = &env->log;
	va_list args;

	if (!bpf_verifier_log_needed(log))
		return;

	va_start(args, fmt);
	bpf_verifier_vlog(log, fmt, args);
	va_end(args);
}

__printf(4, 5) static void __btf_verifier_log_type(struct btf_verifier_env *env,
						   const struct btf_type *t,
						   bool log_details,
						   const char *fmt, ...)
{
	struct bpf_verifier_log *log = &env->log;
	u8 kind = BTF_INFO_KIND(t->info);
	struct btf *btf = env->btf;
	va_list args;

	if (!bpf_verifier_log_needed(log))
		return;

	__btf_verifier_log(log, "[%u] %s %s%s",
			   env->log_type_id,
			   btf_kind_str[kind],
			   __btf_name_by_offset(btf, t->name_off),
			   log_details ? " " : "");

	if (log_details)
		btf_type_ops(t)->log_details(env, t);

	if (fmt && *fmt) {
		__btf_verifier_log(log, " ");
		va_start(args, fmt);
		bpf_verifier_vlog(log, fmt, args);
		va_end(args);
	}

	__btf_verifier_log(log, "\n");
}

#define btf_verifier_log_type(env, t, ...) \
	__btf_verifier_log_type((env), (t), true, __VA_ARGS__)
#define btf_verifier_log_basic(env, t, ...) \
	__btf_verifier_log_type((env), (t), false, __VA_ARGS__)

__printf(4, 5)
static void btf_verifier_log_member(struct btf_verifier_env *env,
				    const struct btf_type *struct_type,
				    const struct btf_member *member,
				    const char *fmt, ...)
{
	struct bpf_verifier_log *log = &env->log;
	struct btf *btf = env->btf;
	va_list args;

	if (!bpf_verifier_log_needed(log))
		return;

	/* The CHECK_META phase already did a btf dump.
	 *
	 * If member is logged again, it must hit an error in
	 * parsing this member.  It is useful to print out which
	 * struct this member belongs to.
	 */
	if (env->phase != CHECK_META)
		btf_verifier_log_type(env, struct_type, NULL);

	if (btf_type_kflag(struct_type))
		__btf_verifier_log(log,
				   "\t%s type_id=%u bitfield_size=%u bits_offset=%u",
				   __btf_name_by_offset(btf, member->name_off),
				   member->type,
				   BTF_MEMBER_BITFIELD_SIZE(member->offset),
				   BTF_MEMBER_BIT_OFFSET(member->offset));
	else
		__btf_verifier_log(log, "\t%s type_id=%u bits_offset=%u",
				   __btf_name_by_offset(btf, member->name_off),
				   member->type, member->offset);

	if (fmt && *fmt) {
		__btf_verifier_log(log, " ");
		va_start(args, fmt);
		bpf_verifier_vlog(log, fmt, args);
		va_end(args);
	}

	__btf_verifier_log(log, "\n");
}

__printf(4, 5)
static void btf_verifier_log_vsi(struct btf_verifier_env *env,
				 const struct btf_type *datasec_type,
				 const struct btf_var_secinfo *vsi,
				 const char *fmt, ...)
{
	struct bpf_verifier_log *log = &env->log;
	va_list args;

	if (!bpf_verifier_log_needed(log))
		return;
	if (env->phase != CHECK_META)
		btf_verifier_log_type(env, datasec_type, NULL);

	__btf_verifier_log(log, "\t type_id=%u offset=%u size=%u",
			   vsi->type, vsi->offset, vsi->size);
	if (fmt && *fmt) {
		__btf_verifier_log(log, " ");
		va_start(args, fmt);
		bpf_verifier_vlog(log, fmt, args);
		va_end(args);
	}

	__btf_verifier_log(log, "\n");
}

static void btf_verifier_log_hdr(struct btf_verifier_env *env,
				 u32 btf_data_size)
{
	struct bpf_verifier_log *log = &env->log;
	const struct btf *btf = env->btf;
	const struct btf_header *hdr;

	if (!bpf_verifier_log_needed(log))
		return;

	hdr = &btf->hdr;
	__btf_verifier_log(log, "magic: 0x%x\n", hdr->magic);
	__btf_verifier_log(log, "version: %u\n", hdr->version);
	__btf_verifier_log(log, "flags: 0x%x\n", hdr->flags);
	__btf_verifier_log(log, "hdr_len: %u\n", hdr->hdr_len);
	__btf_verifier_log(log, "type_off: %u\n", hdr->type_off);
	__btf_verifier_log(log, "type_len: %u\n", hdr->type_len);
	__btf_verifier_log(log, "str_off: %u\n", hdr->str_off);
	__btf_verifier_log(log, "str_len: %u\n", hdr->str_len);
	__btf_verifier_log(log, "btf_total_size: %u\n", btf_data_size);
}

static int btf_add_type(struct btf_verifier_env *env, struct btf_type *t)
{
	struct btf *btf = env->btf;

	/* < 2 because +1 for btf_void which is always in btf->types[0].
	 * btf_void is not accounted in btf->nr_types because btf_void
	 * does not come from the BTF file.
	 */
	if (btf->types_size - btf->nr_types < 2) {
		/* Expand 'types' array */

		struct btf_type **new_types;
		u32 expand_by, new_size;

		if (btf->types_size == BTF_MAX_TYPE) {
			btf_verifier_log(env, "Exceeded max num of types");
			return -E2BIG;
		}

		expand_by = max_t(u32, btf->types_size >> 2, 16);
		new_size = min_t(u32, BTF_MAX_TYPE,
				 btf->types_size + expand_by);

		new_types = kvcalloc(new_size, sizeof(*new_types),
				     GFP_KERNEL | __GFP_NOWARN);
		if (!new_types)
			return -ENOMEM;

		if (btf->nr_types == 0)
			new_types[0] = &btf_void;
		else
			memcpy(new_types, btf->types,
			       sizeof(*btf->types) * (btf->nr_types + 1));

		kvfree(btf->types);
		btf->types = new_types;
		btf->types_size = new_size;
	}

	btf->types[++(btf->nr_types)] = t;

	return 0;
}

static int btf_alloc_id(struct btf *btf)
{
	int id;

	idr_preload(GFP_KERNEL);
	spin_lock_bh(&btf_idr_lock);
	id = idr_alloc_cyclic(&btf_idr, btf, 1, INT_MAX, GFP_ATOMIC);
	if (id > 0)
		btf->id = id;
	spin_unlock_bh(&btf_idr_lock);
	idr_preload_end();

	if (WARN_ON_ONCE(!id))
		return -ENOSPC;

	return id > 0 ? 0 : id;
}

static void btf_free_id(struct btf *btf)
{
	unsigned long flags;

	/*
	 * In map-in-map, calling map_delete_elem() on outer
	 * map will call bpf_map_put on the inner map.
	 * It will then eventually call btf_free_id()
	 * on the inner map.  Some of the map_delete_elem()
	 * implementation may have irq disabled, so
	 * we need to use the _irqsave() version instead
	 * of the _bh() version.
	 */
	spin_lock_irqsave(&btf_idr_lock, flags);
	idr_remove(&btf_idr, btf->id);
	spin_unlock_irqrestore(&btf_idr_lock, flags);
}

static void btf_free(struct btf *btf)
{
	kvfree(btf->types);
	kvfree(btf->resolved_sizes);
	kvfree(btf->resolved_ids);
	kvfree(btf->data);
	kfree(btf);
}

static void btf_free_rcu(struct rcu_head *rcu)
{
	struct btf *btf = container_of(rcu, struct btf, rcu);

	btf_free(btf);
}

void btf_put(struct btf *btf)
{
	if (btf && refcount_dec_and_test(&btf->refcnt)) {
		btf_free_id(btf);
		call_rcu(&btf->rcu, btf_free_rcu);
	}
}

static int env_resolve_init(struct btf_verifier_env *env)
{
	struct btf *btf = env->btf;
	u32 nr_types = btf->nr_types;
	u32 *resolved_sizes = NULL;
	u32 *resolved_ids = NULL;
	u8 *visit_states = NULL;

	/* +1 for btf_void */
	resolved_sizes = kvcalloc(nr_types + 1, sizeof(*resolved_sizes),
				  GFP_KERNEL | __GFP_NOWARN);
	if (!resolved_sizes)
		goto nomem;

	resolved_ids = kvcalloc(nr_types + 1, sizeof(*resolved_ids),
				GFP_KERNEL | __GFP_NOWARN);
	if (!resolved_ids)
		goto nomem;

	visit_states = kvcalloc(nr_types + 1, sizeof(*visit_states),
				GFP_KERNEL | __GFP_NOWARN);
	if (!visit_states)
		goto nomem;

	btf->resolved_sizes = resolved_sizes;
	btf->resolved_ids = resolved_ids;
	env->visit_states = visit_states;

	return 0;

nomem:
	kvfree(resolved_sizes);
	kvfree(resolved_ids);
	kvfree(visit_states);
	return -ENOMEM;
}

static void btf_verifier_env_free(struct btf_verifier_env *env)
{
	kvfree(env->visit_states);
	kfree(env);
}

static bool env_type_is_resolve_sink(const struct btf_verifier_env *env,
				     const struct btf_type *next_type)
{
	switch (env->resolve_mode) {
	case RESOLVE_TBD:
		/* int, enum or void is a sink */
		return !btf_type_needs_resolve(next_type);
	case RESOLVE_PTR:
		/* int, enum, void, struct, array, func or func_proto is a sink
		 * for ptr
		 */
		return !btf_type_is_modifier(next_type) &&
			!btf_type_is_ptr(next_type);
	case RESOLVE_STRUCT_OR_ARRAY:
		/* int, enum, void, ptr, func or func_proto is a sink
		 * for struct and array
		 */
		return !btf_type_is_modifier(next_type) &&
			!btf_type_is_array(next_type) &&
			!btf_type_is_struct(next_type);
	default:
		BUG();
	}
}

static bool env_type_is_resolved(const struct btf_verifier_env *env,
				 u32 type_id)
{
	return env->visit_states[type_id] == RESOLVED;
}

static int env_stack_push(struct btf_verifier_env *env,
			  const struct btf_type *t, u32 type_id)
{
	struct resolve_vertex *v;

	if (env->top_stack == MAX_RESOLVE_DEPTH)
		return -E2BIG;

	if (env->visit_states[type_id] != NOT_VISITED)
		return -EEXIST;

	env->visit_states[type_id] = VISITED;

	v = &env->stack[env->top_stack++];
	v->t = t;
	v->type_id = type_id;
	v->next_member = 0;

	if (env->resolve_mode == RESOLVE_TBD) {
		if (btf_type_is_ptr(t))
			env->resolve_mode = RESOLVE_PTR;
		else if (btf_type_is_struct(t) || btf_type_is_array(t))
			env->resolve_mode = RESOLVE_STRUCT_OR_ARRAY;
	}

	return 0;
}

static void env_stack_set_next_member(struct btf_verifier_env *env,
				      u16 next_member)
{
	env->stack[env->top_stack - 1].next_member = next_member;
}

static void env_stack_pop_resolved(struct btf_verifier_env *env,
				   u32 resolved_type_id,
				   u32 resolved_size)
{
	u32 type_id = env->stack[--(env->top_stack)].type_id;
	struct btf *btf = env->btf;

	btf->resolved_sizes[type_id] = resolved_size;
	btf->resolved_ids[type_id] = resolved_type_id;
	env->visit_states[type_id] = RESOLVED;
}

static const struct resolve_vertex *env_stack_peak(struct btf_verifier_env *env)
{
	return env->top_stack ? &env->stack[env->top_stack - 1] : NULL;
}

/* The input param "type_id" must point to a needs_resolve type */
static const struct btf_type *btf_type_id_resolve(const struct btf *btf,
						  u32 *type_id)
{
	*type_id = btf->resolved_ids[*type_id];
	return btf_type_by_id(btf, *type_id);
}

const struct btf_type *btf_type_id_size(const struct btf *btf,
					u32 *type_id, u32 *ret_size)
{
	const struct btf_type *size_type;
	u32 size_type_id = *type_id;
	u32 size = 0;

	size_type = btf_type_by_id(btf, size_type_id);
	if (btf_type_nosize_or_null(size_type))
		return NULL;

	if (btf_type_has_size(size_type)) {
		size = size_type->size;
	} else if (btf_type_is_array(size_type)) {
		size = btf->resolved_sizes[size_type_id];
	} else if (btf_type_is_ptr(size_type)) {
		size = sizeof(void *);
	} else {
		if (WARN_ON_ONCE(!btf_type_is_modifier(size_type) &&
				 !btf_type_is_var(size_type)))
			return NULL;

		size = btf->resolved_sizes[size_type_id];
		size_type_id = btf->resolved_ids[size_type_id];
		size_type = btf_type_by_id(btf, size_type_id);
		if (btf_type_nosize_or_null(size_type))
			return NULL;
	}

	*type_id = size_type_id;
	if (ret_size)
		*ret_size = size;

	return size_type;
}

static int btf_df_check_member(struct btf_verifier_env *env,
			       const struct btf_type *struct_type,
			       const struct btf_member *member,
			       const struct btf_type *member_type)
{
	btf_verifier_log_basic(env, struct_type,
			       "Unsupported check_member");
	return -EINVAL;
}

static int btf_df_check_kflag_member(struct btf_verifier_env *env,
				     const struct btf_type *struct_type,
				     const struct btf_member *member,
				     const struct btf_type *member_type)
{
	btf_verifier_log_basic(env, struct_type,
			       "Unsupported check_kflag_member");
	return -EINVAL;
}

/* Used for ptr, array and struct/union type members.
 * int, enum and modifier types have their specific callback functions.
 */
static int btf_generic_check_kflag_member(struct btf_verifier_env *env,
					  const struct btf_type *struct_type,
					  const struct btf_member *member,
					  const struct btf_type *member_type)
{
	if (BTF_MEMBER_BITFIELD_SIZE(member->offset)) {
		btf_verifier_log_member(env, struct_type, member,
					"Invalid member bitfield_size");
		return -EINVAL;
	}

	/* bitfield size is 0, so member->offset represents bit offset only.
	 * It is safe to call non kflag check_member variants.
	 */
	return btf_type_ops(member_type)->check_member(env, struct_type,
						       member,
						       member_type);
}

static int btf_df_resolve(struct btf_verifier_env *env,
			  const struct resolve_vertex *v)
{
	btf_verifier_log_basic(env, v->t, "Unsupported resolve");
	return -EINVAL;
}

static void btf_df_seq_show(const struct btf *btf, const struct btf_type *t,
			    u32 type_id, void *data, u8 bits_offsets,
			    struct seq_file *m)
{
	seq_printf(m, "<unsupported kind:%u>", BTF_INFO_KIND(t->info));
}

static int btf_int_check_member(struct btf_verifier_env *env,
				const struct btf_type *struct_type,
				const struct btf_member *member,
				const struct btf_type *member_type)
{
	u32 int_data = btf_type_int(member_type);
	u32 struct_bits_off = member->offset;
	u32 struct_size = struct_type->size;
	u32 nr_copy_bits;
	u32 bytes_offset;

	if (U32_MAX - struct_bits_off < BTF_INT_OFFSET(int_data)) {
		btf_verifier_log_member(env, struct_type, member,
					"bits_offset exceeds U32_MAX");
		return -EINVAL;
	}

	struct_bits_off += BTF_INT_OFFSET(int_data);
	bytes_offset = BITS_ROUNDDOWN_BYTES(struct_bits_off);
	nr_copy_bits = BTF_INT_BITS(int_data) +
		BITS_PER_BYTE_MASKED(struct_bits_off);

	if (nr_copy_bits > BITS_PER_U128) {
		btf_verifier_log_member(env, struct_type, member,
					"nr_copy_bits exceeds 128");
		return -EINVAL;
	}

	if (struct_size < bytes_offset ||
	    struct_size - bytes_offset < BITS_ROUNDUP_BYTES(nr_copy_bits)) {
		btf_verifier_log_member(env, struct_type, member,
					"Member exceeds struct_size");
		return -EINVAL;
	}

	return 0;
}

static int btf_int_check_kflag_member(struct btf_verifier_env *env,
				      const struct btf_type *struct_type,
				      const struct btf_member *member,
				      const struct btf_type *member_type)
{
	u32 struct_bits_off, nr_bits, nr_int_data_bits, bytes_offset;
	u32 int_data = btf_type_int(member_type);
	u32 struct_size = struct_type->size;
	u32 nr_copy_bits;

	/* a regular int type is required for the kflag int member */
	if (!btf_type_int_is_regular(member_type)) {
		btf_verifier_log_member(env, struct_type, member,
					"Invalid member base type");
		return -EINVAL;
	}

	/* check sanity of bitfield size */
	nr_bits = BTF_MEMBER_BITFIELD_SIZE(member->offset);
	struct_bits_off = BTF_MEMBER_BIT_OFFSET(member->offset);
	nr_int_data_bits = BTF_INT_BITS(int_data);
	if (!nr_bits) {
		/* Not a bitfield member, member offset must be at byte
		 * boundary.
		 */
		if (BITS_PER_BYTE_MASKED(struct_bits_off)) {
			btf_verifier_log_member(env, struct_type, member,
						"Invalid member offset");
			return -EINVAL;
		}

		nr_bits = nr_int_data_bits;
	} else if (nr_bits > nr_int_data_bits) {
		btf_verifier_log_member(env, struct_type, member,
					"Invalid member bitfield_size");
		return -EINVAL;
	}

	bytes_offset = BITS_ROUNDDOWN_BYTES(struct_bits_off);
	nr_copy_bits = nr_bits + BITS_PER_BYTE_MASKED(struct_bits_off);
	if (nr_copy_bits > BITS_PER_U128) {
		btf_verifier_log_member(env, struct_type, member,
					"nr_copy_bits exceeds 128");
		return -EINVAL;
	}

	if (struct_size < bytes_offset ||
	    struct_size - bytes_offset < BITS_ROUNDUP_BYTES(nr_copy_bits)) {
		btf_verifier_log_member(env, struct_type, member,
					"Member exceeds struct_size");
		return -EINVAL;
	}

	return 0;
}

static s32 btf_int_check_meta(struct btf_verifier_env *env,
			      const struct btf_type *t,
			      u32 meta_left)
{
	u32 int_data, nr_bits, meta_needed = sizeof(int_data);
	u16 encoding;

	if (meta_left < meta_needed) {
		btf_verifier_log_basic(env, t,
				       "meta_left:%u meta_needed:%u",
				       meta_left, meta_needed);
		return -EINVAL;
	}

	if (btf_type_vlen(t)) {
		btf_verifier_log_type(env, t, "vlen != 0");
		return -EINVAL;
	}

	if (btf_type_kflag(t)) {
		btf_verifier_log_type(env, t, "Invalid btf_info kind_flag");
		return -EINVAL;
	}

	int_data = btf_type_int(t);
	if (int_data & ~BTF_INT_MASK) {
		btf_verifier_log_basic(env, t, "Invalid int_data:%x",
				       int_data);
		return -EINVAL;
	}

	nr_bits = BTF_INT_BITS(int_data) + BTF_INT_OFFSET(int_data);

	if (nr_bits > BITS_PER_U128) {
		btf_verifier_log_type(env, t, "nr_bits exceeds %zu",
				      BITS_PER_U128);
		return -EINVAL;
	}

	if (BITS_ROUNDUP_BYTES(nr_bits) > t->size) {
		btf_verifier_log_type(env, t, "nr_bits exceeds type_size");
		return -EINVAL;
	}

	/*
	 * Only one of the encoding bits is allowed and it
	 * should be sufficient for the pretty print purpose (i.e. decoding).
	 * Multiple bits can be allowed later if it is found
	 * to be insufficient.
	 */
	encoding = BTF_INT_ENCODING(int_data);
	if (encoding &&
	    encoding != BTF_INT_SIGNED &&
	    encoding != BTF_INT_CHAR &&
	    encoding != BTF_INT_BOOL) {
		btf_verifier_log_type(env, t, "Unsupported encoding");
		return -ENOTSUPP;
	}

	btf_verifier_log_type(env, t, NULL);

	return meta_needed;
}

static void btf_int_log(struct btf_verifier_env *env,
			const struct btf_type *t)
{
	int int_data = btf_type_int(t);

	btf_verifier_log(env,
			 "size=%u bits_offset=%u nr_bits=%u encoding=%s",
			 t->size, BTF_INT_OFFSET(int_data),
			 BTF_INT_BITS(int_data),
			 btf_int_encoding_str(BTF_INT_ENCODING(int_data)));
}

static void btf_int128_print(struct seq_file *m, void *data)
{
	/* data points to a __int128 number.
	 * Suppose
	 *     int128_num = *(__int128 *)data;
	 * The below formulas shows what upper_num and lower_num represents:
	 *     upper_num = int128_num >> 64;
	 *     lower_num = int128_num & 0xffffffffFFFFFFFFULL;
	 */
	u64 upper_num, lower_num;

#ifdef __BIG_ENDIAN_BITFIELD
	upper_num = *(u64 *)data;
	lower_num = *(u64 *)(data + 8);
#else
	upper_num = *(u64 *)(data + 8);
	lower_num = *(u64 *)data;
#endif
	if (upper_num == 0)
		seq_printf(m, "0x%llx", lower_num);
	else
		seq_printf(m, "0x%llx%016llx", upper_num, lower_num);
}

static void btf_int128_shift(u64 *print_num, u16 left_shift_bits,
			     u16 right_shift_bits)
{
	u64 upper_num, lower_num;

#ifdef __BIG_ENDIAN_BITFIELD
	upper_num = print_num[0];
	lower_num = print_num[1];
#else
	upper_num = print_num[1];
	lower_num = print_num[0];
#endif

	/* shake out un-needed bits by shift/or operations */
	if (left_shift_bits >= 64) {
		upper_num = lower_num << (left_shift_bits - 64);
		lower_num = 0;
	} else {
		upper_num = (upper_num << left_shift_bits) |
			    (lower_num >> (64 - left_shift_bits));
		lower_num = lower_num << left_shift_bits;
	}

	if (right_shift_bits >= 64) {
		lower_num = upper_num >> (right_shift_bits - 64);
		upper_num = 0;
	} else {
		lower_num = (lower_num >> right_shift_bits) |
			    (upper_num << (64 - right_shift_bits));
		upper_num = upper_num >> right_shift_bits;
	}

#ifdef __BIG_ENDIAN_BITFIELD
	print_num[0] = upper_num;
	print_num[1] = lower_num;
#else
	print_num[0] = lower_num;
	print_num[1] = upper_num;
#endif
}

static void btf_bitfield_seq_show(void *data, u8 bits_offset,
				  u8 nr_bits, struct seq_file *m)
{
	u16 left_shift_bits, right_shift_bits;
	u8 nr_copy_bytes;
	u8 nr_copy_bits;
	u64 print_num[2] = {};

	nr_copy_bits = nr_bits + bits_offset;
	nr_copy_bytes = BITS_ROUNDUP_BYTES(nr_copy_bits);

	memcpy(print_num, data, nr_copy_bytes);

#ifdef __BIG_ENDIAN_BITFIELD
	left_shift_bits = bits_offset;
#else
	left_shift_bits = BITS_PER_U128 - nr_copy_bits;
#endif
	right_shift_bits = BITS_PER_U128 - nr_bits;

	btf_int128_shift(print_num, left_shift_bits, right_shift_bits);
	btf_int128_print(m, print_num);
}


static void btf_int_bits_seq_show(const struct btf *btf,
				  const struct btf_type *t,
				  void *data, u8 bits_offset,
				  struct seq_file *m)
{
	u32 int_data = btf_type_int(t);
	u8 nr_bits = BTF_INT_BITS(int_data);
	u8 total_bits_offset;

	/*
	 * bits_offset is at most 7.
	 * BTF_INT_OFFSET() cannot exceed 128 bits.
	 */
	total_bits_offset = bits_offset + BTF_INT_OFFSET(int_data);
	data += BITS_ROUNDDOWN_BYTES(total_bits_offset);
	bits_offset = BITS_PER_BYTE_MASKED(total_bits_offset);
	btf_bitfield_seq_show(data, bits_offset, nr_bits, m);
}

static void btf_int_seq_show(const struct btf *btf, const struct btf_type *t,
			     u32 type_id, void *data, u8 bits_offset,
			     struct seq_file *m)
{
	u32 int_data = btf_type_int(t);
	u8 encoding = BTF_INT_ENCODING(int_data);
	bool sign = encoding & BTF_INT_SIGNED;
	u8 nr_bits = BTF_INT_BITS(int_data);

	if (bits_offset || BTF_INT_OFFSET(int_data) ||
	    BITS_PER_BYTE_MASKED(nr_bits)) {
		btf_int_bits_seq_show(btf, t, data, bits_offset, m);
		return;
	}

	switch (nr_bits) {
	case 128:
		btf_int128_print(m, data);
		break;
	case 64:
		if (sign)
			seq_printf(m, "%lld", *(s64 *)data);
		else
			seq_printf(m, "%llu", *(u64 *)data);
		break;
	case 32:
		if (sign)
			seq_printf(m, "%d", *(s32 *)data);
		else
			seq_printf(m, "%u", *(u32 *)data);
		break;
	case 16:
		if (sign)
			seq_printf(m, "%d", *(s16 *)data);
		else
			seq_printf(m, "%u", *(u16 *)data);
		break;
	case 8:
		if (sign)
			seq_printf(m, "%d", *(s8 *)data);
		else
			seq_printf(m, "%u", *(u8 *)data);
		break;
	default:
		btf_int_bits_seq_show(btf, t, data, bits_offset, m);
	}
}

static const struct btf_kind_operations int_ops = {
	.check_meta = btf_int_check_meta,
	.resolve = btf_df_resolve,
	.check_member = btf_int_check_member,
	.check_kflag_member = btf_int_check_kflag_member,
	.log_details = btf_int_log,
	.seq_show = btf_int_seq_show,
};

static int btf_modifier_check_member(struct btf_verifier_env *env,
				     const struct btf_type *struct_type,
				     const struct btf_member *member,
				     const struct btf_type *member_type)
{
	const struct btf_type *resolved_type;
	u32 resolved_type_id = member->type;
	struct btf_member resolved_member;
	struct btf *btf = env->btf;

	resolved_type = btf_type_id_size(btf, &resolved_type_id, NULL);
	if (!resolved_type) {
		btf_verifier_log_member(env, struct_type, member,
					"Invalid member");
		return -EINVAL;
	}

	resolved_member = *member;
	resolved_member.type = resolved_type_id;

	return btf_type_ops(resolved_type)->check_member(env, struct_type,
							 &resolved_member,
							 resolved_type);
}

static int btf_modifier_check_kflag_member(struct btf_verifier_env *env,
					   const struct btf_type *struct_type,
					   const struct btf_member *member,
					   const struct btf_type *member_type)
{
	const struct btf_type *resolved_type;
	u32 resolved_type_id = member->type;
	struct btf_member resolved_member;
	struct btf *btf = env->btf;

	resolved_type = btf_type_id_size(btf, &resolved_type_id, NULL);
	if (!resolved_type) {
		btf_verifier_log_member(env, struct_type, member,
					"Invalid member");
		return -EINVAL;
	}

	resolved_member = *member;
	resolved_member.type = resolved_type_id;

	return btf_type_ops(resolved_type)->check_kflag_member(env, struct_type,
							       &resolved_member,
							       resolved_type);
}

static int btf_ptr_check_member(struct btf_verifier_env *env,
				const struct btf_type *struct_type,
				const struct btf_member *member,
				const struct btf_type *member_type)
{
	u32 struct_size, struct_bits_off, bytes_offset;

	struct_size = struct_type->size;
	struct_bits_off = member->offset;
	bytes_offset = BITS_ROUNDDOWN_BYTES(struct_bits_off);

	if (BITS_PER_BYTE_MASKED(struct_bits_off)) {
		btf_verifier_log_member(env, struct_type, member,
					"Member is not byte aligned");
		return -EINVAL;
	}

	if (struct_size - bytes_offset < sizeof(void *)) {
		btf_verifier_log_member(env, struct_type, member,
					"Member exceeds struct_size");
		return -EINVAL;
	}

	return 0;
}

static int btf_ref_type_check_meta(struct btf_verifier_env *env,
				   const struct btf_type *t,
				   u32 meta_left)
{
	if (btf_type_vlen(t)) {
		btf_verifier_log_type(env, t, "vlen != 0");
		return -EINVAL;
	}

	if (btf_type_kflag(t)) {
		btf_verifier_log_type(env, t, "Invalid btf_info kind_flag");
		return -EINVAL;
	}

	if (!BTF_TYPE_ID_VALID(t->type)) {
		btf_verifier_log_type(env, t, "Invalid type_id");
		return -EINVAL;
	}

	/* typedef type must have a valid name, and other ref types,
	 * volatile, const, restrict, should have a null name.
	 */
	if (BTF_INFO_KIND(t->info) == BTF_KIND_TYPEDEF) {
		if (!t->name_off ||
		    !btf_name_valid_identifier(env->btf, t->name_off)) {
			btf_verifier_log_type(env, t, "Invalid name");
			return -EINVAL;
		}
	} else {
		if (t->name_off) {
			btf_verifier_log_type(env, t, "Invalid name");
			return -EINVAL;
		}
	}

	btf_verifier_log_type(env, t, NULL);

	return 0;
}

static int btf_modifier_resolve(struct btf_verifier_env *env,
				const struct resolve_vertex *v)
{
	const struct btf_type *t = v->t;
	const struct btf_type *next_type;
	u32 next_type_id = t->type;
	struct btf *btf = env->btf;
	u32 next_type_size = 0;

	next_type = btf_type_by_id(btf, next_type_id);
	if (!next_type || btf_type_is_resolve_source_only(next_type)) {
		btf_verifier_log_type(env, v->t, "Invalid type_id");
		return -EINVAL;
	}

	if (!env_type_is_resolve_sink(env, next_type) &&
	    !env_type_is_resolved(env, next_type_id))
		return env_stack_push(env, next_type, next_type_id);

	/* Figure out the resolved next_type_id with size.
	 * They will be stored in the current modifier's
	 * resolved_ids and resolved_sizes such that it can
	 * save us a few type-following when we use it later (e.g. in
	 * pretty print).
	 */
	if (!btf_type_id_size(btf, &next_type_id, &next_type_size)) {
		if (env_type_is_resolved(env, next_type_id))
			next_type = btf_type_id_resolve(btf, &next_type_id);

		/* "typedef void new_void", "const void"...etc */
		if (!btf_type_is_void(next_type) &&
		    !btf_type_is_fwd(next_type) &&
		    !btf_type_is_func_proto(next_type)) {
			btf_verifier_log_type(env, v->t, "Invalid type_id");
			return -EINVAL;
		}
	}

	env_stack_pop_resolved(env, next_type_id, next_type_size);

	return 0;
}

static int btf_var_resolve(struct btf_verifier_env *env,
			   const struct resolve_vertex *v)
{
	const struct btf_type *next_type;
	const struct btf_type *t = v->t;
	u32 next_type_id = t->type;
	struct btf *btf = env->btf;
	u32 next_type_size;

	next_type = btf_type_by_id(btf, next_type_id);
	if (!next_type || btf_type_is_resolve_source_only(next_type)) {
		btf_verifier_log_type(env, v->t, "Invalid type_id");
		return -EINVAL;
	}

	if (!env_type_is_resolve_sink(env, next_type) &&
	    !env_type_is_resolved(env, next_type_id))
		return env_stack_push(env, next_type, next_type_id);

	if (btf_type_is_modifier(next_type)) {
		const struct btf_type *resolved_type;
		u32 resolved_type_id;

		resolved_type_id = next_type_id;
		resolved_type = btf_type_id_resolve(btf, &resolved_type_id);

		if (btf_type_is_ptr(resolved_type) &&
		    !env_type_is_resolve_sink(env, resolved_type) &&
		    !env_type_is_resolved(env, resolved_type_id))
			return env_stack_push(env, resolved_type,
					      resolved_type_id);
	}

	/* We must resolve to something concrete at this point, no
	 * forward types or similar that would resolve to size of
	 * zero is allowed.
	 */
	if (!btf_type_id_size(btf, &next_type_id, &next_type_size)) {
		btf_verifier_log_type(env, v->t, "Invalid type_id");
		return -EINVAL;
	}

	env_stack_pop_resolved(env, next_type_id, next_type_size);

	return 0;
}

static int btf_ptr_resolve(struct btf_verifier_env *env,
			   const struct resolve_vertex *v)
{
	const struct btf_type *next_type;
	const struct btf_type *t = v->t;
	u32 next_type_id = t->type;
	struct btf *btf = env->btf;

	next_type = btf_type_by_id(btf, next_type_id);
	if (!next_type || btf_type_is_resolve_source_only(next_type)) {
		btf_verifier_log_type(env, v->t, "Invalid type_id");
		return -EINVAL;
	}

	if (!env_type_is_resolve_sink(env, next_type) &&
	    !env_type_is_resolved(env, next_type_id))
		return env_stack_push(env, next_type, next_type_id);

	/* If the modifier was RESOLVED during RESOLVE_STRUCT_OR_ARRAY,
	 * the modifier may have stopped resolving when it was resolved
	 * to a ptr (last-resolved-ptr).
	 *
	 * We now need to continue from the last-resolved-ptr to
	 * ensure the last-resolved-ptr will not referring back to
	 * the currenct ptr (t).
	 */
	if (btf_type_is_modifier(next_type)) {
		const struct btf_type *resolved_type;
		u32 resolved_type_id;

		resolved_type_id = next_type_id;
		resolved_type = btf_type_id_resolve(btf, &resolved_type_id);

		if (btf_type_is_ptr(resolved_type) &&
		    !env_type_is_resolve_sink(env, resolved_type) &&
		    !env_type_is_resolved(env, resolved_type_id))
			return env_stack_push(env, resolved_type,
					      resolved_type_id);
	}

	if (!btf_type_id_size(btf, &next_type_id, NULL)) {
		if (env_type_is_resolved(env, next_type_id))
			next_type = btf_type_id_resolve(btf, &next_type_id);

		if (!btf_type_is_void(next_type) &&
		    !btf_type_is_fwd(next_type) &&
		    !btf_type_is_func_proto(next_type)) {
			btf_verifier_log_type(env, v->t, "Invalid type_id");
			return -EINVAL;
		}
	}

	env_stack_pop_resolved(env, next_type_id, 0);

	return 0;
}

static void btf_modifier_seq_show(const struct btf *btf,
				  const struct btf_type *t,
				  u32 type_id, void *data,
				  u8 bits_offset, struct seq_file *m)
{
	t = btf_type_id_resolve(btf, &type_id);

	btf_type_ops(t)->seq_show(btf, t, type_id, data, bits_offset, m);
}

static void btf_var_seq_show(const struct btf *btf, const struct btf_type *t,
			     u32 type_id, void *data, u8 bits_offset,
			     struct seq_file *m)
{
	t = btf_type_id_resolve(btf, &type_id);

	btf_type_ops(t)->seq_show(btf, t, type_id, data, bits_offset, m);
}

static void btf_ptr_seq_show(const struct btf *btf, const struct btf_type *t,
			     u32 type_id, void *data, u8 bits_offset,
			     struct seq_file *m)
{
	/* It is a hashed value */
	seq_printf(m, "%p", *(void **)data);
}

static void btf_ref_type_log(struct btf_verifier_env *env,
			     const struct btf_type *t)
{
	btf_verifier_log(env, "type_id=%u", t->type);
}

static struct btf_kind_operations modifier_ops = {
	.check_meta = btf_ref_type_check_meta,
	.resolve = btf_modifier_resolve,
	.check_member = btf_modifier_check_member,
	.check_kflag_member = btf_modifier_check_kflag_member,
	.log_details = btf_ref_type_log,
	.seq_show = btf_modifier_seq_show,
};

static struct btf_kind_operations ptr_ops = {
	.check_meta = btf_ref_type_check_meta,
	.resolve = btf_ptr_resolve,
	.check_member = btf_ptr_check_member,
	.check_kflag_member = btf_generic_check_kflag_member,
	.log_details = btf_ref_type_log,
	.seq_show = btf_ptr_seq_show,
};

static s32 btf_fwd_check_meta(struct btf_verifier_env *env,
			      const struct btf_type *t,
			      u32 meta_left)
{
	if (btf_type_vlen(t)) {
		btf_verifier_log_type(env, t, "vlen != 0");
		return -EINVAL;
	}

	if (t->type) {
		btf_verifier_log_type(env, t, "type != 0");
		return -EINVAL;
	}

	/* fwd type must have a valid name */
	if (!t->name_off ||
	    !btf_name_valid_identifier(env->btf, t->name_off)) {
		btf_verifier_log_type(env, t, "Invalid name");
		return -EINVAL;
	}

	btf_verifier_log_type(env, t, NULL);

	return 0;
}

static void btf_fwd_type_log(struct btf_verifier_env *env,
			     const struct btf_type *t)
{
	btf_verifier_log(env, "%s", btf_type_kflag(t) ? "union" : "struct");
}

static struct btf_kind_operations fwd_ops = {
	.check_meta = btf_fwd_check_meta,
	.resolve = btf_df_resolve,
	.check_member = btf_df_check_member,
	.check_kflag_member = btf_df_check_kflag_member,
	.log_details = btf_fwd_type_log,
	.seq_show = btf_df_seq_show,
};

static int btf_array_check_member(struct btf_verifier_env *env,
				  const struct btf_type *struct_type,
				  const struct btf_member *member,
				  const struct btf_type *member_type)
{
	u32 struct_bits_off = member->offset;
	u32 struct_size, bytes_offset;
	u32 array_type_id, array_size;
	struct btf *btf = env->btf;

	if (BITS_PER_BYTE_MASKED(struct_bits_off)) {
		btf_verifier_log_member(env, struct_type, member,
					"Member is not byte aligned");
		return -EINVAL;
	}

	array_type_id = member->type;
	btf_type_id_size(btf, &array_type_id, &array_size);
	struct_size = struct_type->size;
	bytes_offset = BITS_ROUNDDOWN_BYTES(struct_bits_off);
	if (struct_size - bytes_offset < array_size) {
		btf_verifier_log_member(env, struct_type, member,
					"Member exceeds struct_size");
		return -EINVAL;
	}

	return 0;
}

static s32 btf_array_check_meta(struct btf_verifier_env *env,
				const struct btf_type *t,
				u32 meta_left)
{
	const struct btf_array *array = btf_type_array(t);
	u32 meta_needed = sizeof(*array);

	if (meta_left < meta_needed) {
		btf_verifier_log_basic(env, t,
				       "meta_left:%u meta_needed:%u",
				       meta_left, meta_needed);
		return -EINVAL;
	}

	/* array type should not have a name */
	if (t->name_off) {
		btf_verifier_log_type(env, t, "Invalid name");
		return -EINVAL;
	}

	if (btf_type_vlen(t)) {
		btf_verifier_log_type(env, t, "vlen != 0");
		return -EINVAL;
	}

	if (btf_type_kflag(t)) {
		btf_verifier_log_type(env, t, "Invalid btf_info kind_flag");
		return -EINVAL;
	}

	if (t->size) {
		btf_verifier_log_type(env, t, "size != 0");
		return -EINVAL;
	}

	/* Array elem type and index type cannot be in type void,
	 * so !array->type and !array->index_type are not allowed.
	 */
	if (!array->type || !BTF_TYPE_ID_VALID(array->type)) {
		btf_verifier_log_type(env, t, "Invalid elem");
		return -EINVAL;
	}

	if (!array->index_type || !BTF_TYPE_ID_VALID(array->index_type)) {
		btf_verifier_log_type(env, t, "Invalid index");
		return -EINVAL;
	}

	btf_verifier_log_type(env, t, NULL);

	return meta_needed;
}

static int btf_array_resolve(struct btf_verifier_env *env,
			     const struct resolve_vertex *v)
{
	const struct btf_array *array = btf_type_array(v->t);
	const struct btf_type *elem_type, *index_type;
	u32 elem_type_id, index_type_id;
	struct btf *btf = env->btf;
	u32 elem_size;

	/* Check array->index_type */
	index_type_id = array->index_type;
	index_type = btf_type_by_id(btf, index_type_id);
<<<<<<< HEAD
	if (btf_type_is_resolve_source_only(index_type) ||
	    btf_type_nosize_or_null(index_type)) {
=======
	if (btf_type_nosize_or_null(index_type) ||
	    btf_type_is_resolve_source_only(index_type)) {
>>>>>>> 4ff96fb5
		btf_verifier_log_type(env, v->t, "Invalid index");
		return -EINVAL;
	}

	if (!env_type_is_resolve_sink(env, index_type) &&
	    !env_type_is_resolved(env, index_type_id))
		return env_stack_push(env, index_type, index_type_id);

	index_type = btf_type_id_size(btf, &index_type_id, NULL);
	if (!index_type || !btf_type_is_int(index_type) ||
	    !btf_type_int_is_regular(index_type)) {
		btf_verifier_log_type(env, v->t, "Invalid index");
		return -EINVAL;
	}

	/* Check array->type */
	elem_type_id = array->type;
	elem_type = btf_type_by_id(btf, elem_type_id);
<<<<<<< HEAD
	if (btf_type_is_resolve_source_only(elem_type) ||
	    btf_type_nosize_or_null(elem_type)) {
=======
	if (btf_type_nosize_or_null(elem_type) ||
	    btf_type_is_resolve_source_only(elem_type)) {
>>>>>>> 4ff96fb5
		btf_verifier_log_type(env, v->t,
				      "Invalid elem");
		return -EINVAL;
	}

	if (!env_type_is_resolve_sink(env, elem_type) &&
	    !env_type_is_resolved(env, elem_type_id))
		return env_stack_push(env, elem_type, elem_type_id);

	elem_type = btf_type_id_size(btf, &elem_type_id, &elem_size);
	if (!elem_type) {
		btf_verifier_log_type(env, v->t, "Invalid elem");
		return -EINVAL;
	}

	if (btf_type_is_int(elem_type) && !btf_type_int_is_regular(elem_type)) {
		btf_verifier_log_type(env, v->t, "Invalid array of int");
		return -EINVAL;
	}

	if (array->nelems && elem_size > U32_MAX / array->nelems) {
		btf_verifier_log_type(env, v->t,
				      "Array size overflows U32_MAX");
		return -EINVAL;
	}

	env_stack_pop_resolved(env, elem_type_id, elem_size * array->nelems);

	return 0;
}

static void btf_array_log(struct btf_verifier_env *env,
			  const struct btf_type *t)
{
	const struct btf_array *array = btf_type_array(t);

	btf_verifier_log(env, "type_id=%u index_type_id=%u nr_elems=%u",
			 array->type, array->index_type, array->nelems);
}

static void btf_array_seq_show(const struct btf *btf, const struct btf_type *t,
			       u32 type_id, void *data, u8 bits_offset,
			       struct seq_file *m)
{
	const struct btf_array *array = btf_type_array(t);
	const struct btf_kind_operations *elem_ops;
	const struct btf_type *elem_type;
	u32 i, elem_size, elem_type_id;

	elem_type_id = array->type;
	elem_type = btf_type_id_size(btf, &elem_type_id, &elem_size);
	elem_ops = btf_type_ops(elem_type);
	seq_puts(m, "[");
	for (i = 0; i < array->nelems; i++) {
		if (i)
			seq_puts(m, ",");

		elem_ops->seq_show(btf, elem_type, elem_type_id, data,
				   bits_offset, m);
		data += elem_size;
	}
	seq_puts(m, "]");
}

static struct btf_kind_operations array_ops = {
	.check_meta = btf_array_check_meta,
	.resolve = btf_array_resolve,
	.check_member = btf_array_check_member,
	.check_kflag_member = btf_generic_check_kflag_member,
	.log_details = btf_array_log,
	.seq_show = btf_array_seq_show,
};

static int btf_struct_check_member(struct btf_verifier_env *env,
				   const struct btf_type *struct_type,
				   const struct btf_member *member,
				   const struct btf_type *member_type)
{
	u32 struct_bits_off = member->offset;
	u32 struct_size, bytes_offset;

	if (BITS_PER_BYTE_MASKED(struct_bits_off)) {
		btf_verifier_log_member(env, struct_type, member,
					"Member is not byte aligned");
		return -EINVAL;
	}

	struct_size = struct_type->size;
	bytes_offset = BITS_ROUNDDOWN_BYTES(struct_bits_off);
	if (struct_size - bytes_offset < member_type->size) {
		btf_verifier_log_member(env, struct_type, member,
					"Member exceeds struct_size");
		return -EINVAL;
	}

	return 0;
}

static s32 btf_struct_check_meta(struct btf_verifier_env *env,
				 const struct btf_type *t,
				 u32 meta_left)
{
	bool is_union = BTF_INFO_KIND(t->info) == BTF_KIND_UNION;
	const struct btf_member *member;
	u32 meta_needed, last_offset;
	struct btf *btf = env->btf;
	u32 struct_size = t->size;
	u32 offset;
	u16 i;

	meta_needed = btf_type_vlen(t) * sizeof(*member);
	if (meta_left < meta_needed) {
		btf_verifier_log_basic(env, t,
				       "meta_left:%u meta_needed:%u",
				       meta_left, meta_needed);
		return -EINVAL;
	}

	/* struct type either no name or a valid one */
	if (t->name_off &&
	    !btf_name_valid_identifier(env->btf, t->name_off)) {
		btf_verifier_log_type(env, t, "Invalid name");
		return -EINVAL;
	}

	btf_verifier_log_type(env, t, NULL);

	last_offset = 0;
	for_each_member(i, t, member) {
		if (!btf_name_offset_valid(btf, member->name_off)) {
			btf_verifier_log_member(env, t, member,
						"Invalid member name_offset:%u",
						member->name_off);
			return -EINVAL;
		}

		/* struct member either no name or a valid one */
		if (member->name_off &&
		    !btf_name_valid_identifier(btf, member->name_off)) {
			btf_verifier_log_member(env, t, member, "Invalid name");
			return -EINVAL;
		}
		/* A member cannot be in type void */
		if (!member->type || !BTF_TYPE_ID_VALID(member->type)) {
			btf_verifier_log_member(env, t, member,
						"Invalid type_id");
			return -EINVAL;
		}

		offset = btf_member_bit_offset(t, member);
		if (is_union && offset) {
			btf_verifier_log_member(env, t, member,
						"Invalid member bits_offset");
			return -EINVAL;
		}

		/*
		 * ">" instead of ">=" because the last member could be
		 * "char a[0];"
		 */
		if (last_offset > offset) {
			btf_verifier_log_member(env, t, member,
						"Invalid member bits_offset");
			return -EINVAL;
		}

		if (BITS_ROUNDUP_BYTES(offset) > struct_size) {
			btf_verifier_log_member(env, t, member,
						"Member bits_offset exceeds its struct size");
			return -EINVAL;
		}

		btf_verifier_log_member(env, t, member, NULL);
		last_offset = offset;
	}

	return meta_needed;
}

static int btf_struct_resolve(struct btf_verifier_env *env,
			      const struct resolve_vertex *v)
{
	const struct btf_member *member;
	int err;
	u16 i;

	/* Before continue resolving the next_member,
	 * ensure the last member is indeed resolved to a
	 * type with size info.
	 */
	if (v->next_member) {
		const struct btf_type *last_member_type;
		const struct btf_member *last_member;
		u16 last_member_type_id;

		last_member = btf_type_member(v->t) + v->next_member - 1;
		last_member_type_id = last_member->type;
		if (WARN_ON_ONCE(!env_type_is_resolved(env,
						       last_member_type_id)))
			return -EINVAL;

		last_member_type = btf_type_by_id(env->btf,
						  last_member_type_id);
		if (btf_type_kflag(v->t))
			err = btf_type_ops(last_member_type)->check_kflag_member(env, v->t,
								last_member,
								last_member_type);
		else
			err = btf_type_ops(last_member_type)->check_member(env, v->t,
								last_member,
								last_member_type);
		if (err)
			return err;
	}

	for_each_member_from(i, v->next_member, v->t, member) {
		u32 member_type_id = member->type;
		const struct btf_type *member_type = btf_type_by_id(env->btf,
								member_type_id);

<<<<<<< HEAD
		if (btf_type_is_resolve_source_only(member_type) ||
		    btf_type_nosize_or_null(member_type)) {
=======
		if (btf_type_nosize_or_null(member_type) ||
		    btf_type_is_resolve_source_only(member_type)) {
>>>>>>> 4ff96fb5
			btf_verifier_log_member(env, v->t, member,
						"Invalid member");
			return -EINVAL;
		}

		if (!env_type_is_resolve_sink(env, member_type) &&
		    !env_type_is_resolved(env, member_type_id)) {
			env_stack_set_next_member(env, i + 1);
			return env_stack_push(env, member_type, member_type_id);
		}

		if (btf_type_kflag(v->t))
			err = btf_type_ops(member_type)->check_kflag_member(env, v->t,
									    member,
									    member_type);
		else
			err = btf_type_ops(member_type)->check_member(env, v->t,
								      member,
								      member_type);
		if (err)
			return err;
	}

	env_stack_pop_resolved(env, 0, 0);

	return 0;
}

static void btf_struct_log(struct btf_verifier_env *env,
			   const struct btf_type *t)
{
	btf_verifier_log(env, "size=%u vlen=%u", t->size, btf_type_vlen(t));
}

/* find 'struct bpf_spin_lock' in map value.
 * return >= 0 offset if found
 * and < 0 in case of error
 */
int btf_find_spin_lock(const struct btf *btf, const struct btf_type *t)
{
	const struct btf_member *member;
	u32 i, off = -ENOENT;

	if (!__btf_type_is_struct(t))
		return -EINVAL;

	for_each_member(i, t, member) {
		const struct btf_type *member_type = btf_type_by_id(btf,
								    member->type);
		if (!__btf_type_is_struct(member_type))
			continue;
		if (member_type->size != sizeof(struct bpf_spin_lock))
			continue;
		if (strcmp(__btf_name_by_offset(btf, member_type->name_off),
			   "bpf_spin_lock"))
			continue;
		if (off != -ENOENT)
			/* only one 'struct bpf_spin_lock' is allowed */
			return -E2BIG;
		off = btf_member_bit_offset(t, member);
		if (off % 8)
			/* valid C code cannot generate such BTF */
			return -EINVAL;
		off /= 8;
		if (off % __alignof__(struct bpf_spin_lock))
			/* valid struct bpf_spin_lock will be 4 byte aligned */
			return -EINVAL;
	}
	return off;
}

static void btf_struct_seq_show(const struct btf *btf, const struct btf_type *t,
				u32 type_id, void *data, u8 bits_offset,
				struct seq_file *m)
{
	const char *seq = BTF_INFO_KIND(t->info) == BTF_KIND_UNION ? "|" : ",";
	const struct btf_member *member;
	u32 i;

	seq_puts(m, "{");
	for_each_member(i, t, member) {
		const struct btf_type *member_type = btf_type_by_id(btf,
								member->type);
		const struct btf_kind_operations *ops;
		u32 member_offset, bitfield_size;
		u32 bytes_offset;
		u8 bits8_offset;

		if (i)
			seq_puts(m, seq);

		member_offset = btf_member_bit_offset(t, member);
		bitfield_size = btf_member_bitfield_size(t, member);
		bytes_offset = BITS_ROUNDDOWN_BYTES(member_offset);
		bits8_offset = BITS_PER_BYTE_MASKED(member_offset);
		if (bitfield_size) {
			btf_bitfield_seq_show(data + bytes_offset, bits8_offset,
					      bitfield_size, m);
		} else {
			ops = btf_type_ops(member_type);
			ops->seq_show(btf, member_type, member->type,
				      data + bytes_offset, bits8_offset, m);
		}
	}
	seq_puts(m, "}");
}

static struct btf_kind_operations struct_ops = {
	.check_meta = btf_struct_check_meta,
	.resolve = btf_struct_resolve,
	.check_member = btf_struct_check_member,
	.check_kflag_member = btf_generic_check_kflag_member,
	.log_details = btf_struct_log,
	.seq_show = btf_struct_seq_show,
};

static int btf_enum_check_member(struct btf_verifier_env *env,
				 const struct btf_type *struct_type,
				 const struct btf_member *member,
				 const struct btf_type *member_type)
{
	u32 struct_bits_off = member->offset;
	u32 struct_size, bytes_offset;

	if (BITS_PER_BYTE_MASKED(struct_bits_off)) {
		btf_verifier_log_member(env, struct_type, member,
					"Member is not byte aligned");
		return -EINVAL;
	}

	struct_size = struct_type->size;
	bytes_offset = BITS_ROUNDDOWN_BYTES(struct_bits_off);
	if (struct_size - bytes_offset < sizeof(int)) {
		btf_verifier_log_member(env, struct_type, member,
					"Member exceeds struct_size");
		return -EINVAL;
	}

	return 0;
}

static int btf_enum_check_kflag_member(struct btf_verifier_env *env,
				       const struct btf_type *struct_type,
				       const struct btf_member *member,
				       const struct btf_type *member_type)
{
	u32 struct_bits_off, nr_bits, bytes_end, struct_size;
	u32 int_bitsize = sizeof(int) * BITS_PER_BYTE;

	struct_bits_off = BTF_MEMBER_BIT_OFFSET(member->offset);
	nr_bits = BTF_MEMBER_BITFIELD_SIZE(member->offset);
	if (!nr_bits) {
		if (BITS_PER_BYTE_MASKED(struct_bits_off)) {
			btf_verifier_log_member(env, struct_type, member,
						"Member is not byte aligned");
				return -EINVAL;
		}

		nr_bits = int_bitsize;
	} else if (nr_bits > int_bitsize) {
		btf_verifier_log_member(env, struct_type, member,
					"Invalid member bitfield_size");
		return -EINVAL;
	}

	struct_size = struct_type->size;
	bytes_end = BITS_ROUNDUP_BYTES(struct_bits_off + nr_bits);
	if (struct_size < bytes_end) {
		btf_verifier_log_member(env, struct_type, member,
					"Member exceeds struct_size");
		return -EINVAL;
	}

	return 0;
}

static s32 btf_enum_check_meta(struct btf_verifier_env *env,
			       const struct btf_type *t,
			       u32 meta_left)
{
	const struct btf_enum *enums = btf_type_enum(t);
	struct btf *btf = env->btf;
	u16 i, nr_enums;
	u32 meta_needed;

	nr_enums = btf_type_vlen(t);
	meta_needed = nr_enums * sizeof(*enums);

	if (meta_left < meta_needed) {
		btf_verifier_log_basic(env, t,
				       "meta_left:%u meta_needed:%u",
				       meta_left, meta_needed);
		return -EINVAL;
	}

	if (btf_type_kflag(t)) {
		btf_verifier_log_type(env, t, "Invalid btf_info kind_flag");
		return -EINVAL;
	}

	if (t->size != sizeof(int)) {
		btf_verifier_log_type(env, t, "Expected size:%zu",
				      sizeof(int));
		return -EINVAL;
	}

	/* enum type either no name or a valid one */
	if (t->name_off &&
	    !btf_name_valid_identifier(env->btf, t->name_off)) {
		btf_verifier_log_type(env, t, "Invalid name");
		return -EINVAL;
	}

	btf_verifier_log_type(env, t, NULL);

	for (i = 0; i < nr_enums; i++) {
		if (!btf_name_offset_valid(btf, enums[i].name_off)) {
			btf_verifier_log(env, "\tInvalid name_offset:%u",
					 enums[i].name_off);
			return -EINVAL;
		}

		/* enum member must have a valid name */
		if (!enums[i].name_off ||
		    !btf_name_valid_identifier(btf, enums[i].name_off)) {
			btf_verifier_log_type(env, t, "Invalid name");
			return -EINVAL;
		}


		btf_verifier_log(env, "\t%s val=%d\n",
				 __btf_name_by_offset(btf, enums[i].name_off),
				 enums[i].val);
	}

	return meta_needed;
}

static void btf_enum_log(struct btf_verifier_env *env,
			 const struct btf_type *t)
{
	btf_verifier_log(env, "size=%u vlen=%u", t->size, btf_type_vlen(t));
}

static void btf_enum_seq_show(const struct btf *btf, const struct btf_type *t,
			      u32 type_id, void *data, u8 bits_offset,
			      struct seq_file *m)
{
	const struct btf_enum *enums = btf_type_enum(t);
	u32 i, nr_enums = btf_type_vlen(t);
	int v = *(int *)data;

	for (i = 0; i < nr_enums; i++) {
		if (v == enums[i].val) {
			seq_printf(m, "%s",
				   __btf_name_by_offset(btf,
							enums[i].name_off));
			return;
		}
	}

	seq_printf(m, "%d", v);
}

static struct btf_kind_operations enum_ops = {
	.check_meta = btf_enum_check_meta,
	.resolve = btf_df_resolve,
	.check_member = btf_enum_check_member,
	.check_kflag_member = btf_enum_check_kflag_member,
	.log_details = btf_enum_log,
	.seq_show = btf_enum_seq_show,
};

static s32 btf_func_proto_check_meta(struct btf_verifier_env *env,
				     const struct btf_type *t,
				     u32 meta_left)
{
	u32 meta_needed = btf_type_vlen(t) * sizeof(struct btf_param);

	if (meta_left < meta_needed) {
		btf_verifier_log_basic(env, t,
				       "meta_left:%u meta_needed:%u",
				       meta_left, meta_needed);
		return -EINVAL;
	}

	if (t->name_off) {
		btf_verifier_log_type(env, t, "Invalid name");
		return -EINVAL;
	}

	if (btf_type_kflag(t)) {
		btf_verifier_log_type(env, t, "Invalid btf_info kind_flag");
		return -EINVAL;
	}

	btf_verifier_log_type(env, t, NULL);

	return meta_needed;
}

static void btf_func_proto_log(struct btf_verifier_env *env,
			       const struct btf_type *t)
{
	const struct btf_param *args = (const struct btf_param *)(t + 1);
	u16 nr_args = btf_type_vlen(t), i;

	btf_verifier_log(env, "return=%u args=(", t->type);
	if (!nr_args) {
		btf_verifier_log(env, "void");
		goto done;
	}

	if (nr_args == 1 && !args[0].type) {
		/* Only one vararg */
		btf_verifier_log(env, "vararg");
		goto done;
	}

	btf_verifier_log(env, "%u %s", args[0].type,
			 __btf_name_by_offset(env->btf,
					      args[0].name_off));
	for (i = 1; i < nr_args - 1; i++)
		btf_verifier_log(env, ", %u %s", args[i].type,
				 __btf_name_by_offset(env->btf,
						      args[i].name_off));

	if (nr_args > 1) {
		const struct btf_param *last_arg = &args[nr_args - 1];

		if (last_arg->type)
			btf_verifier_log(env, ", %u %s", last_arg->type,
					 __btf_name_by_offset(env->btf,
							      last_arg->name_off));
		else
			btf_verifier_log(env, ", vararg");
	}

done:
	btf_verifier_log(env, ")");
}

static struct btf_kind_operations func_proto_ops = {
	.check_meta = btf_func_proto_check_meta,
	.resolve = btf_df_resolve,
	/*
	 * BTF_KIND_FUNC_PROTO cannot be directly referred by
	 * a struct's member.
	 *
	 * It should be a funciton pointer instead.
	 * (i.e. struct's member -> BTF_KIND_PTR -> BTF_KIND_FUNC_PROTO)
	 *
	 * Hence, there is no btf_func_check_member().
	 */
	.check_member = btf_df_check_member,
	.check_kflag_member = btf_df_check_kflag_member,
	.log_details = btf_func_proto_log,
	.seq_show = btf_df_seq_show,
};

static s32 btf_func_check_meta(struct btf_verifier_env *env,
			       const struct btf_type *t,
			       u32 meta_left)
{
	if (!t->name_off ||
	    !btf_name_valid_identifier(env->btf, t->name_off)) {
		btf_verifier_log_type(env, t, "Invalid name");
		return -EINVAL;
	}

	if (btf_type_vlen(t)) {
		btf_verifier_log_type(env, t, "vlen != 0");
		return -EINVAL;
	}

	if (btf_type_kflag(t)) {
		btf_verifier_log_type(env, t, "Invalid btf_info kind_flag");
		return -EINVAL;
	}

	btf_verifier_log_type(env, t, NULL);

	return 0;
}

static struct btf_kind_operations func_ops = {
	.check_meta = btf_func_check_meta,
	.resolve = btf_df_resolve,
	.check_member = btf_df_check_member,
	.check_kflag_member = btf_df_check_kflag_member,
	.log_details = btf_ref_type_log,
	.seq_show = btf_df_seq_show,
};

static s32 btf_var_check_meta(struct btf_verifier_env *env,
			      const struct btf_type *t,
			      u32 meta_left)
{
	const struct btf_var *var;
	u32 meta_needed = sizeof(*var);

	if (meta_left < meta_needed) {
		btf_verifier_log_basic(env, t,
				       "meta_left:%u meta_needed:%u",
				       meta_left, meta_needed);
		return -EINVAL;
	}

	if (btf_type_vlen(t)) {
		btf_verifier_log_type(env, t, "vlen != 0");
		return -EINVAL;
	}

	if (btf_type_kflag(t)) {
		btf_verifier_log_type(env, t, "Invalid btf_info kind_flag");
		return -EINVAL;
	}

	if (!t->name_off ||
	    !__btf_name_valid(env->btf, t->name_off, true)) {
		btf_verifier_log_type(env, t, "Invalid name");
		return -EINVAL;
	}

	/* A var cannot be in type void */
	if (!t->type || !BTF_TYPE_ID_VALID(t->type)) {
		btf_verifier_log_type(env, t, "Invalid type_id");
		return -EINVAL;
	}

	var = btf_type_var(t);
	if (var->linkage != BTF_VAR_STATIC &&
	    var->linkage != BTF_VAR_GLOBAL_ALLOCATED) {
		btf_verifier_log_type(env, t, "Linkage not supported");
		return -EINVAL;
	}

	btf_verifier_log_type(env, t, NULL);

	return meta_needed;
}

static void btf_var_log(struct btf_verifier_env *env, const struct btf_type *t)
{
	const struct btf_var *var = btf_type_var(t);

	btf_verifier_log(env, "type_id=%u linkage=%u", t->type, var->linkage);
}

static const struct btf_kind_operations var_ops = {
	.check_meta		= btf_var_check_meta,
	.resolve		= btf_var_resolve,
	.check_member		= btf_df_check_member,
	.check_kflag_member	= btf_df_check_kflag_member,
	.log_details		= btf_var_log,
	.seq_show		= btf_var_seq_show,
};

static s32 btf_datasec_check_meta(struct btf_verifier_env *env,
				  const struct btf_type *t,
				  u32 meta_left)
{
	const struct btf_var_secinfo *vsi;
	u64 last_vsi_end_off = 0, sum = 0;
	u32 i, meta_needed;

	meta_needed = btf_type_vlen(t) * sizeof(*vsi);
	if (meta_left < meta_needed) {
		btf_verifier_log_basic(env, t,
				       "meta_left:%u meta_needed:%u",
				       meta_left, meta_needed);
		return -EINVAL;
	}

	if (!btf_type_vlen(t)) {
		btf_verifier_log_type(env, t, "vlen == 0");
		return -EINVAL;
	}

	if (!t->size) {
		btf_verifier_log_type(env, t, "size == 0");
		return -EINVAL;
	}

	if (btf_type_kflag(t)) {
		btf_verifier_log_type(env, t, "Invalid btf_info kind_flag");
		return -EINVAL;
	}

	if (!t->name_off ||
	    !btf_name_valid_section(env->btf, t->name_off)) {
		btf_verifier_log_type(env, t, "Invalid name");
		return -EINVAL;
	}

	btf_verifier_log_type(env, t, NULL);

	for_each_vsi(i, t, vsi) {
		/* A var cannot be in type void */
		if (!vsi->type || !BTF_TYPE_ID_VALID(vsi->type)) {
			btf_verifier_log_vsi(env, t, vsi,
					     "Invalid type_id");
			return -EINVAL;
		}

		if (vsi->offset < last_vsi_end_off || vsi->offset >= t->size) {
			btf_verifier_log_vsi(env, t, vsi,
					     "Invalid offset");
			return -EINVAL;
		}

		if (!vsi->size || vsi->size > t->size) {
			btf_verifier_log_vsi(env, t, vsi,
					     "Invalid size");
			return -EINVAL;
		}

		last_vsi_end_off = vsi->offset + vsi->size;
		if (last_vsi_end_off > t->size) {
			btf_verifier_log_vsi(env, t, vsi,
					     "Invalid offset+size");
			return -EINVAL;
		}

		btf_verifier_log_vsi(env, t, vsi, NULL);
		sum += vsi->size;
	}

	if (t->size < sum) {
		btf_verifier_log_type(env, t, "Invalid btf_info size");
		return -EINVAL;
	}

	return meta_needed;
}

static int btf_datasec_resolve(struct btf_verifier_env *env,
			       const struct resolve_vertex *v)
{
	const struct btf_var_secinfo *vsi;
	struct btf *btf = env->btf;
	u16 i;

	for_each_vsi_from(i, v->next_member, v->t, vsi) {
		u32 var_type_id = vsi->type, type_id, type_size = 0;
		const struct btf_type *var_type = btf_type_by_id(env->btf,
								 var_type_id);
		if (!var_type || !btf_type_is_var(var_type)) {
			btf_verifier_log_vsi(env, v->t, vsi,
					     "Not a VAR kind member");
			return -EINVAL;
		}

		if (!env_type_is_resolve_sink(env, var_type) &&
		    !env_type_is_resolved(env, var_type_id)) {
			env_stack_set_next_member(env, i + 1);
			return env_stack_push(env, var_type, var_type_id);
		}

		type_id = var_type->type;
		if (!btf_type_id_size(btf, &type_id, &type_size)) {
			btf_verifier_log_vsi(env, v->t, vsi, "Invalid type");
			return -EINVAL;
		}

		if (vsi->size < type_size) {
			btf_verifier_log_vsi(env, v->t, vsi, "Invalid size");
			return -EINVAL;
		}
	}

	env_stack_pop_resolved(env, 0, 0);
	return 0;
}

static void btf_datasec_log(struct btf_verifier_env *env,
			    const struct btf_type *t)
{
	btf_verifier_log(env, "size=%u vlen=%u", t->size, btf_type_vlen(t));
}

static void btf_datasec_seq_show(const struct btf *btf,
				 const struct btf_type *t, u32 type_id,
				 void *data, u8 bits_offset,
				 struct seq_file *m)
{
	const struct btf_var_secinfo *vsi;
	const struct btf_type *var;
	u32 i;

	seq_printf(m, "section (\"%s\") = {", __btf_name_by_offset(btf, t->name_off));
	for_each_vsi(i, t, vsi) {
		var = btf_type_by_id(btf, vsi->type);
		if (i)
			seq_puts(m, ",");
		btf_type_ops(var)->seq_show(btf, var, vsi->type,
					    data + vsi->offset, bits_offset, m);
	}
	seq_puts(m, "}");
}

static const struct btf_kind_operations datasec_ops = {
	.check_meta		= btf_datasec_check_meta,
	.resolve		= btf_datasec_resolve,
	.check_member		= btf_df_check_member,
	.check_kflag_member	= btf_df_check_kflag_member,
	.log_details		= btf_datasec_log,
	.seq_show		= btf_datasec_seq_show,
};

static int btf_func_proto_check(struct btf_verifier_env *env,
				const struct btf_type *t)
{
	const struct btf_type *ret_type;
	const struct btf_param *args;
	const struct btf *btf;
	u16 nr_args, i;
	int err;

	btf = env->btf;
	args = (const struct btf_param *)(t + 1);
	nr_args = btf_type_vlen(t);

	/* Check func return type which could be "void" (t->type == 0) */
	if (t->type) {
		u32 ret_type_id = t->type;

		ret_type = btf_type_by_id(btf, ret_type_id);
		if (!ret_type) {
			btf_verifier_log_type(env, t, "Invalid return type");
			return -EINVAL;
		}

		if (btf_type_needs_resolve(ret_type) &&
		    !env_type_is_resolved(env, ret_type_id)) {
			err = btf_resolve(env, ret_type, ret_type_id);
			if (err)
				return err;
		}

		/* Ensure the return type is a type that has a size */
		if (!btf_type_id_size(btf, &ret_type_id, NULL)) {
			btf_verifier_log_type(env, t, "Invalid return type");
			return -EINVAL;
		}
	}

	if (!nr_args)
		return 0;

	/* Last func arg type_id could be 0 if it is a vararg */
	if (!args[nr_args - 1].type) {
		if (args[nr_args - 1].name_off) {
			btf_verifier_log_type(env, t, "Invalid arg#%u",
					      nr_args);
			return -EINVAL;
		}
		nr_args--;
	}

	err = 0;
	for (i = 0; i < nr_args; i++) {
		const struct btf_type *arg_type;
		u32 arg_type_id;

		arg_type_id = args[i].type;
		arg_type = btf_type_by_id(btf, arg_type_id);
		if (!arg_type) {
			btf_verifier_log_type(env, t, "Invalid arg#%u", i + 1);
			err = -EINVAL;
			break;
		}

		if (args[i].name_off &&
		    (!btf_name_offset_valid(btf, args[i].name_off) ||
		     !btf_name_valid_identifier(btf, args[i].name_off))) {
			btf_verifier_log_type(env, t,
					      "Invalid arg#%u", i + 1);
			err = -EINVAL;
			break;
		}

		if (btf_type_needs_resolve(arg_type) &&
		    !env_type_is_resolved(env, arg_type_id)) {
			err = btf_resolve(env, arg_type, arg_type_id);
			if (err)
				break;
		}

		if (!btf_type_id_size(btf, &arg_type_id, NULL)) {
			btf_verifier_log_type(env, t, "Invalid arg#%u", i + 1);
			err = -EINVAL;
			break;
		}
	}

	return err;
}

static int btf_func_check(struct btf_verifier_env *env,
			  const struct btf_type *t)
{
	const struct btf_type *proto_type;
	const struct btf_param *args;
	const struct btf *btf;
	u16 nr_args, i;

	btf = env->btf;
	proto_type = btf_type_by_id(btf, t->type);

	if (!proto_type || !btf_type_is_func_proto(proto_type)) {
		btf_verifier_log_type(env, t, "Invalid type_id");
		return -EINVAL;
	}

	args = (const struct btf_param *)(proto_type + 1);
	nr_args = btf_type_vlen(proto_type);
	for (i = 0; i < nr_args; i++) {
		if (!args[i].name_off && args[i].type) {
			btf_verifier_log_type(env, t, "Invalid arg#%u", i + 1);
			return -EINVAL;
		}
	}

	return 0;
}

static const struct btf_kind_operations * const kind_ops[NR_BTF_KINDS] = {
	[BTF_KIND_INT] = &int_ops,
	[BTF_KIND_PTR] = &ptr_ops,
	[BTF_KIND_ARRAY] = &array_ops,
	[BTF_KIND_STRUCT] = &struct_ops,
	[BTF_KIND_UNION] = &struct_ops,
	[BTF_KIND_ENUM] = &enum_ops,
	[BTF_KIND_FWD] = &fwd_ops,
	[BTF_KIND_TYPEDEF] = &modifier_ops,
	[BTF_KIND_VOLATILE] = &modifier_ops,
	[BTF_KIND_CONST] = &modifier_ops,
	[BTF_KIND_RESTRICT] = &modifier_ops,
	[BTF_KIND_FUNC] = &func_ops,
	[BTF_KIND_FUNC_PROTO] = &func_proto_ops,
	[BTF_KIND_VAR] = &var_ops,
	[BTF_KIND_DATASEC] = &datasec_ops,
};

static s32 btf_check_meta(struct btf_verifier_env *env,
			  const struct btf_type *t,
			  u32 meta_left)
{
	u32 saved_meta_left = meta_left;
	s32 var_meta_size;

	if (meta_left < sizeof(*t)) {
		btf_verifier_log(env, "[%u] meta_left:%u meta_needed:%zu",
				 env->log_type_id, meta_left, sizeof(*t));
		return -EINVAL;
	}
	meta_left -= sizeof(*t);

	if (t->info & ~BTF_INFO_MASK) {
		btf_verifier_log(env, "[%u] Invalid btf_info:%x",
				 env->log_type_id, t->info);
		return -EINVAL;
	}

	if (BTF_INFO_KIND(t->info) > BTF_KIND_MAX ||
	    BTF_INFO_KIND(t->info) == BTF_KIND_UNKN) {
		btf_verifier_log(env, "[%u] Invalid kind:%u",
				 env->log_type_id, BTF_INFO_KIND(t->info));
		return -EINVAL;
	}

	if (!btf_name_offset_valid(env->btf, t->name_off)) {
		btf_verifier_log(env, "[%u] Invalid name_offset:%u",
				 env->log_type_id, t->name_off);
		return -EINVAL;
	}

	var_meta_size = btf_type_ops(t)->check_meta(env, t, meta_left);
	if (var_meta_size < 0)
		return var_meta_size;

	meta_left -= var_meta_size;

	return saved_meta_left - meta_left;
}

static int btf_check_all_metas(struct btf_verifier_env *env)
{
	struct btf *btf = env->btf;
	struct btf_header *hdr;
	void *cur, *end;

	hdr = &btf->hdr;
	cur = btf->nohdr_data + hdr->type_off;
	end = cur + hdr->type_len;

	env->log_type_id = 1;
	while (cur < end) {
		struct btf_type *t = cur;
		s32 meta_size;

		meta_size = btf_check_meta(env, t, end - cur);
		if (meta_size < 0)
			return meta_size;

		btf_add_type(env, t);
		cur += meta_size;
		env->log_type_id++;
	}

	return 0;
}

static bool btf_resolve_valid(struct btf_verifier_env *env,
			      const struct btf_type *t,
			      u32 type_id)
{
	struct btf *btf = env->btf;

	if (!env_type_is_resolved(env, type_id))
		return false;

	if (btf_type_is_struct(t) || btf_type_is_datasec(t))
		return !btf->resolved_ids[type_id] &&
		       !btf->resolved_sizes[type_id];

	if (btf_type_is_modifier(t) || btf_type_is_ptr(t) ||
	    btf_type_is_var(t)) {
		t = btf_type_id_resolve(btf, &type_id);
		return t &&
		       !btf_type_is_modifier(t) &&
		       !btf_type_is_var(t) &&
		       !btf_type_is_datasec(t);
	}

	if (btf_type_is_array(t)) {
		const struct btf_array *array = btf_type_array(t);
		const struct btf_type *elem_type;
		u32 elem_type_id = array->type;
		u32 elem_size;

		elem_type = btf_type_id_size(btf, &elem_type_id, &elem_size);
		return elem_type && !btf_type_is_modifier(elem_type) &&
			(array->nelems * elem_size ==
			 btf->resolved_sizes[type_id]);
	}

	return false;
}

static int btf_resolve(struct btf_verifier_env *env,
		       const struct btf_type *t, u32 type_id)
{
	u32 save_log_type_id = env->log_type_id;
	const struct resolve_vertex *v;
	int err = 0;

	env->resolve_mode = RESOLVE_TBD;
	env_stack_push(env, t, type_id);
	while (!err && (v = env_stack_peak(env))) {
		env->log_type_id = v->type_id;
		err = btf_type_ops(v->t)->resolve(env, v);
	}

	env->log_type_id = type_id;
	if (err == -E2BIG) {
		btf_verifier_log_type(env, t,
				      "Exceeded max resolving depth:%u",
				      MAX_RESOLVE_DEPTH);
	} else if (err == -EEXIST) {
		btf_verifier_log_type(env, t, "Loop detected");
	}

	/* Final sanity check */
	if (!err && !btf_resolve_valid(env, t, type_id)) {
		btf_verifier_log_type(env, t, "Invalid resolve state");
		err = -EINVAL;
	}

	env->log_type_id = save_log_type_id;
	return err;
}

static int btf_check_all_types(struct btf_verifier_env *env)
{
	struct btf *btf = env->btf;
	u32 type_id;
	int err;

	err = env_resolve_init(env);
	if (err)
		return err;

	env->phase++;
	for (type_id = 1; type_id <= btf->nr_types; type_id++) {
		const struct btf_type *t = btf_type_by_id(btf, type_id);

		env->log_type_id = type_id;
		if (btf_type_needs_resolve(t) &&
		    !env_type_is_resolved(env, type_id)) {
			err = btf_resolve(env, t, type_id);
			if (err)
				return err;
		}

		if (btf_type_is_func_proto(t)) {
			err = btf_func_proto_check(env, t);
			if (err)
				return err;
		}

		if (btf_type_is_func(t)) {
			err = btf_func_check(env, t);
			if (err)
				return err;
		}
	}

	return 0;
}

static int btf_parse_type_sec(struct btf_verifier_env *env)
{
	const struct btf_header *hdr = &env->btf->hdr;
	int err;

	/* Type section must align to 4 bytes */
	if (hdr->type_off & (sizeof(u32) - 1)) {
		btf_verifier_log(env, "Unaligned type_off");
		return -EINVAL;
	}

	if (!hdr->type_len) {
		btf_verifier_log(env, "No type found");
		return -EINVAL;
	}

	err = btf_check_all_metas(env);
	if (err)
		return err;

	return btf_check_all_types(env);
}

static int btf_parse_str_sec(struct btf_verifier_env *env)
{
	const struct btf_header *hdr;
	struct btf *btf = env->btf;
	const char *start, *end;

	hdr = &btf->hdr;
	start = btf->nohdr_data + hdr->str_off;
	end = start + hdr->str_len;

	if (end != btf->data + btf->data_size) {
		btf_verifier_log(env, "String section is not at the end");
		return -EINVAL;
	}

	if (!hdr->str_len || hdr->str_len - 1 > BTF_MAX_NAME_OFFSET ||
	    start[0] || end[-1]) {
		btf_verifier_log(env, "Invalid string section");
		return -EINVAL;
	}

	btf->strings = start;

	return 0;
}

static const size_t btf_sec_info_offset[] = {
	offsetof(struct btf_header, type_off),
	offsetof(struct btf_header, str_off),
};

static int btf_sec_info_cmp(const void *a, const void *b)
{
	const struct btf_sec_info *x = a;
	const struct btf_sec_info *y = b;

	return (int)(x->off - y->off) ? : (int)(x->len - y->len);
}

static int btf_check_sec_info(struct btf_verifier_env *env,
			      u32 btf_data_size)
{
	struct btf_sec_info secs[ARRAY_SIZE(btf_sec_info_offset)];
	u32 total, expected_total, i;
	const struct btf_header *hdr;
	const struct btf *btf;

	btf = env->btf;
	hdr = &btf->hdr;

	/* Populate the secs from hdr */
	for (i = 0; i < ARRAY_SIZE(btf_sec_info_offset); i++)
		secs[i] = *(struct btf_sec_info *)((void *)hdr +
						   btf_sec_info_offset[i]);

	sort(secs, ARRAY_SIZE(btf_sec_info_offset),
	     sizeof(struct btf_sec_info), btf_sec_info_cmp, NULL);

	/* Check for gaps and overlap among sections */
	total = 0;
	expected_total = btf_data_size - hdr->hdr_len;
	for (i = 0; i < ARRAY_SIZE(btf_sec_info_offset); i++) {
		if (expected_total < secs[i].off) {
			btf_verifier_log(env, "Invalid section offset");
			return -EINVAL;
		}
		if (total < secs[i].off) {
			/* gap */
			btf_verifier_log(env, "Unsupported section found");
			return -EINVAL;
		}
		if (total > secs[i].off) {
			btf_verifier_log(env, "Section overlap found");
			return -EINVAL;
		}
		if (expected_total - total < secs[i].len) {
			btf_verifier_log(env,
					 "Total section length too long");
			return -EINVAL;
		}
		total += secs[i].len;
	}

	/* There is data other than hdr and known sections */
	if (expected_total != total) {
		btf_verifier_log(env, "Unsupported section found");
		return -EINVAL;
	}

	return 0;
}

static int btf_parse_hdr(struct btf_verifier_env *env)
{
	u32 hdr_len, hdr_copy, btf_data_size;
	const struct btf_header *hdr;
	struct btf *btf;
	int err;

	btf = env->btf;
	btf_data_size = btf->data_size;

	if (btf_data_size <
	    offsetof(struct btf_header, hdr_len) + sizeof(hdr->hdr_len)) {
		btf_verifier_log(env, "hdr_len not found");
		return -EINVAL;
	}

	hdr = btf->data;
	hdr_len = hdr->hdr_len;
	if (btf_data_size < hdr_len) {
		btf_verifier_log(env, "btf_header not found");
		return -EINVAL;
	}

	/* Ensure the unsupported header fields are zero */
	if (hdr_len > sizeof(btf->hdr)) {
		u8 *expected_zero = btf->data + sizeof(btf->hdr);
		u8 *end = btf->data + hdr_len;

		for (; expected_zero < end; expected_zero++) {
			if (*expected_zero) {
				btf_verifier_log(env, "Unsupported btf_header");
				return -E2BIG;
			}
		}
	}

	hdr_copy = min_t(u32, hdr_len, sizeof(btf->hdr));
	memcpy(&btf->hdr, btf->data, hdr_copy);

	hdr = &btf->hdr;

	btf_verifier_log_hdr(env, btf_data_size);

	if (hdr->magic != BTF_MAGIC) {
		btf_verifier_log(env, "Invalid magic");
		return -EINVAL;
	}

	if (hdr->version != BTF_VERSION) {
		btf_verifier_log(env, "Unsupported version");
		return -ENOTSUPP;
	}

	if (hdr->flags) {
		btf_verifier_log(env, "Unsupported flags");
		return -ENOTSUPP;
	}

	if (btf_data_size == hdr->hdr_len) {
		btf_verifier_log(env, "No data");
		return -EINVAL;
	}

	err = btf_check_sec_info(env, btf_data_size);
	if (err)
		return err;

	return 0;
}

static struct btf *btf_parse(void __user *btf_data, u32 btf_data_size,
			     u32 log_level, char __user *log_ubuf, u32 log_size)
{
	struct btf_verifier_env *env = NULL;
	struct bpf_verifier_log *log;
	struct btf *btf = NULL;
	u8 *data;
	int err;

	if (btf_data_size > BTF_MAX_SIZE)
		return ERR_PTR(-E2BIG);

	env = kzalloc(sizeof(*env), GFP_KERNEL | __GFP_NOWARN);
	if (!env)
		return ERR_PTR(-ENOMEM);

	log = &env->log;
	if (log_level || log_ubuf || log_size) {
		/* user requested verbose verifier output
		 * and supplied buffer to store the verification trace
		 */
		log->level = log_level;
		log->ubuf = log_ubuf;
		log->len_total = log_size;

		/* log attributes have to be sane */
		if (log->len_total < 128 || log->len_total > UINT_MAX >> 8 ||
		    !log->level || !log->ubuf) {
			err = -EINVAL;
			goto errout;
		}
	}

	btf = kzalloc(sizeof(*btf), GFP_KERNEL | __GFP_NOWARN);
	if (!btf) {
		err = -ENOMEM;
		goto errout;
	}
	env->btf = btf;

	data = kvmalloc(btf_data_size, GFP_KERNEL | __GFP_NOWARN);
	if (!data) {
		err = -ENOMEM;
		goto errout;
	}

	btf->data = data;
	btf->data_size = btf_data_size;

	if (copy_from_user(data, btf_data, btf_data_size)) {
		err = -EFAULT;
		goto errout;
	}

	err = btf_parse_hdr(env);
	if (err)
		goto errout;

	btf->nohdr_data = btf->data + btf->hdr.hdr_len;

	err = btf_parse_str_sec(env);
	if (err)
		goto errout;

	err = btf_parse_type_sec(env);
	if (err)
		goto errout;

	if (log->level && bpf_verifier_log_full(log)) {
		err = -ENOSPC;
		goto errout;
	}

	btf_verifier_env_free(env);
	refcount_set(&btf->refcnt, 1);
	return btf;

errout:
	btf_verifier_env_free(env);
	if (btf)
		btf_free(btf);
	return ERR_PTR(err);
}

void btf_type_seq_show(const struct btf *btf, u32 type_id, void *obj,
		       struct seq_file *m)
{
	const struct btf_type *t = btf_type_by_id(btf, type_id);

	btf_type_ops(t)->seq_show(btf, t, type_id, obj, 0, m);
}

static int btf_release(struct inode *inode, struct file *filp)
{
	btf_put(filp->private_data);
	return 0;
}

const struct file_operations btf_fops = {
	.release	= btf_release,
};

static int __btf_new_fd(struct btf *btf)
{
	return anon_inode_getfd("btf", &btf_fops, btf, O_RDONLY | O_CLOEXEC);
}

int btf_new_fd(const union bpf_attr *attr)
{
	struct btf *btf;
	int ret;

	btf = btf_parse(u64_to_user_ptr(attr->btf),
			attr->btf_size, attr->btf_log_level,
			u64_to_user_ptr(attr->btf_log_buf),
			attr->btf_log_size);
	if (IS_ERR(btf))
		return PTR_ERR(btf);

	ret = btf_alloc_id(btf);
	if (ret) {
		btf_free(btf);
		return ret;
	}

	/*
	 * The BTF ID is published to the userspace.
	 * All BTF free must go through call_rcu() from
	 * now on (i.e. free by calling btf_put()).
	 */

	ret = __btf_new_fd(btf);
	if (ret < 0)
		btf_put(btf);

	return ret;
}

struct btf *btf_get_by_fd(int fd)
{
	struct btf *btf;
	struct fd f;

	f = fdget(fd);

	if (!f.file)
		return ERR_PTR(-EBADF);

	if (f.file->f_op != &btf_fops) {
		fdput(f);
		return ERR_PTR(-EINVAL);
	}

	btf = f.file->private_data;
	refcount_inc(&btf->refcnt);
	fdput(f);

	return btf;
}

int btf_get_info_by_fd(const struct btf *btf,
		       const union bpf_attr *attr,
		       union bpf_attr __user *uattr)
{
	struct bpf_btf_info __user *uinfo;
	struct bpf_btf_info info = {};
	u32 info_copy, btf_copy;
	void __user *ubtf;
	u32 uinfo_len;

	uinfo = u64_to_user_ptr(attr->info.info);
	uinfo_len = attr->info.info_len;

	info_copy = min_t(u32, uinfo_len, sizeof(info));
	if (copy_from_user(&info, uinfo, info_copy))
		return -EFAULT;

	info.id = btf->id;
	ubtf = u64_to_user_ptr(info.btf);
	btf_copy = min_t(u32, btf->data_size, info.btf_size);
	if (copy_to_user(ubtf, btf->data, btf_copy))
		return -EFAULT;
	info.btf_size = btf->data_size;

	if (copy_to_user(uinfo, &info, info_copy) ||
	    put_user(info_copy, &uattr->info.info_len))
		return -EFAULT;

	return 0;
}

int btf_get_fd_by_id(u32 id)
{
	struct btf *btf;
	int fd;

	rcu_read_lock();
	btf = idr_find(&btf_idr, id);
	if (!btf || !refcount_inc_not_zero(&btf->refcnt))
		btf = ERR_PTR(-ENOENT);
	rcu_read_unlock();

	if (IS_ERR(btf))
		return PTR_ERR(btf);

	fd = __btf_new_fd(btf);
	if (fd < 0)
		btf_put(btf);

	return fd;
}

u32 btf_id(const struct btf *btf)
{
	return btf->id;
}<|MERGE_RESOLUTION|>--- conflicted
+++ resolved
@@ -1928,13 +1928,8 @@
 	/* Check array->index_type */
 	index_type_id = array->index_type;
 	index_type = btf_type_by_id(btf, index_type_id);
-<<<<<<< HEAD
-	if (btf_type_is_resolve_source_only(index_type) ||
-	    btf_type_nosize_or_null(index_type)) {
-=======
 	if (btf_type_nosize_or_null(index_type) ||
 	    btf_type_is_resolve_source_only(index_type)) {
->>>>>>> 4ff96fb5
 		btf_verifier_log_type(env, v->t, "Invalid index");
 		return -EINVAL;
 	}
@@ -1953,13 +1948,8 @@
 	/* Check array->type */
 	elem_type_id = array->type;
 	elem_type = btf_type_by_id(btf, elem_type_id);
-<<<<<<< HEAD
-	if (btf_type_is_resolve_source_only(elem_type) ||
-	    btf_type_nosize_or_null(elem_type)) {
-=======
 	if (btf_type_nosize_or_null(elem_type) ||
 	    btf_type_is_resolve_source_only(elem_type)) {
->>>>>>> 4ff96fb5
 		btf_verifier_log_type(env, v->t,
 				      "Invalid elem");
 		return -EINVAL;
@@ -2180,13 +2170,8 @@
 		const struct btf_type *member_type = btf_type_by_id(env->btf,
 								member_type_id);
 
-<<<<<<< HEAD
-		if (btf_type_is_resolve_source_only(member_type) ||
-		    btf_type_nosize_or_null(member_type)) {
-=======
 		if (btf_type_nosize_or_null(member_type) ||
 		    btf_type_is_resolve_source_only(member_type)) {
->>>>>>> 4ff96fb5
 			btf_verifier_log_member(env, v->t, member,
 						"Invalid member");
 			return -EINVAL;
