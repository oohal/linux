/*
 * Completely Fair Scheduling (CFS) Class (SCHED_NORMAL/SCHED_BATCH)
 *
 *  Copyright (C) 2007 Red Hat, Inc., Ingo Molnar <mingo@redhat.com>
 *
 *  Interactivity improvements by Mike Galbraith
 *  (C) 2007 Mike Galbraith <efault@gmx.de>
 *
 *  Various enhancements by Dmitry Adamushko.
 *  (C) 2007 Dmitry Adamushko <dmitry.adamushko@gmail.com>
 *
 *  Group scheduling enhancements by Srivatsa Vaddagiri
 *  Copyright IBM Corporation, 2007
 *  Author: Srivatsa Vaddagiri <vatsa@linux.vnet.ibm.com>
 *
 *  Scaled math optimizations by Thomas Gleixner
 *  Copyright (C) 2007, Thomas Gleixner <tglx@linutronix.de>
 *
 *  Adaptive scheduling granularity, math enhancements by Peter Zijlstra
 *  Copyright (C) 2007 Red Hat, Inc., Peter Zijlstra <pzijlstr@redhat.com>
 */

#include <linux/latencytop.h>

/*
 * Targeted preemption latency for CPU-bound tasks:
 * (default: 20ms * (1 + ilog(ncpus)), units: nanoseconds)
 *
 * NOTE: this latency value is not the same as the concept of
 * 'timeslice length' - timeslices in CFS are of variable length
 * and have no persistent notion like in traditional, time-slice
 * based scheduling concepts.
 *
 * (to see the precise effective timeslice length of your workload,
 *  run vmstat and monitor the context-switches (cs) field)
 */
unsigned int sysctl_sched_latency = 20000000ULL;

/*
 * Minimal preemption granularity for CPU-bound tasks:
 * (default: 4 msec * (1 + ilog(ncpus)), units: nanoseconds)
 */
unsigned int sysctl_sched_min_granularity = 4000000ULL;

/*
 * is kept at sysctl_sched_latency / sysctl_sched_min_granularity
 */
static unsigned int sched_nr_latency = 5;

/*
 * After fork, child runs first. (default) If set to 0 then
 * parent will (try to) run first.
 */
const_debug unsigned int sysctl_sched_child_runs_first = 1;

/*
 * sys_sched_yield() compat mode
 *
 * This option switches the agressive yield implementation of the
 * old scheduler back on.
 */
unsigned int __read_mostly sysctl_sched_compat_yield;

/*
 * SCHED_OTHER wake-up granularity.
 * (default: 5 msec * (1 + ilog(ncpus)), units: nanoseconds)
 *
 * This option delays the preemption effects of decoupled workloads
 * and reduces their over-scheduling. Synchronous workloads will still
 * have immediate wakeup/sleep latencies.
 */
unsigned int sysctl_sched_wakeup_granularity = 5000000UL;

const_debug unsigned int sysctl_sched_migration_cost = 500000UL;

static const struct sched_class fair_sched_class;

/**************************************************************
 * CFS operations on generic schedulable entities:
 */

static inline struct task_struct *task_of(struct sched_entity *se)
{
	return container_of(se, struct task_struct, se);
}

#ifdef CONFIG_FAIR_GROUP_SCHED

/* cpu runqueue to which this cfs_rq is attached */
static inline struct rq *rq_of(struct cfs_rq *cfs_rq)
{
	return cfs_rq->rq;
}

/* An entity is a task if it doesn't "own" a runqueue */
#define entity_is_task(se)	(!se->my_q)

/* Walk up scheduling entities hierarchy */
#define for_each_sched_entity(se) \
		for (; se; se = se->parent)

static inline struct cfs_rq *task_cfs_rq(struct task_struct *p)
{
	return p->se.cfs_rq;
}

/* runqueue on which this entity is (to be) queued */
static inline struct cfs_rq *cfs_rq_of(struct sched_entity *se)
{
	return se->cfs_rq;
}

/* runqueue "owned" by this group */
static inline struct cfs_rq *group_cfs_rq(struct sched_entity *grp)
{
	return grp->my_q;
}

/* Given a group's cfs_rq on one cpu, return its corresponding cfs_rq on
 * another cpu ('this_cpu')
 */
static inline struct cfs_rq *cpu_cfs_rq(struct cfs_rq *cfs_rq, int this_cpu)
{
	return cfs_rq->tg->cfs_rq[this_cpu];
}

/* Iterate thr' all leaf cfs_rq's on a runqueue */
#define for_each_leaf_cfs_rq(rq, cfs_rq) \
	list_for_each_entry_rcu(cfs_rq, &rq->leaf_cfs_rq_list, leaf_cfs_rq_list)

/* Do the two (enqueued) entities belong to the same group ? */
static inline int
is_same_group(struct sched_entity *se, struct sched_entity *pse)
{
	if (se->cfs_rq == pse->cfs_rq)
		return 1;

	return 0;
}

static inline struct sched_entity *parent_entity(struct sched_entity *se)
{
	return se->parent;
}

/* return depth at which a sched entity is present in the hierarchy */
static inline int depth_se(struct sched_entity *se)
{
	int depth = 0;

	for_each_sched_entity(se)
		depth++;

	return depth;
}

static void
find_matching_se(struct sched_entity **se, struct sched_entity **pse)
{
	int se_depth, pse_depth;

	/*
	 * preemption test can be made between sibling entities who are in the
	 * same cfs_rq i.e who have a common parent. Walk up the hierarchy of
	 * both tasks until we find their ancestors who are siblings of common
	 * parent.
	 */

	/* First walk up until both entities are at same depth */
	se_depth = depth_se(*se);
	pse_depth = depth_se(*pse);

	while (se_depth > pse_depth) {
		se_depth--;
		*se = parent_entity(*se);
	}

	while (pse_depth > se_depth) {
		pse_depth--;
		*pse = parent_entity(*pse);
	}

	while (!is_same_group(*se, *pse)) {
		*se = parent_entity(*se);
		*pse = parent_entity(*pse);
	}
}

#else	/* CONFIG_FAIR_GROUP_SCHED */

static inline struct rq *rq_of(struct cfs_rq *cfs_rq)
{
	return container_of(cfs_rq, struct rq, cfs);
}

#define entity_is_task(se)	1

#define for_each_sched_entity(se) \
		for (; se; se = NULL)

static inline struct cfs_rq *task_cfs_rq(struct task_struct *p)
{
	return &task_rq(p)->cfs;
}

static inline struct cfs_rq *cfs_rq_of(struct sched_entity *se)
{
	struct task_struct *p = task_of(se);
	struct rq *rq = task_rq(p);

	return &rq->cfs;
}

/* runqueue "owned" by this group */
static inline struct cfs_rq *group_cfs_rq(struct sched_entity *grp)
{
	return NULL;
}

static inline struct cfs_rq *cpu_cfs_rq(struct cfs_rq *cfs_rq, int this_cpu)
{
	return &cpu_rq(this_cpu)->cfs;
}

#define for_each_leaf_cfs_rq(rq, cfs_rq) \
		for (cfs_rq = &rq->cfs; cfs_rq; cfs_rq = NULL)

static inline int
is_same_group(struct sched_entity *se, struct sched_entity *pse)
{
	return 1;
}

static inline struct sched_entity *parent_entity(struct sched_entity *se)
{
	return NULL;
}

static inline void
find_matching_se(struct sched_entity **se, struct sched_entity **pse)
{
}

#endif	/* CONFIG_FAIR_GROUP_SCHED */


/**************************************************************
 * Scheduling class tree data structure manipulation methods:
 */

static inline u64 max_vruntime(u64 min_vruntime, u64 vruntime)
{
	s64 delta = (s64)(vruntime - min_vruntime);
	if (delta > 0)
		min_vruntime = vruntime;

	return min_vruntime;
}

static inline u64 min_vruntime(u64 min_vruntime, u64 vruntime)
{
	s64 delta = (s64)(vruntime - min_vruntime);
	if (delta < 0)
		min_vruntime = vruntime;

	return min_vruntime;
}

static inline s64 entity_key(struct cfs_rq *cfs_rq, struct sched_entity *se)
{
	return se->vruntime - cfs_rq->min_vruntime;
}

static void update_min_vruntime(struct cfs_rq *cfs_rq)
{
	u64 vruntime = cfs_rq->min_vruntime;

	if (cfs_rq->curr)
		vruntime = cfs_rq->curr->vruntime;

	if (cfs_rq->rb_leftmost) {
		struct sched_entity *se = rb_entry(cfs_rq->rb_leftmost,
						   struct sched_entity,
						   run_node);

		if (vruntime == cfs_rq->min_vruntime)
			vruntime = se->vruntime;
		else
			vruntime = min_vruntime(vruntime, se->vruntime);
	}

	cfs_rq->min_vruntime = max_vruntime(cfs_rq->min_vruntime, vruntime);
}

/*
 * Enqueue an entity into the rb-tree:
 */
static void __enqueue_entity(struct cfs_rq *cfs_rq, struct sched_entity *se)
{
	struct rb_node **link = &cfs_rq->tasks_timeline.rb_node;
	struct rb_node *parent = NULL;
	struct sched_entity *entry;
	s64 key = entity_key(cfs_rq, se);
	int leftmost = 1;

	/*
	 * Find the right place in the rbtree:
	 */
	while (*link) {
		parent = *link;
		entry = rb_entry(parent, struct sched_entity, run_node);
		/*
		 * We dont care about collisions. Nodes with
		 * the same key stay together.
		 */
		if (key < entity_key(cfs_rq, entry)) {
			link = &parent->rb_left;
		} else {
			link = &parent->rb_right;
			leftmost = 0;
		}
	}

	/*
	 * Maintain a cache of leftmost tree entries (it is frequently
	 * used):
	 */
	if (leftmost)
		cfs_rq->rb_leftmost = &se->run_node;

	rb_link_node(&se->run_node, parent, link);
	rb_insert_color(&se->run_node, &cfs_rq->tasks_timeline);
}

static void __dequeue_entity(struct cfs_rq *cfs_rq, struct sched_entity *se)
{
	if (cfs_rq->rb_leftmost == &se->run_node) {
		struct rb_node *next_node;

		next_node = rb_next(&se->run_node);
		cfs_rq->rb_leftmost = next_node;
	}

	rb_erase(&se->run_node, &cfs_rq->tasks_timeline);
}

static struct sched_entity *__pick_next_entity(struct cfs_rq *cfs_rq)
{
	struct rb_node *left = cfs_rq->rb_leftmost;

	if (!left)
		return NULL;

	return rb_entry(left, struct sched_entity, run_node);
}

static struct sched_entity *__pick_last_entity(struct cfs_rq *cfs_rq)
{
	struct rb_node *last = rb_last(&cfs_rq->tasks_timeline);

	if (!last)
		return NULL;

	return rb_entry(last, struct sched_entity, run_node);
}

/**************************************************************
 * Scheduling class statistics methods:
 */

#ifdef CONFIG_SCHED_DEBUG
int sched_nr_latency_handler(struct ctl_table *table, int write,
		struct file *filp, void __user *buffer, size_t *lenp,
		loff_t *ppos)
{
	int ret = proc_dointvec_minmax(table, write, filp, buffer, lenp, ppos);

	if (ret || !write)
		return ret;

	sched_nr_latency = DIV_ROUND_UP(sysctl_sched_latency,
					sysctl_sched_min_granularity);

	return 0;
}
#endif

/*
 * delta *= P[w / rw]
 */
static inline unsigned long
calc_delta_weight(unsigned long delta, struct sched_entity *se)
{
	for_each_sched_entity(se) {
		delta = calc_delta_mine(delta,
				se->load.weight, &cfs_rq_of(se)->load);
	}

	return delta;
}

/*
 * delta /= w
 */
static inline unsigned long
calc_delta_fair(unsigned long delta, struct sched_entity *se)
{
	if (unlikely(se->load.weight != NICE_0_LOAD))
		delta = calc_delta_mine(delta, NICE_0_LOAD, &se->load);

	return delta;
}

/*
 * The idea is to set a period in which each task runs once.
 *
 * When there are too many tasks (sysctl_sched_nr_latency) we have to stretch
 * this period because otherwise the slices get too small.
 *
 * p = (nr <= nl) ? l : l*nr/nl
 */
static u64 __sched_period(unsigned long nr_running)
{
	u64 period = sysctl_sched_latency;
	unsigned long nr_latency = sched_nr_latency;

	if (unlikely(nr_running > nr_latency)) {
		period = sysctl_sched_min_granularity;
		period *= nr_running;
	}

	return period;
}

/*
 * We calculate the wall-time slice from the period by taking a part
 * proportional to the weight.
 *
 * s = p*P[w/rw]
 */
static u64 sched_slice(struct cfs_rq *cfs_rq, struct sched_entity *se)
{
	unsigned long nr_running = cfs_rq->nr_running;

	if (unlikely(!se->on_rq))
		nr_running++;

	return calc_delta_weight(__sched_period(nr_running), se);
}

/*
 * We calculate the vruntime slice of a to be inserted task
 *
 * vs = s/w
 */
static u64 sched_vslice(struct cfs_rq *cfs_rq, struct sched_entity *se)
{
	return calc_delta_fair(sched_slice(cfs_rq, se), se);
}

/*
 * Update the current task's runtime statistics. Skip current tasks that
 * are not in our scheduling class.
 */
static inline void
__update_curr(struct cfs_rq *cfs_rq, struct sched_entity *curr,
	      unsigned long delta_exec)
{
	unsigned long delta_exec_weighted;

	schedstat_set(curr->exec_max, max((u64)delta_exec, curr->exec_max));

	curr->sum_exec_runtime += delta_exec;
	schedstat_add(cfs_rq, exec_clock, delta_exec);
	delta_exec_weighted = calc_delta_fair(delta_exec, curr);
	curr->vruntime += delta_exec_weighted;
	update_min_vruntime(cfs_rq);
}

static void update_curr(struct cfs_rq *cfs_rq)
{
	struct sched_entity *curr = cfs_rq->curr;
	u64 now = rq_of(cfs_rq)->clock;
	unsigned long delta_exec;

	if (unlikely(!curr))
		return;

	/*
	 * Get the amount of time the current task was running
	 * since the last time we changed load (this cannot
	 * overflow on 32 bits):
	 */
	delta_exec = (unsigned long)(now - curr->exec_start);

	__update_curr(cfs_rq, curr, delta_exec);
	curr->exec_start = now;

	if (entity_is_task(curr)) {
		struct task_struct *curtask = task_of(curr);

		cpuacct_charge(curtask, delta_exec);
		account_group_exec_runtime(curtask, delta_exec);
	}
}

static inline void
update_stats_wait_start(struct cfs_rq *cfs_rq, struct sched_entity *se)
{
	schedstat_set(se->wait_start, rq_of(cfs_rq)->clock);
}

/*
 * Task is being enqueued - update stats:
 */
static void update_stats_enqueue(struct cfs_rq *cfs_rq, struct sched_entity *se)
{
	/*
	 * Are we enqueueing a waiting task? (for current tasks
	 * a dequeue/enqueue event is a NOP)
	 */
	if (se != cfs_rq->curr)
		update_stats_wait_start(cfs_rq, se);
}

static void
update_stats_wait_end(struct cfs_rq *cfs_rq, struct sched_entity *se)
{
	schedstat_set(se->wait_max, max(se->wait_max,
			rq_of(cfs_rq)->clock - se->wait_start));
	schedstat_set(se->wait_count, se->wait_count + 1);
	schedstat_set(se->wait_sum, se->wait_sum +
			rq_of(cfs_rq)->clock - se->wait_start);
	schedstat_set(se->wait_start, 0);
}

static inline void
update_stats_dequeue(struct cfs_rq *cfs_rq, struct sched_entity *se)
{
	/*
	 * Mark the end of the wait period if dequeueing a
	 * waiting task:
	 */
	if (se != cfs_rq->curr)
		update_stats_wait_end(cfs_rq, se);
}

/*
 * We are picking a new current task - update its stats:
 */
static inline void
update_stats_curr_start(struct cfs_rq *cfs_rq, struct sched_entity *se)
{
	/*
	 * We are starting a new run period:
	 */
	se->exec_start = rq_of(cfs_rq)->clock;
}

/**************************************************
 * Scheduling class queueing methods:
 */

#if defined CONFIG_SMP && defined CONFIG_FAIR_GROUP_SCHED
static void
add_cfs_task_weight(struct cfs_rq *cfs_rq, unsigned long weight)
{
	cfs_rq->task_weight += weight;
}
#else
static inline void
add_cfs_task_weight(struct cfs_rq *cfs_rq, unsigned long weight)
{
}
#endif

static void
account_entity_enqueue(struct cfs_rq *cfs_rq, struct sched_entity *se)
{
	update_load_add(&cfs_rq->load, se->load.weight);
	if (!parent_entity(se))
		inc_cpu_load(rq_of(cfs_rq), se->load.weight);
	if (entity_is_task(se)) {
		add_cfs_task_weight(cfs_rq, se->load.weight);
		list_add(&se->group_node, &cfs_rq->tasks);
	}
	cfs_rq->nr_running++;
	se->on_rq = 1;
}

static void
account_entity_dequeue(struct cfs_rq *cfs_rq, struct sched_entity *se)
{
	update_load_sub(&cfs_rq->load, se->load.weight);
	if (!parent_entity(se))
		dec_cpu_load(rq_of(cfs_rq), se->load.weight);
	if (entity_is_task(se)) {
		add_cfs_task_weight(cfs_rq, -se->load.weight);
		list_del_init(&se->group_node);
	}
	cfs_rq->nr_running--;
	se->on_rq = 0;
}

static void enqueue_sleeper(struct cfs_rq *cfs_rq, struct sched_entity *se)
{
#ifdef CONFIG_SCHEDSTATS
	if (se->sleep_start) {
		u64 delta = rq_of(cfs_rq)->clock - se->sleep_start;
		struct task_struct *tsk = task_of(se);

		if ((s64)delta < 0)
			delta = 0;

		if (unlikely(delta > se->sleep_max))
			se->sleep_max = delta;

		se->sleep_start = 0;
		se->sum_sleep_runtime += delta;

		account_scheduler_latency(tsk, delta >> 10, 1);
	}
	if (se->block_start) {
		u64 delta = rq_of(cfs_rq)->clock - se->block_start;
		struct task_struct *tsk = task_of(se);

		if ((s64)delta < 0)
			delta = 0;

		if (unlikely(delta > se->block_max))
			se->block_max = delta;

		se->block_start = 0;
		se->sum_sleep_runtime += delta;

		/*
		 * Blocking time is in units of nanosecs, so shift by 20 to
		 * get a milliseconds-range estimation of the amount of
		 * time that the task spent sleeping:
		 */
		if (unlikely(prof_on == SLEEP_PROFILING)) {

			profile_hits(SLEEP_PROFILING, (void *)get_wchan(tsk),
				     delta >> 20);
		}
		account_scheduler_latency(tsk, delta >> 10, 0);
	}
#endif
}

static void check_spread(struct cfs_rq *cfs_rq, struct sched_entity *se)
{
#ifdef CONFIG_SCHED_DEBUG
	s64 d = se->vruntime - cfs_rq->min_vruntime;

	if (d < 0)
		d = -d;

	if (d > 3*sysctl_sched_latency)
		schedstat_inc(cfs_rq, nr_spread_over);
#endif
}

static void
place_entity(struct cfs_rq *cfs_rq, struct sched_entity *se, int initial)
{
	u64 vruntime = cfs_rq->min_vruntime;

	/*
	 * The 'current' period is already promised to the current tasks,
	 * however the extra weight of the new task will slow them down a
	 * little, place the new task so that it fits in the slot that
	 * stays open at the end.
	 */
	if (initial && sched_feat(START_DEBIT))
		vruntime += sched_vslice(cfs_rq, se);

	if (!initial) {
		/* sleeps upto a single latency don't count. */
		if (sched_feat(NEW_FAIR_SLEEPERS)) {
			unsigned long thresh = sysctl_sched_latency;

			/*
			 * convert the sleeper threshold into virtual time
			 */
			if (sched_feat(NORMALIZED_SLEEPER))
				thresh = calc_delta_fair(thresh, se);

			vruntime -= thresh;
		}

		/* ensure we never gain time by being placed backwards. */
		vruntime = max_vruntime(se->vruntime, vruntime);
	}

	se->vruntime = vruntime;
}

static void
enqueue_entity(struct cfs_rq *cfs_rq, struct sched_entity *se, int wakeup)
{
	/*
	 * Update run-time statistics of the 'current'.
	 */
	update_curr(cfs_rq);
	account_entity_enqueue(cfs_rq, se);

	if (wakeup) {
		place_entity(cfs_rq, se, 0);
		enqueue_sleeper(cfs_rq, se);
	}

	update_stats_enqueue(cfs_rq, se);
	check_spread(cfs_rq, se);
	if (se != cfs_rq->curr)
		__enqueue_entity(cfs_rq, se);
}

static void clear_buddies(struct cfs_rq *cfs_rq, struct sched_entity *se)
{
	if (cfs_rq->last == se)
		cfs_rq->last = NULL;

	if (cfs_rq->next == se)
		cfs_rq->next = NULL;
}

static void
dequeue_entity(struct cfs_rq *cfs_rq, struct sched_entity *se, int sleep)
{
	/*
	 * Update run-time statistics of the 'current'.
	 */
	update_curr(cfs_rq);

	update_stats_dequeue(cfs_rq, se);
	if (sleep) {
#ifdef CONFIG_SCHEDSTATS
		if (entity_is_task(se)) {
			struct task_struct *tsk = task_of(se);

			if (tsk->state & TASK_INTERRUPTIBLE)
				se->sleep_start = rq_of(cfs_rq)->clock;
			if (tsk->state & TASK_UNINTERRUPTIBLE)
				se->block_start = rq_of(cfs_rq)->clock;
		}
#endif
	}

	clear_buddies(cfs_rq, se);

	if (se != cfs_rq->curr)
		__dequeue_entity(cfs_rq, se);
	account_entity_dequeue(cfs_rq, se);
	update_min_vruntime(cfs_rq);
}

/*
 * Preempt the current task with a newly woken task if needed:
 */
static void
check_preempt_tick(struct cfs_rq *cfs_rq, struct sched_entity *curr)
{
	unsigned long ideal_runtime, delta_exec;

	ideal_runtime = sched_slice(cfs_rq, curr);
	delta_exec = curr->sum_exec_runtime - curr->prev_sum_exec_runtime;
	if (delta_exec > ideal_runtime)
		resched_task(rq_of(cfs_rq)->curr);
}

static void
set_next_entity(struct cfs_rq *cfs_rq, struct sched_entity *se)
{
	/* 'current' is not kept within the tree. */
	if (se->on_rq) {
		/*
		 * Any task has to be enqueued before it get to execute on
		 * a CPU. So account for the time it spent waiting on the
		 * runqueue.
		 */
		update_stats_wait_end(cfs_rq, se);
		__dequeue_entity(cfs_rq, se);
	}

	update_stats_curr_start(cfs_rq, se);
	cfs_rq->curr = se;
#ifdef CONFIG_SCHEDSTATS
	/*
	 * Track our maximum slice length, if the CPU's load is at
	 * least twice that of our own weight (i.e. dont track it
	 * when there are only lesser-weight tasks around):
	 */
	if (rq_of(cfs_rq)->load.weight >= 2*se->load.weight) {
		se->slice_max = max(se->slice_max,
			se->sum_exec_runtime - se->prev_sum_exec_runtime);
	}
#endif
	se->prev_sum_exec_runtime = se->sum_exec_runtime;
}

<<<<<<< HEAD
static struct sched_entity *
pick_next(struct cfs_rq *cfs_rq, struct sched_entity *se)
{
	struct rq *rq = rq_of(cfs_rq);
	u64 pair_slice = rq->clock - cfs_rq->pair_start;

	if (!cfs_rq->next || pair_slice > sysctl_sched_min_granularity) {
		cfs_rq->pair_start = rq->clock;
		return se;
	}

	return cfs_rq->next;
}
=======
static int
wakeup_preempt_entity(struct sched_entity *curr, struct sched_entity *se);
>>>>>>> c07f62e5

static struct sched_entity *pick_next_entity(struct cfs_rq *cfs_rq)
{
	struct sched_entity *se = __pick_next_entity(cfs_rq);

	if (cfs_rq->next && wakeup_preempt_entity(cfs_rq->next, se) < 1)
		return cfs_rq->next;

	if (cfs_rq->last && wakeup_preempt_entity(cfs_rq->last, se) < 1)
		return cfs_rq->last;

	return se;
}

static void put_prev_entity(struct cfs_rq *cfs_rq, struct sched_entity *prev)
{
	/*
	 * If still on the runqueue then deactivate_task()
	 * was not called and update_curr() has to be done:
	 */
	if (prev->on_rq)
		update_curr(cfs_rq);

	check_spread(cfs_rq, prev);
	if (prev->on_rq) {
		update_stats_wait_start(cfs_rq, prev);
		/* Put 'current' back into the tree. */
		__enqueue_entity(cfs_rq, prev);
	}
	cfs_rq->curr = NULL;
}

static void
entity_tick(struct cfs_rq *cfs_rq, struct sched_entity *curr, int queued)
{
	/*
	 * Update run-time statistics of the 'current'.
	 */
	update_curr(cfs_rq);

#ifdef CONFIG_SCHED_HRTICK
	/*
	 * queued ticks are scheduled to match the slice, so don't bother
	 * validating it and just reschedule.
	 */
	if (queued) {
		resched_task(rq_of(cfs_rq)->curr);
		return;
	}
	/*
	 * don't let the period tick interfere with the hrtick preemption
	 */
	if (!sched_feat(DOUBLE_TICK) &&
			hrtimer_active(&rq_of(cfs_rq)->hrtick_timer))
		return;
#endif

	if (cfs_rq->nr_running > 1 || !sched_feat(WAKEUP_PREEMPT))
		check_preempt_tick(cfs_rq, curr);
}

/**************************************************
 * CFS operations on tasks:
 */

#ifdef CONFIG_SCHED_HRTICK
static void hrtick_start_fair(struct rq *rq, struct task_struct *p)
{
	struct sched_entity *se = &p->se;
	struct cfs_rq *cfs_rq = cfs_rq_of(se);

	WARN_ON(task_rq(p) != rq);

	if (hrtick_enabled(rq) && cfs_rq->nr_running > 1) {
		u64 slice = sched_slice(cfs_rq, se);
		u64 ran = se->sum_exec_runtime - se->prev_sum_exec_runtime;
		s64 delta = slice - ran;

		if (delta < 0) {
			if (rq->curr == p)
				resched_task(p);
			return;
		}

		/*
		 * Don't schedule slices shorter than 10000ns, that just
		 * doesn't make sense. Rely on vruntime for fairness.
		 */
		if (rq->curr != p)
			delta = max_t(s64, 10000LL, delta);

		hrtick_start(rq, delta);
	}
}

/*
 * called from enqueue/dequeue and updates the hrtick when the
 * current task is from our class and nr_running is low enough
 * to matter.
 */
static void hrtick_update(struct rq *rq)
{
	struct task_struct *curr = rq->curr;

	if (curr->sched_class != &fair_sched_class)
		return;

	if (cfs_rq_of(&curr->se)->nr_running < sched_nr_latency)
		hrtick_start_fair(rq, curr);
}
#else /* !CONFIG_SCHED_HRTICK */
static inline void
hrtick_start_fair(struct rq *rq, struct task_struct *p)
{
}

static inline void hrtick_update(struct rq *rq)
{
}
#endif

/*
 * The enqueue_task method is called before nr_running is
 * increased. Here we update the fair scheduling stats and
 * then put the task into the rbtree:
 */
static void enqueue_task_fair(struct rq *rq, struct task_struct *p, int wakeup)
{
	struct cfs_rq *cfs_rq;
	struct sched_entity *se = &p->se;

	for_each_sched_entity(se) {
		if (se->on_rq)
			break;
		cfs_rq = cfs_rq_of(se);
		enqueue_entity(cfs_rq, se, wakeup);
		wakeup = 1;
	}

	hrtick_update(rq);
}

/*
 * The dequeue_task method is called before nr_running is
 * decreased. We remove the task from the rbtree and
 * update the fair scheduling stats:
 */
static void dequeue_task_fair(struct rq *rq, struct task_struct *p, int sleep)
{
	struct cfs_rq *cfs_rq;
	struct sched_entity *se = &p->se;

	for_each_sched_entity(se) {
		cfs_rq = cfs_rq_of(se);
		dequeue_entity(cfs_rq, se, sleep);
		/* Don't dequeue parent if it has other entities besides us */
		if (cfs_rq->load.weight)
			break;
		sleep = 1;
	}

	hrtick_update(rq);
}

/*
 * sched_yield() support is very simple - we dequeue and enqueue.
 *
 * If compat_yield is turned on then we requeue to the end of the tree.
 */
static void yield_task_fair(struct rq *rq)
{
	struct task_struct *curr = rq->curr;
	struct cfs_rq *cfs_rq = task_cfs_rq(curr);
	struct sched_entity *rightmost, *se = &curr->se;

	/*
	 * Are we the only task in the tree?
	 */
	if (unlikely(cfs_rq->nr_running == 1))
		return;

	clear_buddies(cfs_rq, se);

	if (likely(!sysctl_sched_compat_yield) && curr->policy != SCHED_BATCH) {
		update_rq_clock(rq);
		/*
		 * Update run-time statistics of the 'current'.
		 */
		update_curr(cfs_rq);

		return;
	}
	/*
	 * Find the rightmost entry in the rbtree:
	 */
	rightmost = __pick_last_entity(cfs_rq);
	/*
	 * Already in the rightmost position?
	 */
	if (unlikely(!rightmost || rightmost->vruntime < se->vruntime))
		return;

	/*
	 * Minimally necessary key value to be last in the tree:
	 * Upon rescheduling, sched_class::put_prev_task() will place
	 * 'current' within the tree based on its new key value.
	 */
	se->vruntime = rightmost->vruntime + 1;
}

/*
 * wake_idle() will wake a task on an idle cpu if task->cpu is
 * not idle and an idle cpu is available.  The span of cpus to
 * search starts with cpus closest then further out as needed,
 * so we always favor a closer, idle cpu.
 * Domains may include CPUs that are not usable for migration,
 * hence we need to mask them out (cpu_active_map)
 *
 * Returns the CPU we should wake onto.
 */
#if defined(ARCH_HAS_SCHED_WAKE_IDLE)
static int wake_idle(int cpu, struct task_struct *p)
{
	cpumask_t tmp;
	struct sched_domain *sd;
	int i;

	/*
	 * If it is idle, then it is the best cpu to run this task.
	 *
	 * This cpu is also the best, if it has more than one task already.
	 * Siblings must be also busy(in most cases) as they didn't already
	 * pickup the extra load from this cpu and hence we need not check
	 * sibling runqueue info. This will avoid the checks and cache miss
	 * penalities associated with that.
	 */
	if (idle_cpu(cpu) || cpu_rq(cpu)->cfs.nr_running > 1)
		return cpu;

	for_each_domain(cpu, sd) {
		if ((sd->flags & SD_WAKE_IDLE)
		    || ((sd->flags & SD_WAKE_IDLE_FAR)
			&& !task_hot(p, task_rq(p)->clock, sd))) {
			cpus_and(tmp, sd->span, p->cpus_allowed);
			cpus_and(tmp, tmp, cpu_active_map);
			for_each_cpu_mask_nr(i, tmp) {
				if (idle_cpu(i)) {
					if (i != task_cpu(p)) {
						schedstat_inc(p,
						       se.nr_wakeups_idle);
					}
					return i;
				}
			}
		} else {
			break;
		}
	}
	return cpu;
}
#else /* !ARCH_HAS_SCHED_WAKE_IDLE*/
static inline int wake_idle(int cpu, struct task_struct *p)
{
	return cpu;
}
#endif

#ifdef CONFIG_SMP

#ifdef CONFIG_FAIR_GROUP_SCHED
/*
 * effective_load() calculates the load change as seen from the root_task_group
 *
 * Adding load to a group doesn't make a group heavier, but can cause movement
 * of group shares between cpus. Assuming the shares were perfectly aligned one
 * can calculate the shift in shares.
 *
 * The problem is that perfectly aligning the shares is rather expensive, hence
 * we try to avoid doing that too often - see update_shares(), which ratelimits
 * this change.
 *
 * We compensate this by not only taking the current delta into account, but
 * also considering the delta between when the shares were last adjusted and
 * now.
 *
 * We still saw a performance dip, some tracing learned us that between
 * cgroup:/ and cgroup:/foo balancing the number of affine wakeups increased
 * significantly. Therefore try to bias the error in direction of failing
 * the affine wakeup.
 *
 */
static long effective_load(struct task_group *tg, int cpu,
		long wl, long wg)
{
	struct sched_entity *se = tg->se[cpu];

	if (!tg->parent)
		return wl;

	/*
	 * By not taking the decrease of shares on the other cpu into
	 * account our error leans towards reducing the affine wakeups.
	 */
	if (!wl && sched_feat(ASYM_EFF_LOAD))
		return wl;

	for_each_sched_entity(se) {
		long S, rw, s, a, b;
		long more_w;

		/*
		 * Instead of using this increment, also add the difference
		 * between when the shares were last updated and now.
		 */
		more_w = se->my_q->load.weight - se->my_q->rq_weight;
		wl += more_w;
		wg += more_w;

		S = se->my_q->tg->shares;
		s = se->my_q->shares;
		rw = se->my_q->rq_weight;

		a = S*(rw + wl);
		b = S*rw + s*wg;

		wl = s*(a-b);

		if (likely(b))
			wl /= b;

		/*
		 * Assume the group is already running and will
		 * thus already be accounted for in the weight.
		 *
		 * That is, moving shares between CPUs, does not
		 * alter the group weight.
		 */
		wg = 0;
	}

	return wl;
}

#else

static inline unsigned long effective_load(struct task_group *tg, int cpu,
		unsigned long wl, unsigned long wg)
{
	return wl;
}

#endif

static int
wake_affine(struct sched_domain *this_sd, struct rq *this_rq,
	    struct task_struct *p, int prev_cpu, int this_cpu, int sync,
	    int idx, unsigned long load, unsigned long this_load,
	    unsigned int imbalance)
{
	struct task_struct *curr = this_rq->curr;
	struct task_group *tg;
	unsigned long tl = this_load;
	unsigned long tl_per_task;
	unsigned long weight;
	int balanced;

	if (!(this_sd->flags & SD_WAKE_AFFINE) || !sched_feat(AFFINE_WAKEUPS))
		return 0;

<<<<<<< HEAD
	if (!sync && sched_feat(SYNC_WAKEUPS) &&
	    curr->se.avg_overlap < sysctl_sched_migration_cost &&
	    p->se.avg_overlap < sysctl_sched_migration_cost)
		sync = 1;
=======
	if (sync && (curr->se.avg_overlap > sysctl_sched_migration_cost ||
			p->se.avg_overlap > sysctl_sched_migration_cost))
		sync = 0;
>>>>>>> c07f62e5

	/*
	 * If sync wakeup then subtract the (maximum possible)
	 * effect of the currently running task from the load
	 * of the current CPU:
	 */
	if (sync) {
		tg = task_group(current);
		weight = current->se.load.weight;

		tl += effective_load(tg, this_cpu, -weight, -weight);
		load += effective_load(tg, prev_cpu, 0, -weight);
	}

	tg = task_group(p);
	weight = p->se.load.weight;

	balanced = 100*(tl + effective_load(tg, this_cpu, weight, weight)) <=
		imbalance*(load + effective_load(tg, prev_cpu, 0, weight));

	/*
	 * If the currently running task will sleep within
	 * a reasonable amount of time then attract this newly
	 * woken task:
	 */
	if (sync && balanced)
		return 1;

	schedstat_inc(p, se.nr_wakeups_affine_attempts);
	tl_per_task = cpu_avg_load_per_task(this_cpu);

	if (balanced || (tl <= load && tl + target_load(prev_cpu, idx) <=
			tl_per_task)) {
		/*
		 * This domain has SD_WAKE_AFFINE and
		 * p is cache cold in this domain, and
		 * there is no bad imbalance.
		 */
		schedstat_inc(this_sd, ttwu_move_affine);
		schedstat_inc(p, se.nr_wakeups_affine);

		return 1;
	}
	return 0;
}

static int select_task_rq_fair(struct task_struct *p, int sync)
{
	struct sched_domain *sd, *this_sd = NULL;
	int prev_cpu, this_cpu, new_cpu;
	unsigned long load, this_load;
	struct rq *this_rq;
	unsigned int imbalance;
	int idx;

	prev_cpu	= task_cpu(p);
	this_cpu	= smp_processor_id();
	this_rq		= cpu_rq(this_cpu);
	new_cpu		= prev_cpu;

	if (prev_cpu == this_cpu)
		goto out;
	/*
	 * 'this_sd' is the first domain that both
	 * this_cpu and prev_cpu are present in:
	 */
	for_each_domain(this_cpu, sd) {
		if (cpu_isset(prev_cpu, sd->span)) {
			this_sd = sd;
			break;
		}
	}

	if (unlikely(!cpu_isset(this_cpu, p->cpus_allowed)))
		goto out;

	/*
	 * Check for affine wakeup and passive balancing possibilities.
	 */
	if (!this_sd)
		goto out;

	idx = this_sd->wake_idx;

	imbalance = 100 + (this_sd->imbalance_pct - 100) / 2;

	load = source_load(prev_cpu, idx);
	this_load = target_load(this_cpu, idx);

	if (wake_affine(this_sd, this_rq, p, prev_cpu, this_cpu, sync, idx,
				     load, this_load, imbalance))
		return this_cpu;

	/*
	 * Start passive balancing when half the imbalance_pct
	 * limit is reached.
	 */
	if (this_sd->flags & SD_WAKE_BALANCE) {
		if (imbalance*this_load <= 100*load) {
			schedstat_inc(this_sd, ttwu_move_balance);
			schedstat_inc(p, se.nr_wakeups_passive);
			return this_cpu;
		}
	}

out:
	return wake_idle(new_cpu, p);
}
#endif /* CONFIG_SMP */

static unsigned long wakeup_gran(struct sched_entity *se)
{
	unsigned long gran = sysctl_sched_wakeup_granularity;

	/*
	 * More easily preempt - nice tasks, while not making it harder for
	 * + nice tasks.
	 */
<<<<<<< HEAD
	if (sched_feat(ASYM_GRAN))
		gran = calc_delta_mine(gran, NICE_0_LOAD, &se->load);
=======
	if (!sched_feat(ASYM_GRAN) || se->load.weight > NICE_0_LOAD)
		gran = calc_delta_fair(sysctl_sched_wakeup_granularity, se);
>>>>>>> c07f62e5

	return gran;
}

/*
<<<<<<< HEAD
=======
 * Should 'se' preempt 'curr'.
 *
 *             |s1
 *        |s2
 *   |s3
 *         g
 *      |<--->|c
 *
 *  w(c, s1) = -1
 *  w(c, s2) =  0
 *  w(c, s3) =  1
 *
 */
static int
wakeup_preempt_entity(struct sched_entity *curr, struct sched_entity *se)
{
	s64 gran, vdiff = curr->vruntime - se->vruntime;

	if (vdiff <= 0)
		return -1;

	gran = wakeup_gran(curr);
	if (vdiff > gran)
		return 1;

	return 0;
}

static void set_last_buddy(struct sched_entity *se)
{
	for_each_sched_entity(se)
		cfs_rq_of(se)->last = se;
}

static void set_next_buddy(struct sched_entity *se)
{
	for_each_sched_entity(se)
		cfs_rq_of(se)->next = se;
}

/*
>>>>>>> c07f62e5
 * Preempt the current task with a newly woken task if needed:
 */
static void check_preempt_wakeup(struct rq *rq, struct task_struct *p, int sync)
{
	struct task_struct *curr = rq->curr;
	struct sched_entity *se = &curr->se, *pse = &p->se;
<<<<<<< HEAD
	s64 delta_exec;
=======
>>>>>>> c07f62e5

	if (unlikely(rt_prio(p->prio))) {
		struct cfs_rq *cfs_rq = task_cfs_rq(curr);

		update_rq_clock(rq);
		update_curr(cfs_rq);
		resched_task(curr);
		return;
	}

	if (unlikely(p->sched_class != &fair_sched_class))
		return;

	if (unlikely(se == pse))
		return;

	/*
	 * Only set the backward buddy when the current task is still on the
	 * rq. This can happen when a wakeup gets interleaved with schedule on
	 * the ->pre_schedule() or idle_balance() point, either of which can
	 * drop the rq lock.
	 *
	 * Also, during early boot the idle thread is in the fair class, for
	 * obvious reasons its a bad idea to schedule back to the idle thread.
	 */
	if (sched_feat(LAST_BUDDY) && likely(se->on_rq && curr != rq->idle))
		set_last_buddy(se);
	set_next_buddy(pse);

	/*
	 * We can come here with TIF_NEED_RESCHED already set from new task
	 * wake up path.
	 */
	if (test_tsk_need_resched(curr))
		return;

	/*
	 * We can come here with TIF_NEED_RESCHED already set from new task
	 * wake up path.
	 */
	if (test_tsk_need_resched(curr))
		return;

	/*
	 * Batch tasks do not preempt (their preemption is driven by
	 * the tick):
	 */
	if (unlikely(p->policy == SCHED_BATCH))
		return;

	if (!sched_feat(WAKEUP_PREEMPT))
		return;

	if (sched_feat(WAKEUP_OVERLAP) && (sync ||
			(se->avg_overlap < sysctl_sched_migration_cost &&
			 pse->avg_overlap < sysctl_sched_migration_cost))) {
		resched_task(curr);
		return;
<<<<<<< HEAD
	}

	delta_exec = se->sum_exec_runtime - se->prev_sum_exec_runtime;
	if (delta_exec > wakeup_gran(pse))
		resched_task(curr);
=======
	}

	find_matching_se(&se, &pse);

	while (se) {
		BUG_ON(!pse);

		if (wakeup_preempt_entity(se, pse) == 1) {
			resched_task(curr);
			break;
		}

		se = parent_entity(se);
		pse = parent_entity(pse);
	}
>>>>>>> c07f62e5
}

static struct task_struct *pick_next_task_fair(struct rq *rq)
{
	struct task_struct *p;
	struct cfs_rq *cfs_rq = &rq->cfs;
	struct sched_entity *se;

	if (unlikely(!cfs_rq->nr_running))
		return NULL;

	do {
		se = pick_next_entity(cfs_rq);
		set_next_entity(cfs_rq, se);
		cfs_rq = group_cfs_rq(se);
	} while (cfs_rq);

	p = task_of(se);
	hrtick_start_fair(rq, p);

	return p;
}

/*
 * Account for a descheduled task:
 */
static void put_prev_task_fair(struct rq *rq, struct task_struct *prev)
{
	struct sched_entity *se = &prev->se;
	struct cfs_rq *cfs_rq;

	for_each_sched_entity(se) {
		cfs_rq = cfs_rq_of(se);
		put_prev_entity(cfs_rq, se);
	}
}

#ifdef CONFIG_SMP
/**************************************************
 * Fair scheduling class load-balancing methods:
 */

/*
 * Load-balancing iterator. Note: while the runqueue stays locked
 * during the whole iteration, the current task might be
 * dequeued so the iterator has to be dequeue-safe. Here we
 * achieve that by always pre-iterating before returning
 * the current task:
 */
static struct task_struct *
__load_balance_iterator(struct cfs_rq *cfs_rq, struct list_head *next)
{
	struct task_struct *p = NULL;
	struct sched_entity *se;

	if (next == &cfs_rq->tasks)
		return NULL;

	se = list_entry(next, struct sched_entity, group_node);
	p = task_of(se);
	cfs_rq->balance_iterator = next->next;

	return p;
}

static struct task_struct *load_balance_start_fair(void *arg)
{
	struct cfs_rq *cfs_rq = arg;

	return __load_balance_iterator(cfs_rq, cfs_rq->tasks.next);
}

static struct task_struct *load_balance_next_fair(void *arg)
{
	struct cfs_rq *cfs_rq = arg;

	return __load_balance_iterator(cfs_rq, cfs_rq->balance_iterator);
}

static unsigned long
__load_balance_fair(struct rq *this_rq, int this_cpu, struct rq *busiest,
		unsigned long max_load_move, struct sched_domain *sd,
		enum cpu_idle_type idle, int *all_pinned, int *this_best_prio,
		struct cfs_rq *cfs_rq)
{
	struct rq_iterator cfs_rq_iterator;

	cfs_rq_iterator.start = load_balance_start_fair;
	cfs_rq_iterator.next = load_balance_next_fair;
	cfs_rq_iterator.arg = cfs_rq;

	return balance_tasks(this_rq, this_cpu, busiest,
			max_load_move, sd, idle, all_pinned,
			this_best_prio, &cfs_rq_iterator);
}

#ifdef CONFIG_FAIR_GROUP_SCHED
static unsigned long
load_balance_fair(struct rq *this_rq, int this_cpu, struct rq *busiest,
		  unsigned long max_load_move,
		  struct sched_domain *sd, enum cpu_idle_type idle,
		  int *all_pinned, int *this_best_prio)
{
	long rem_load_move = max_load_move;
	int busiest_cpu = cpu_of(busiest);
	struct task_group *tg;

	rcu_read_lock();
	update_h_load(busiest_cpu);

	list_for_each_entry_rcu(tg, &task_groups, list) {
		struct cfs_rq *busiest_cfs_rq = tg->cfs_rq[busiest_cpu];
		unsigned long busiest_h_load = busiest_cfs_rq->h_load;
		unsigned long busiest_weight = busiest_cfs_rq->load.weight;
		u64 rem_load, moved_load;

		/*
		 * empty group
		 */
		if (!busiest_cfs_rq->task_weight)
			continue;

		rem_load = (u64)rem_load_move * busiest_weight;
		rem_load = div_u64(rem_load, busiest_h_load + 1);

		moved_load = __load_balance_fair(this_rq, this_cpu, busiest,
				rem_load, sd, idle, all_pinned, this_best_prio,
				tg->cfs_rq[busiest_cpu]);

		if (!moved_load)
			continue;

		moved_load *= busiest_h_load;
		moved_load = div_u64(moved_load, busiest_weight + 1);

		rem_load_move -= moved_load;
		if (rem_load_move < 0)
			break;
	}
	rcu_read_unlock();

	return max_load_move - rem_load_move;
}
#else
static unsigned long
load_balance_fair(struct rq *this_rq, int this_cpu, struct rq *busiest,
		  unsigned long max_load_move,
		  struct sched_domain *sd, enum cpu_idle_type idle,
		  int *all_pinned, int *this_best_prio)
{
	return __load_balance_fair(this_rq, this_cpu, busiest,
			max_load_move, sd, idle, all_pinned,
			this_best_prio, &busiest->cfs);
}
#endif

static int
move_one_task_fair(struct rq *this_rq, int this_cpu, struct rq *busiest,
		   struct sched_domain *sd, enum cpu_idle_type idle)
{
	struct cfs_rq *busy_cfs_rq;
	struct rq_iterator cfs_rq_iterator;

	cfs_rq_iterator.start = load_balance_start_fair;
	cfs_rq_iterator.next = load_balance_next_fair;

	for_each_leaf_cfs_rq(busiest, busy_cfs_rq) {
		/*
		 * pass busy_cfs_rq argument into
		 * load_balance_[start|next]_fair iterators
		 */
		cfs_rq_iterator.arg = busy_cfs_rq;
		if (iter_move_one_task(this_rq, this_cpu, busiest, sd, idle,
				       &cfs_rq_iterator))
		    return 1;
	}

	return 0;
}
#endif /* CONFIG_SMP */

/*
 * scheduler tick hitting a task of our scheduling class:
 */
static void task_tick_fair(struct rq *rq, struct task_struct *curr, int queued)
{
	struct cfs_rq *cfs_rq;
	struct sched_entity *se = &curr->se;

	for_each_sched_entity(se) {
		cfs_rq = cfs_rq_of(se);
		entity_tick(cfs_rq, se, queued);
	}
}

#define swap(a, b) do { typeof(a) tmp = (a); (a) = (b); (b) = tmp; } while (0)

/*
 * Share the fairness runtime between parent and child, thus the
 * total amount of pressure for CPU stays equal - new tasks
 * get a chance to run but frequent forkers are not allowed to
 * monopolize the CPU. Note: the parent runqueue is locked,
 * the child is not running yet.
 */
static void task_new_fair(struct rq *rq, struct task_struct *p)
{
	struct cfs_rq *cfs_rq = task_cfs_rq(p);
	struct sched_entity *se = &p->se, *curr = cfs_rq->curr;
	int this_cpu = smp_processor_id();

	sched_info_queued(p);

	update_curr(cfs_rq);
	place_entity(cfs_rq, se, 1);

	/* 'curr' will be NULL if the child belongs to a different group */
	if (sysctl_sched_child_runs_first && this_cpu == task_cpu(p) &&
			curr && curr->vruntime < se->vruntime) {
		/*
		 * Upon rescheduling, sched_class::put_prev_task() will place
		 * 'current' within the tree based on its new key value.
		 */
		swap(curr->vruntime, se->vruntime);
		resched_task(rq->curr);
	}

	enqueue_task_fair(rq, p, 0);
}

/*
 * Priority of the task has changed. Check to see if we preempt
 * the current task.
 */
static void prio_changed_fair(struct rq *rq, struct task_struct *p,
			      int oldprio, int running)
{
	/*
	 * Reschedule if we are currently running on this runqueue and
	 * our priority decreased, or if we are not currently running on
	 * this runqueue and our priority is higher than the current's
	 */
	if (running) {
		if (p->prio > oldprio)
			resched_task(rq->curr);
	} else
		check_preempt_curr(rq, p, 0);
}

/*
 * We switched to the sched_fair class.
 */
static void switched_to_fair(struct rq *rq, struct task_struct *p,
			     int running)
{
	/*
	 * We were most likely switched from sched_rt, so
	 * kick off the schedule if running, otherwise just see
	 * if we can still preempt the current task.
	 */
	if (running)
		resched_task(rq->curr);
	else
		check_preempt_curr(rq, p, 0);
}

/* Account for a task changing its policy or group.
 *
 * This routine is mostly called to set cfs_rq->curr field when a task
 * migrates between groups/classes.
 */
static void set_curr_task_fair(struct rq *rq)
{
	struct sched_entity *se = &rq->curr->se;

	for_each_sched_entity(se)
		set_next_entity(cfs_rq_of(se), se);
}

#ifdef CONFIG_FAIR_GROUP_SCHED
static void moved_group_fair(struct task_struct *p)
{
	struct cfs_rq *cfs_rq = task_cfs_rq(p);

	update_curr(cfs_rq);
	place_entity(cfs_rq, &p->se, 1);
}
#endif

/*
 * All the scheduling class methods:
 */
static const struct sched_class fair_sched_class = {
	.next			= &idle_sched_class,
	.enqueue_task		= enqueue_task_fair,
	.dequeue_task		= dequeue_task_fair,
	.yield_task		= yield_task_fair,

	.check_preempt_curr	= check_preempt_wakeup,

	.pick_next_task		= pick_next_task_fair,
	.put_prev_task		= put_prev_task_fair,

#ifdef CONFIG_SMP
	.select_task_rq		= select_task_rq_fair,

	.load_balance		= load_balance_fair,
	.move_one_task		= move_one_task_fair,
#endif

	.set_curr_task          = set_curr_task_fair,
	.task_tick		= task_tick_fair,
	.task_new		= task_new_fair,

	.prio_changed		= prio_changed_fair,
	.switched_to		= switched_to_fair,

#ifdef CONFIG_FAIR_GROUP_SCHED
	.moved_group		= moved_group_fair,
#endif
};

#ifdef CONFIG_SCHED_DEBUG
static void print_cfs_stats(struct seq_file *m, int cpu)
{
	struct cfs_rq *cfs_rq;

	rcu_read_lock();
	for_each_leaf_cfs_rq(cpu_rq(cpu), cfs_rq)
		print_cfs_rq(m, cpu, cfs_rq);
	rcu_read_unlock();
}
#endif<|MERGE_RESOLUTION|>--- conflicted
+++ resolved
@@ -799,24 +799,8 @@
 	se->prev_sum_exec_runtime = se->sum_exec_runtime;
 }
 
-<<<<<<< HEAD
-static struct sched_entity *
-pick_next(struct cfs_rq *cfs_rq, struct sched_entity *se)
-{
-	struct rq *rq = rq_of(cfs_rq);
-	u64 pair_slice = rq->clock - cfs_rq->pair_start;
-
-	if (!cfs_rq->next || pair_slice > sysctl_sched_min_granularity) {
-		cfs_rq->pair_start = rq->clock;
-		return se;
-	}
-
-	return cfs_rq->next;
-}
-=======
 static int
 wakeup_preempt_entity(struct sched_entity *curr, struct sched_entity *se);
->>>>>>> c07f62e5
 
 static struct sched_entity *pick_next_entity(struct cfs_rq *cfs_rq)
 {
@@ -1186,16 +1170,9 @@
 	if (!(this_sd->flags & SD_WAKE_AFFINE) || !sched_feat(AFFINE_WAKEUPS))
 		return 0;
 
-<<<<<<< HEAD
-	if (!sync && sched_feat(SYNC_WAKEUPS) &&
-	    curr->se.avg_overlap < sysctl_sched_migration_cost &&
-	    p->se.avg_overlap < sysctl_sched_migration_cost)
-		sync = 1;
-=======
 	if (sync && (curr->se.avg_overlap > sysctl_sched_migration_cost ||
 			p->se.avg_overlap > sysctl_sched_migration_cost))
 		sync = 0;
->>>>>>> c07f62e5
 
 	/*
 	 * If sync wakeup then subtract the (maximum possible)
@@ -1314,20 +1291,13 @@
 	 * More easily preempt - nice tasks, while not making it harder for
 	 * + nice tasks.
 	 */
-<<<<<<< HEAD
-	if (sched_feat(ASYM_GRAN))
-		gran = calc_delta_mine(gran, NICE_0_LOAD, &se->load);
-=======
 	if (!sched_feat(ASYM_GRAN) || se->load.weight > NICE_0_LOAD)
 		gran = calc_delta_fair(sysctl_sched_wakeup_granularity, se);
->>>>>>> c07f62e5
 
 	return gran;
 }
 
 /*
-<<<<<<< HEAD
-=======
  * Should 'se' preempt 'curr'.
  *
  *             |s1
@@ -1369,17 +1339,12 @@
 }
 
 /*
->>>>>>> c07f62e5
  * Preempt the current task with a newly woken task if needed:
  */
 static void check_preempt_wakeup(struct rq *rq, struct task_struct *p, int sync)
 {
 	struct task_struct *curr = rq->curr;
 	struct sched_entity *se = &curr->se, *pse = &p->se;
-<<<<<<< HEAD
-	s64 delta_exec;
-=======
->>>>>>> c07f62e5
 
 	if (unlikely(rt_prio(p->prio))) {
 		struct cfs_rq *cfs_rq = task_cfs_rq(curr);
@@ -1417,13 +1382,6 @@
 		return;
 
 	/*
-	 * We can come here with TIF_NEED_RESCHED already set from new task
-	 * wake up path.
-	 */
-	if (test_tsk_need_resched(curr))
-		return;
-
-	/*
 	 * Batch tasks do not preempt (their preemption is driven by
 	 * the tick):
 	 */
@@ -1438,13 +1396,6 @@
 			 pse->avg_overlap < sysctl_sched_migration_cost))) {
 		resched_task(curr);
 		return;
-<<<<<<< HEAD
-	}
-
-	delta_exec = se->sum_exec_runtime - se->prev_sum_exec_runtime;
-	if (delta_exec > wakeup_gran(pse))
-		resched_task(curr);
-=======
 	}
 
 	find_matching_se(&se, &pse);
@@ -1460,7 +1411,6 @@
 		se = parent_entity(se);
 		pse = parent_entity(pse);
 	}
->>>>>>> c07f62e5
 }
 
 static struct task_struct *pick_next_task_fair(struct rq *rq)
