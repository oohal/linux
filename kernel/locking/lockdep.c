// SPDX-License-Identifier: GPL-2.0-only
/*
 * kernel/lockdep.c
 *
 * Runtime locking correctness validator
 *
 * Started by Ingo Molnar:
 *
 *  Copyright (C) 2006,2007 Red Hat, Inc., Ingo Molnar <mingo@redhat.com>
 *  Copyright (C) 2007 Red Hat, Inc., Peter Zijlstra
 *
 * this code maps all the lock dependencies as they occur in a live kernel
 * and will warn about the following classes of locking bugs:
 *
 * - lock inversion scenarios
 * - circular lock dependencies
 * - hardirq/softirq safe/unsafe locking bugs
 *
 * Bugs are reported even if the current locking scenario does not cause
 * any deadlock at this point.
 *
 * I.e. if anytime in the past two locks were taken in a different order,
 * even if it happened for another task, even if those were different
 * locks (but of the same class as this lock), this code will detect it.
 *
 * Thanks to Arjan van de Ven for coming up with the initial idea of
 * mapping lock dependencies runtime.
 */
#define DISABLE_BRANCH_PROFILING
#include <linux/mutex.h>
#include <linux/sched.h>
#include <linux/sched/clock.h>
#include <linux/sched/task.h>
#include <linux/sched/mm.h>
#include <linux/delay.h>
#include <linux/module.h>
#include <linux/proc_fs.h>
#include <linux/seq_file.h>
#include <linux/spinlock.h>
#include <linux/kallsyms.h>
#include <linux/interrupt.h>
#include <linux/stacktrace.h>
#include <linux/debug_locks.h>
#include <linux/irqflags.h>
#include <linux/utsname.h>
#include <linux/hash.h>
#include <linux/ftrace.h>
#include <linux/stringify.h>
#include <linux/bitmap.h>
#include <linux/bitops.h>
#include <linux/gfp.h>
#include <linux/random.h>
#include <linux/jhash.h>
#include <linux/nmi.h>
#include <linux/rcupdate.h>
#include <linux/kprobes.h>

#include <asm/sections.h>

#include "lockdep_internals.h"

#define CREATE_TRACE_POINTS
#include <trace/events/lock.h>

#ifdef CONFIG_PROVE_LOCKING
int prove_locking = 1;
module_param(prove_locking, int, 0644);
#else
#define prove_locking 0
#endif

#ifdef CONFIG_LOCK_STAT
int lock_stat = 1;
module_param(lock_stat, int, 0644);
#else
#define lock_stat 0
#endif

/*
 * lockdep_lock: protects the lockdep graph, the hashes and the
 *               class/list/hash allocators.
 *
 * This is one of the rare exceptions where it's justified
 * to use a raw spinlock - we really dont want the spinlock
 * code to recurse back into the lockdep code...
 */
static arch_spinlock_t __lock = (arch_spinlock_t)__ARCH_SPIN_LOCK_UNLOCKED;
static struct task_struct *__owner;

static inline void lockdep_lock(void)
{
	DEBUG_LOCKS_WARN_ON(!irqs_disabled());

	arch_spin_lock(&__lock);
	__owner = current;
	current->lockdep_recursion++;
}

static inline void lockdep_unlock(void)
{
	if (debug_locks && DEBUG_LOCKS_WARN_ON(__owner != current))
		return;

	current->lockdep_recursion--;
	__owner = NULL;
	arch_spin_unlock(&__lock);
}

static inline bool lockdep_assert_locked(void)
{
	return DEBUG_LOCKS_WARN_ON(__owner != current);
}

static struct task_struct *lockdep_selftest_task_struct;


static int graph_lock(void)
{
	lockdep_lock();
	/*
	 * Make sure that if another CPU detected a bug while
	 * walking the graph we dont change it (while the other
	 * CPU is busy printing out stuff with the graph lock
	 * dropped already)
	 */
	if (!debug_locks) {
		lockdep_unlock();
		return 0;
	}
	return 1;
}

static inline void graph_unlock(void)
{
	lockdep_unlock();
}

/*
 * Turn lock debugging off and return with 0 if it was off already,
 * and also release the graph lock:
 */
static inline int debug_locks_off_graph_unlock(void)
{
	int ret = debug_locks_off();

	lockdep_unlock();

	return ret;
}

unsigned long nr_list_entries;
static struct lock_list list_entries[MAX_LOCKDEP_ENTRIES];
static DECLARE_BITMAP(list_entries_in_use, MAX_LOCKDEP_ENTRIES);

/*
 * All data structures here are protected by the global debug_lock.
 *
 * nr_lock_classes is the number of elements of lock_classes[] that is
 * in use.
 */
#define KEYHASH_BITS		(MAX_LOCKDEP_KEYS_BITS - 1)
#define KEYHASH_SIZE		(1UL << KEYHASH_BITS)
static struct hlist_head lock_keys_hash[KEYHASH_SIZE];
unsigned long nr_lock_classes;
unsigned long nr_zapped_classes;
#ifndef CONFIG_DEBUG_LOCKDEP
static
#endif
struct lock_class lock_classes[MAX_LOCKDEP_KEYS];
static DECLARE_BITMAP(lock_classes_in_use, MAX_LOCKDEP_KEYS);

static inline struct lock_class *hlock_class(struct held_lock *hlock)
{
	unsigned int class_idx = hlock->class_idx;

	/* Don't re-read hlock->class_idx, can't use READ_ONCE() on bitfield */
	barrier();

	if (!test_bit(class_idx, lock_classes_in_use)) {
		/*
		 * Someone passed in garbage, we give up.
		 */
		DEBUG_LOCKS_WARN_ON(1);
		return NULL;
	}

	/*
	 * At this point, if the passed hlock->class_idx is still garbage,
	 * we just have to live with it
	 */
	return lock_classes + class_idx;
}

#ifdef CONFIG_LOCK_STAT
static DEFINE_PER_CPU(struct lock_class_stats[MAX_LOCKDEP_KEYS], cpu_lock_stats);

static inline u64 lockstat_clock(void)
{
	return local_clock();
}

static int lock_point(unsigned long points[], unsigned long ip)
{
	int i;

	for (i = 0; i < LOCKSTAT_POINTS; i++) {
		if (points[i] == 0) {
			points[i] = ip;
			break;
		}
		if (points[i] == ip)
			break;
	}

	return i;
}

static void lock_time_inc(struct lock_time *lt, u64 time)
{
	if (time > lt->max)
		lt->max = time;

	if (time < lt->min || !lt->nr)
		lt->min = time;

	lt->total += time;
	lt->nr++;
}

static inline void lock_time_add(struct lock_time *src, struct lock_time *dst)
{
	if (!src->nr)
		return;

	if (src->max > dst->max)
		dst->max = src->max;

	if (src->min < dst->min || !dst->nr)
		dst->min = src->min;

	dst->total += src->total;
	dst->nr += src->nr;
}

struct lock_class_stats lock_stats(struct lock_class *class)
{
	struct lock_class_stats stats;
	int cpu, i;

	memset(&stats, 0, sizeof(struct lock_class_stats));
	for_each_possible_cpu(cpu) {
		struct lock_class_stats *pcs =
			&per_cpu(cpu_lock_stats, cpu)[class - lock_classes];

		for (i = 0; i < ARRAY_SIZE(stats.contention_point); i++)
			stats.contention_point[i] += pcs->contention_point[i];

		for (i = 0; i < ARRAY_SIZE(stats.contending_point); i++)
			stats.contending_point[i] += pcs->contending_point[i];

		lock_time_add(&pcs->read_waittime, &stats.read_waittime);
		lock_time_add(&pcs->write_waittime, &stats.write_waittime);

		lock_time_add(&pcs->read_holdtime, &stats.read_holdtime);
		lock_time_add(&pcs->write_holdtime, &stats.write_holdtime);

		for (i = 0; i < ARRAY_SIZE(stats.bounces); i++)
			stats.bounces[i] += pcs->bounces[i];
	}

	return stats;
}

void clear_lock_stats(struct lock_class *class)
{
	int cpu;

	for_each_possible_cpu(cpu) {
		struct lock_class_stats *cpu_stats =
			&per_cpu(cpu_lock_stats, cpu)[class - lock_classes];

		memset(cpu_stats, 0, sizeof(struct lock_class_stats));
	}
	memset(class->contention_point, 0, sizeof(class->contention_point));
	memset(class->contending_point, 0, sizeof(class->contending_point));
}

static struct lock_class_stats *get_lock_stats(struct lock_class *class)
{
	return &this_cpu_ptr(cpu_lock_stats)[class - lock_classes];
}

static void lock_release_holdtime(struct held_lock *hlock)
{
	struct lock_class_stats *stats;
	u64 holdtime;

	if (!lock_stat)
		return;

	holdtime = lockstat_clock() - hlock->holdtime_stamp;

	stats = get_lock_stats(hlock_class(hlock));
	if (hlock->read)
		lock_time_inc(&stats->read_holdtime, holdtime);
	else
		lock_time_inc(&stats->write_holdtime, holdtime);
}
#else
static inline void lock_release_holdtime(struct held_lock *hlock)
{
}
#endif

/*
 * We keep a global list of all lock classes. The list is only accessed with
 * the lockdep spinlock lock held. free_lock_classes is a list with free
 * elements. These elements are linked together by the lock_entry member in
 * struct lock_class.
 */
LIST_HEAD(all_lock_classes);
static LIST_HEAD(free_lock_classes);

/**
 * struct pending_free - information about data structures about to be freed
 * @zapped: Head of a list with struct lock_class elements.
 * @lock_chains_being_freed: Bitmap that indicates which lock_chains[] elements
 *	are about to be freed.
 */
struct pending_free {
	struct list_head zapped;
	DECLARE_BITMAP(lock_chains_being_freed, MAX_LOCKDEP_CHAINS);
};

/**
 * struct delayed_free - data structures used for delayed freeing
 *
 * A data structure for delayed freeing of data structures that may be
 * accessed by RCU readers at the time these were freed.
 *
 * @rcu_head:  Used to schedule an RCU callback for freeing data structures.
 * @index:     Index of @pf to which freed data structures are added.
 * @scheduled: Whether or not an RCU callback has been scheduled.
 * @pf:        Array with information about data structures about to be freed.
 */
static struct delayed_free {
	struct rcu_head		rcu_head;
	int			index;
	int			scheduled;
	struct pending_free	pf[2];
} delayed_free;

/*
 * The lockdep classes are in a hash-table as well, for fast lookup:
 */
#define CLASSHASH_BITS		(MAX_LOCKDEP_KEYS_BITS - 1)
#define CLASSHASH_SIZE		(1UL << CLASSHASH_BITS)
#define __classhashfn(key)	hash_long((unsigned long)key, CLASSHASH_BITS)
#define classhashentry(key)	(classhash_table + __classhashfn((key)))

static struct hlist_head classhash_table[CLASSHASH_SIZE];

/*
 * We put the lock dependency chains into a hash-table as well, to cache
 * their existence:
 */
#define CHAINHASH_BITS		(MAX_LOCKDEP_CHAINS_BITS-1)
#define CHAINHASH_SIZE		(1UL << CHAINHASH_BITS)
#define __chainhashfn(chain)	hash_long(chain, CHAINHASH_BITS)
#define chainhashentry(chain)	(chainhash_table + __chainhashfn((chain)))

static struct hlist_head chainhash_table[CHAINHASH_SIZE];

/*
 * The hash key of the lock dependency chains is a hash itself too:
 * it's a hash of all locks taken up to that lock, including that lock.
 * It's a 64-bit hash, because it's important for the keys to be
 * unique.
 */
static inline u64 iterate_chain_key(u64 key, u32 idx)
{
	u32 k0 = key, k1 = key >> 32;

	__jhash_mix(idx, k0, k1); /* Macro that modifies arguments! */

	return k0 | (u64)k1 << 32;
}

void lockdep_init_task(struct task_struct *task)
{
	task->lockdep_depth = 0; /* no locks held yet */
	task->curr_chain_key = INITIAL_CHAIN_KEY;
	task->lockdep_recursion = 0;
}

static __always_inline void lockdep_recursion_finish(void)
{
	if (WARN_ON_ONCE((--current->lockdep_recursion) & LOCKDEP_RECURSION_MASK))
		current->lockdep_recursion = 0;
}

void lockdep_set_selftest_task(struct task_struct *task)
{
	lockdep_selftest_task_struct = task;
}

/*
 * Debugging switches:
 */

#define VERBOSE			0
#define VERY_VERBOSE		0

#if VERBOSE
# define HARDIRQ_VERBOSE	1
# define SOFTIRQ_VERBOSE	1
#else
# define HARDIRQ_VERBOSE	0
# define SOFTIRQ_VERBOSE	0
#endif

#if VERBOSE || HARDIRQ_VERBOSE || SOFTIRQ_VERBOSE
/*
 * Quick filtering for interesting events:
 */
static int class_filter(struct lock_class *class)
{
#if 0
	/* Example */
	if (class->name_version == 1 &&
			!strcmp(class->name, "lockname"))
		return 1;
	if (class->name_version == 1 &&
			!strcmp(class->name, "&struct->lockfield"))
		return 1;
#endif
	/* Filter everything else. 1 would be to allow everything else */
	return 0;
}
#endif

static int verbose(struct lock_class *class)
{
#if VERBOSE
	return class_filter(class);
#endif
	return 0;
}

static void print_lockdep_off(const char *bug_msg)
{
	printk(KERN_DEBUG "%s\n", bug_msg);
	printk(KERN_DEBUG "turning off the locking correctness validator.\n");
#ifdef CONFIG_LOCK_STAT
	printk(KERN_DEBUG "Please attach the output of /proc/lock_stat to the bug report\n");
#endif
}

unsigned long nr_stack_trace_entries;

#ifdef CONFIG_PROVE_LOCKING
/**
 * struct lock_trace - single stack backtrace
 * @hash_entry:	Entry in a stack_trace_hash[] list.
 * @hash:	jhash() of @entries.
 * @nr_entries:	Number of entries in @entries.
 * @entries:	Actual stack backtrace.
 */
struct lock_trace {
	struct hlist_node	hash_entry;
	u32			hash;
	u32			nr_entries;
	unsigned long		entries[] __aligned(sizeof(unsigned long));
};
#define LOCK_TRACE_SIZE_IN_LONGS				\
	(sizeof(struct lock_trace) / sizeof(unsigned long))
/*
 * Stack-trace: sequence of lock_trace structures. Protected by the graph_lock.
 */
static unsigned long stack_trace[MAX_STACK_TRACE_ENTRIES];
static struct hlist_head stack_trace_hash[STACK_TRACE_HASH_SIZE];

static bool traces_identical(struct lock_trace *t1, struct lock_trace *t2)
{
	return t1->hash == t2->hash && t1->nr_entries == t2->nr_entries &&
		memcmp(t1->entries, t2->entries,
		       t1->nr_entries * sizeof(t1->entries[0])) == 0;
}

static struct lock_trace *save_trace(void)
{
	struct lock_trace *trace, *t2;
	struct hlist_head *hash_head;
	u32 hash;
	int max_entries;

	BUILD_BUG_ON_NOT_POWER_OF_2(STACK_TRACE_HASH_SIZE);
	BUILD_BUG_ON(LOCK_TRACE_SIZE_IN_LONGS >= MAX_STACK_TRACE_ENTRIES);

	trace = (struct lock_trace *)(stack_trace + nr_stack_trace_entries);
	max_entries = MAX_STACK_TRACE_ENTRIES - nr_stack_trace_entries -
		LOCK_TRACE_SIZE_IN_LONGS;

	if (max_entries <= 0) {
		if (!debug_locks_off_graph_unlock())
			return NULL;

		print_lockdep_off("BUG: MAX_STACK_TRACE_ENTRIES too low!");
		dump_stack();

		return NULL;
	}
	trace->nr_entries = stack_trace_save(trace->entries, max_entries, 3);

	hash = jhash(trace->entries, trace->nr_entries *
		     sizeof(trace->entries[0]), 0);
	trace->hash = hash;
	hash_head = stack_trace_hash + (hash & (STACK_TRACE_HASH_SIZE - 1));
	hlist_for_each_entry(t2, hash_head, hash_entry) {
		if (traces_identical(trace, t2))
			return t2;
	}
	nr_stack_trace_entries += LOCK_TRACE_SIZE_IN_LONGS + trace->nr_entries;
	hlist_add_head(&trace->hash_entry, hash_head);

	return trace;
}

/* Return the number of stack traces in the stack_trace[] array. */
u64 lockdep_stack_trace_count(void)
{
	struct lock_trace *trace;
	u64 c = 0;
	int i;

	for (i = 0; i < ARRAY_SIZE(stack_trace_hash); i++) {
		hlist_for_each_entry(trace, &stack_trace_hash[i], hash_entry) {
			c++;
		}
	}

	return c;
}

/* Return the number of stack hash chains that have at least one stack trace. */
u64 lockdep_stack_hash_count(void)
{
	u64 c = 0;
	int i;

	for (i = 0; i < ARRAY_SIZE(stack_trace_hash); i++)
		if (!hlist_empty(&stack_trace_hash[i]))
			c++;

	return c;
}
#endif

unsigned int nr_hardirq_chains;
unsigned int nr_softirq_chains;
unsigned int nr_process_chains;
unsigned int max_lockdep_depth;

#ifdef CONFIG_DEBUG_LOCKDEP
/*
 * Various lockdep statistics:
 */
DEFINE_PER_CPU(struct lockdep_stats, lockdep_stats);
#endif

#ifdef CONFIG_PROVE_LOCKING
/*
 * Locking printouts:
 */

#define __USAGE(__STATE)						\
	[LOCK_USED_IN_##__STATE] = "IN-"__stringify(__STATE)"-W",	\
	[LOCK_ENABLED_##__STATE] = __stringify(__STATE)"-ON-W",		\
	[LOCK_USED_IN_##__STATE##_READ] = "IN-"__stringify(__STATE)"-R",\
	[LOCK_ENABLED_##__STATE##_READ] = __stringify(__STATE)"-ON-R",

static const char *usage_str[] =
{
#define LOCKDEP_STATE(__STATE) __USAGE(__STATE)
#include "lockdep_states.h"
#undef LOCKDEP_STATE
	[LOCK_USED] = "INITIAL USE",
	[LOCK_USAGE_STATES] = "IN-NMI",
};
#endif

const char *__get_key_name(const struct lockdep_subclass_key *key, char *str)
{
	return kallsyms_lookup((unsigned long)key, NULL, NULL, NULL, str);
}

static inline unsigned long lock_flag(enum lock_usage_bit bit)
{
	return 1UL << bit;
}

static char get_usage_char(struct lock_class *class, enum lock_usage_bit bit)
{
	/*
	 * The usage character defaults to '.' (i.e., irqs disabled and not in
	 * irq context), which is the safest usage category.
	 */
	char c = '.';

	/*
	 * The order of the following usage checks matters, which will
	 * result in the outcome character as follows:
	 *
	 * - '+': irq is enabled and not in irq context
	 * - '-': in irq context and irq is disabled
	 * - '?': in irq context and irq is enabled
	 */
	if (class->usage_mask & lock_flag(bit + LOCK_USAGE_DIR_MASK)) {
		c = '+';
		if (class->usage_mask & lock_flag(bit))
			c = '?';
	} else if (class->usage_mask & lock_flag(bit))
		c = '-';

	return c;
}

void get_usage_chars(struct lock_class *class, char usage[LOCK_USAGE_CHARS])
{
	int i = 0;

#define LOCKDEP_STATE(__STATE) 						\
	usage[i++] = get_usage_char(class, LOCK_USED_IN_##__STATE);	\
	usage[i++] = get_usage_char(class, LOCK_USED_IN_##__STATE##_READ);
#include "lockdep_states.h"
#undef LOCKDEP_STATE

	usage[i] = '\0';
}

static void __print_lock_name(struct lock_class *class)
{
	char str[KSYM_NAME_LEN];
	const char *name;

	name = class->name;
	if (!name) {
		name = __get_key_name(class->key, str);
		printk(KERN_CONT "%s", name);
	} else {
		printk(KERN_CONT "%s", name);
		if (class->name_version > 1)
			printk(KERN_CONT "#%d", class->name_version);
		if (class->subclass)
			printk(KERN_CONT "/%d", class->subclass);
	}
}

static void print_lock_name(struct lock_class *class)
{
	char usage[LOCK_USAGE_CHARS];

	get_usage_chars(class, usage);

	printk(KERN_CONT " (");
	__print_lock_name(class);
	printk(KERN_CONT "){%s}-{%hd:%hd}", usage,
			class->wait_type_outer ?: class->wait_type_inner,
			class->wait_type_inner);
}

static void print_lockdep_cache(struct lockdep_map *lock)
{
	const char *name;
	char str[KSYM_NAME_LEN];

	name = lock->name;
	if (!name)
		name = __get_key_name(lock->key->subkeys, str);

	printk(KERN_CONT "%s", name);
}

static void print_lock(struct held_lock *hlock)
{
	/*
	 * We can be called locklessly through debug_show_all_locks() so be
	 * extra careful, the hlock might have been released and cleared.
	 *
	 * If this indeed happens, lets pretend it does not hurt to continue
	 * to print the lock unless the hlock class_idx does not point to a
	 * registered class. The rationale here is: since we don't attempt
	 * to distinguish whether we are in this situation, if it just
	 * happened we can't count on class_idx to tell either.
	 */
	struct lock_class *lock = hlock_class(hlock);

	if (!lock) {
		printk(KERN_CONT "<RELEASED>\n");
		return;
	}

	printk(KERN_CONT "%px", hlock->instance);
	print_lock_name(lock);
	printk(KERN_CONT ", at: %pS\n", (void *)hlock->acquire_ip);
}

static void lockdep_print_held_locks(struct task_struct *p)
{
	int i, depth = READ_ONCE(p->lockdep_depth);

	if (!depth)
		printk("no locks held by %s/%d.\n", p->comm, task_pid_nr(p));
	else
		printk("%d lock%s held by %s/%d:\n", depth,
		       depth > 1 ? "s" : "", p->comm, task_pid_nr(p));
	/*
	 * It's not reliable to print a task's held locks if it's not sleeping
	 * and it's not the current task.
	 */
	if (p->state == TASK_RUNNING && p != current)
		return;
	for (i = 0; i < depth; i++) {
		printk(" #%d: ", i);
		print_lock(p->held_locks + i);
	}
}

static void print_kernel_ident(void)
{
	printk("%s %.*s %s\n", init_utsname()->release,
		(int)strcspn(init_utsname()->version, " "),
		init_utsname()->version,
		print_tainted());
}

static int very_verbose(struct lock_class *class)
{
#if VERY_VERBOSE
	return class_filter(class);
#endif
	return 0;
}

/*
 * Is this the address of a static object:
 */
#ifdef __KERNEL__
static int static_obj(const void *obj)
{
	unsigned long start = (unsigned long) &_stext,
		      end   = (unsigned long) &_end,
		      addr  = (unsigned long) obj;

	if (arch_is_kernel_initmem_freed(addr))
		return 0;

	/*
	 * static variable?
	 */
	if ((addr >= start) && (addr < end))
		return 1;

	if (arch_is_kernel_data(addr))
		return 1;

	/*
	 * in-kernel percpu var?
	 */
	if (is_kernel_percpu_address(addr))
		return 1;

	/*
	 * module static or percpu var?
	 */
	return is_module_address(addr) || is_module_percpu_address(addr);
}
#endif

/*
 * To make lock name printouts unique, we calculate a unique
 * class->name_version generation counter. The caller must hold the graph
 * lock.
 */
static int count_matching_names(struct lock_class *new_class)
{
	struct lock_class *class;
	int count = 0;

	if (!new_class->name)
		return 0;

	list_for_each_entry(class, &all_lock_classes, lock_entry) {
		if (new_class->key - new_class->subclass == class->key)
			return class->name_version;
		if (class->name && !strcmp(class->name, new_class->name))
			count = max(count, class->name_version);
	}

	return count + 1;
}

/* used from NMI context -- must be lockless */
static __always_inline struct lock_class *
look_up_lock_class(const struct lockdep_map *lock, unsigned int subclass)
{
	struct lockdep_subclass_key *key;
	struct hlist_head *hash_head;
	struct lock_class *class;

	if (unlikely(subclass >= MAX_LOCKDEP_SUBCLASSES)) {
		debug_locks_off();
		printk(KERN_ERR
			"BUG: looking up invalid subclass: %u\n", subclass);
		printk(KERN_ERR
			"turning off the locking correctness validator.\n");
		dump_stack();
		return NULL;
	}

	/*
	 * If it is not initialised then it has never been locked,
	 * so it won't be present in the hash table.
	 */
	if (unlikely(!lock->key))
		return NULL;

	/*
	 * NOTE: the class-key must be unique. For dynamic locks, a static
	 * lock_class_key variable is passed in through the mutex_init()
	 * (or spin_lock_init()) call - which acts as the key. For static
	 * locks we use the lock object itself as the key.
	 */
	BUILD_BUG_ON(sizeof(struct lock_class_key) >
			sizeof(struct lockdep_map));

	key = lock->key->subkeys + subclass;

	hash_head = classhashentry(key);

	/*
	 * We do an RCU walk of the hash, see lockdep_free_key_range().
	 */
	if (DEBUG_LOCKS_WARN_ON(!irqs_disabled()))
		return NULL;

	hlist_for_each_entry_rcu(class, hash_head, hash_entry) {
		if (class->key == key) {
			/*
			 * Huh! same key, different name? Did someone trample
			 * on some memory? We're most confused.
			 */
			WARN_ON_ONCE(class->name != lock->name &&
				     lock->key != &__lockdep_no_validate__);
			return class;
		}
	}

	return NULL;
}

/*
 * Static locks do not have their class-keys yet - for them the key is
 * the lock object itself. If the lock is in the per cpu area, the
 * canonical address of the lock (per cpu offset removed) is used.
 */
static bool assign_lock_key(struct lockdep_map *lock)
{
	unsigned long can_addr, addr = (unsigned long)lock;

#ifdef __KERNEL__
	/*
	 * lockdep_free_key_range() assumes that struct lock_class_key
	 * objects do not overlap. Since we use the address of lock
	 * objects as class key for static objects, check whether the
	 * size of lock_class_key objects does not exceed the size of
	 * the smallest lock object.
	 */
	BUILD_BUG_ON(sizeof(struct lock_class_key) > sizeof(raw_spinlock_t));
#endif

	if (__is_kernel_percpu_address(addr, &can_addr))
		lock->key = (void *)can_addr;
	else if (__is_module_percpu_address(addr, &can_addr))
		lock->key = (void *)can_addr;
	else if (static_obj(lock))
		lock->key = (void *)lock;
	else {
		/* Debug-check: all keys must be persistent! */
		debug_locks_off();
		pr_err("INFO: trying to register non-static key.\n");
		pr_err("the code is fine but needs lockdep annotation.\n");
		pr_err("turning off the locking correctness validator.\n");
		dump_stack();
		return false;
	}

	return true;
}

#ifdef CONFIG_DEBUG_LOCKDEP

/* Check whether element @e occurs in list @h */
static bool in_list(struct list_head *e, struct list_head *h)
{
	struct list_head *f;

	list_for_each(f, h) {
		if (e == f)
			return true;
	}

	return false;
}

/*
 * Check whether entry @e occurs in any of the locks_after or locks_before
 * lists.
 */
static bool in_any_class_list(struct list_head *e)
{
	struct lock_class *class;
	int i;

	for (i = 0; i < ARRAY_SIZE(lock_classes); i++) {
		class = &lock_classes[i];
		if (in_list(e, &class->locks_after) ||
		    in_list(e, &class->locks_before))
			return true;
	}
	return false;
}

static bool class_lock_list_valid(struct lock_class *c, struct list_head *h)
{
	struct lock_list *e;

	list_for_each_entry(e, h, entry) {
		if (e->links_to != c) {
			printk(KERN_INFO "class %s: mismatch for lock entry %ld; class %s <> %s",
			       c->name ? : "(?)",
			       (unsigned long)(e - list_entries),
			       e->links_to && e->links_to->name ?
			       e->links_to->name : "(?)",
			       e->class && e->class->name ? e->class->name :
			       "(?)");
			return false;
		}
	}
	return true;
}

#ifdef CONFIG_PROVE_LOCKING
static u16 chain_hlocks[MAX_LOCKDEP_CHAIN_HLOCKS];
#endif

static bool check_lock_chain_key(struct lock_chain *chain)
{
#ifdef CONFIG_PROVE_LOCKING
	u64 chain_key = INITIAL_CHAIN_KEY;
	int i;

	for (i = chain->base; i < chain->base + chain->depth; i++)
		chain_key = iterate_chain_key(chain_key, chain_hlocks[i]);
	/*
	 * The 'unsigned long long' casts avoid that a compiler warning
	 * is reported when building tools/lib/lockdep.
	 */
	if (chain->chain_key != chain_key) {
		printk(KERN_INFO "chain %lld: key %#llx <> %#llx\n",
		       (unsigned long long)(chain - lock_chains),
		       (unsigned long long)chain->chain_key,
		       (unsigned long long)chain_key);
		return false;
	}
#endif
	return true;
}

static bool in_any_zapped_class_list(struct lock_class *class)
{
	struct pending_free *pf;
	int i;

	for (i = 0, pf = delayed_free.pf; i < ARRAY_SIZE(delayed_free.pf); i++, pf++) {
		if (in_list(&class->lock_entry, &pf->zapped))
			return true;
	}

	return false;
}

static bool __check_data_structures(void)
{
	struct lock_class *class;
	struct lock_chain *chain;
	struct hlist_head *head;
	struct lock_list *e;
	int i;

	/* Check whether all classes occur in a lock list. */
	for (i = 0; i < ARRAY_SIZE(lock_classes); i++) {
		class = &lock_classes[i];
		if (!in_list(&class->lock_entry, &all_lock_classes) &&
		    !in_list(&class->lock_entry, &free_lock_classes) &&
		    !in_any_zapped_class_list(class)) {
			printk(KERN_INFO "class %px/%s is not in any class list\n",
			       class, class->name ? : "(?)");
			return false;
		}
	}

	/* Check whether all classes have valid lock lists. */
	for (i = 0; i < ARRAY_SIZE(lock_classes); i++) {
		class = &lock_classes[i];
		if (!class_lock_list_valid(class, &class->locks_before))
			return false;
		if (!class_lock_list_valid(class, &class->locks_after))
			return false;
	}

	/* Check the chain_key of all lock chains. */
	for (i = 0; i < ARRAY_SIZE(chainhash_table); i++) {
		head = chainhash_table + i;
		hlist_for_each_entry_rcu(chain, head, entry) {
			if (!check_lock_chain_key(chain))
				return false;
		}
	}

	/*
	 * Check whether all list entries that are in use occur in a class
	 * lock list.
	 */
	for_each_set_bit(i, list_entries_in_use, ARRAY_SIZE(list_entries)) {
		e = list_entries + i;
		if (!in_any_class_list(&e->entry)) {
			printk(KERN_INFO "list entry %d is not in any class list; class %s <> %s\n",
			       (unsigned int)(e - list_entries),
			       e->class->name ? : "(?)",
			       e->links_to->name ? : "(?)");
			return false;
		}
	}

	/*
	 * Check whether all list entries that are not in use do not occur in
	 * a class lock list.
	 */
	for_each_clear_bit(i, list_entries_in_use, ARRAY_SIZE(list_entries)) {
		e = list_entries + i;
		if (in_any_class_list(&e->entry)) {
			printk(KERN_INFO "list entry %d occurs in a class list; class %s <> %s\n",
			       (unsigned int)(e - list_entries),
			       e->class && e->class->name ? e->class->name :
			       "(?)",
			       e->links_to && e->links_to->name ?
			       e->links_to->name : "(?)");
			return false;
		}
	}

	return true;
}

int check_consistency = 0;
module_param(check_consistency, int, 0644);

static void check_data_structures(void)
{
	static bool once = false;

	if (check_consistency && !once) {
		if (!__check_data_structures()) {
			once = true;
			WARN_ON(once);
		}
	}
}

#else /* CONFIG_DEBUG_LOCKDEP */

static inline void check_data_structures(void) { }

#endif /* CONFIG_DEBUG_LOCKDEP */

static void init_chain_block_buckets(void);

/*
 * Initialize the lock_classes[] array elements, the free_lock_classes list
 * and also the delayed_free structure.
 */
static void init_data_structures_once(void)
{
	static bool __read_mostly ds_initialized, rcu_head_initialized;
	int i;

	if (likely(rcu_head_initialized))
		return;

	if (system_state >= SYSTEM_SCHEDULING) {
		init_rcu_head(&delayed_free.rcu_head);
		rcu_head_initialized = true;
	}

	if (ds_initialized)
		return;

	ds_initialized = true;

	INIT_LIST_HEAD(&delayed_free.pf[0].zapped);
	INIT_LIST_HEAD(&delayed_free.pf[1].zapped);

	for (i = 0; i < ARRAY_SIZE(lock_classes); i++) {
		list_add_tail(&lock_classes[i].lock_entry, &free_lock_classes);
		INIT_LIST_HEAD(&lock_classes[i].locks_after);
		INIT_LIST_HEAD(&lock_classes[i].locks_before);
	}
	init_chain_block_buckets();
}

static inline struct hlist_head *keyhashentry(const struct lock_class_key *key)
{
	unsigned long hash = hash_long((uintptr_t)key, KEYHASH_BITS);

	return lock_keys_hash + hash;
}

/* Register a dynamically allocated key. */
void lockdep_register_key(struct lock_class_key *key)
{
	struct hlist_head *hash_head;
	struct lock_class_key *k;
	unsigned long flags;

	if (WARN_ON_ONCE(static_obj(key)))
		return;
	hash_head = keyhashentry(key);

	raw_local_irq_save(flags);
	if (!graph_lock())
		goto restore_irqs;
	hlist_for_each_entry_rcu(k, hash_head, hash_entry) {
		if (WARN_ON_ONCE(k == key))
			goto out_unlock;
	}
	hlist_add_head_rcu(&key->hash_entry, hash_head);
out_unlock:
	graph_unlock();
restore_irqs:
	raw_local_irq_restore(flags);
}
EXPORT_SYMBOL_GPL(lockdep_register_key);

/* Check whether a key has been registered as a dynamic key. */
static bool is_dynamic_key(const struct lock_class_key *key)
{
	struct hlist_head *hash_head;
	struct lock_class_key *k;
	bool found = false;

	if (WARN_ON_ONCE(static_obj(key)))
		return false;

	/*
	 * If lock debugging is disabled lock_keys_hash[] may contain
	 * pointers to memory that has already been freed. Avoid triggering
	 * a use-after-free in that case by returning early.
	 */
	if (!debug_locks)
		return true;

	hash_head = keyhashentry(key);

	rcu_read_lock();
	hlist_for_each_entry_rcu(k, hash_head, hash_entry) {
		if (k == key) {
			found = true;
			break;
		}
	}
	rcu_read_unlock();

	return found;
}

/*
 * Register a lock's class in the hash-table, if the class is not present
 * yet. Otherwise we look it up. We cache the result in the lock object
 * itself, so actual lookup of the hash should be once per lock object.
 */
static struct lock_class *
register_lock_class(struct lockdep_map *lock, unsigned int subclass, int force)
{
	struct lockdep_subclass_key *key;
	struct hlist_head *hash_head;
	struct lock_class *class;

	DEBUG_LOCKS_WARN_ON(!irqs_disabled());

	class = look_up_lock_class(lock, subclass);
	if (likely(class))
		goto out_set_class_cache;

	if (!lock->key) {
		if (!assign_lock_key(lock))
			return NULL;
	} else if (!static_obj(lock->key) && !is_dynamic_key(lock->key)) {
		return NULL;
	}

	key = lock->key->subkeys + subclass;
	hash_head = classhashentry(key);

	if (!graph_lock()) {
		return NULL;
	}
	/*
	 * We have to do the hash-walk again, to avoid races
	 * with another CPU:
	 */
	hlist_for_each_entry_rcu(class, hash_head, hash_entry) {
		if (class->key == key)
			goto out_unlock_set;
	}

	init_data_structures_once();

	/* Allocate a new lock class and add it to the hash. */
	class = list_first_entry_or_null(&free_lock_classes, typeof(*class),
					 lock_entry);
	if (!class) {
		if (!debug_locks_off_graph_unlock()) {
			return NULL;
		}

		print_lockdep_off("BUG: MAX_LOCKDEP_KEYS too low!");
		dump_stack();
		return NULL;
	}
	nr_lock_classes++;
	__set_bit(class - lock_classes, lock_classes_in_use);
	debug_atomic_inc(nr_unused_locks);
	class->key = key;
	class->name = lock->name;
	class->subclass = subclass;
	WARN_ON_ONCE(!list_empty(&class->locks_before));
	WARN_ON_ONCE(!list_empty(&class->locks_after));
	class->name_version = count_matching_names(class);
	class->wait_type_inner = lock->wait_type_inner;
	class->wait_type_outer = lock->wait_type_outer;
	/*
	 * We use RCU's safe list-add method to make
	 * parallel walking of the hash-list safe:
	 */
	hlist_add_head_rcu(&class->hash_entry, hash_head);
	/*
	 * Remove the class from the free list and add it to the global list
	 * of classes.
	 */
	list_move_tail(&class->lock_entry, &all_lock_classes);

	if (verbose(class)) {
		graph_unlock();

		printk("\nnew class %px: %s", class->key, class->name);
		if (class->name_version > 1)
			printk(KERN_CONT "#%d", class->name_version);
		printk(KERN_CONT "\n");
		dump_stack();

		if (!graph_lock()) {
			return NULL;
		}
	}
out_unlock_set:
	graph_unlock();

out_set_class_cache:
	if (!subclass || force)
		lock->class_cache[0] = class;
	else if (subclass < NR_LOCKDEP_CACHING_CLASSES)
		lock->class_cache[subclass] = class;

	/*
	 * Hash collision, did we smoke some? We found a class with a matching
	 * hash but the subclass -- which is hashed in -- didn't match.
	 */
	if (DEBUG_LOCKS_WARN_ON(class->subclass != subclass))
		return NULL;

	return class;
}

#ifdef CONFIG_PROVE_LOCKING
/*
 * Allocate a lockdep entry. (assumes the graph_lock held, returns
 * with NULL on failure)
 */
static struct lock_list *alloc_list_entry(void)
{
	int idx = find_first_zero_bit(list_entries_in_use,
				      ARRAY_SIZE(list_entries));

	if (idx >= ARRAY_SIZE(list_entries)) {
		if (!debug_locks_off_graph_unlock())
			return NULL;

		print_lockdep_off("BUG: MAX_LOCKDEP_ENTRIES too low!");
		dump_stack();
		return NULL;
	}
	nr_list_entries++;
	__set_bit(idx, list_entries_in_use);
	return list_entries + idx;
}

/*
 * Add a new dependency to the head of the list:
 */
static int add_lock_to_list(struct lock_class *this,
			    struct lock_class *links_to, struct list_head *head,
			    unsigned long ip, int distance,
			    const struct lock_trace *trace)
{
	struct lock_list *entry;
	/*
	 * Lock not present yet - get a new dependency struct and
	 * add it to the list:
	 */
	entry = alloc_list_entry();
	if (!entry)
		return 0;

	entry->class = this;
	entry->links_to = links_to;
	entry->distance = distance;
	entry->trace = trace;
	/*
	 * Both allocation and removal are done under the graph lock; but
	 * iteration is under RCU-sched; see look_up_lock_class() and
	 * lockdep_free_key_range().
	 */
	list_add_tail_rcu(&entry->entry, head);

	return 1;
}

/*
 * For good efficiency of modular, we use power of 2
 */
#define MAX_CIRCULAR_QUEUE_SIZE		4096UL
#define CQ_MASK				(MAX_CIRCULAR_QUEUE_SIZE-1)

/*
 * The circular_queue and helpers are used to implement graph
 * breadth-first search (BFS) algorithm, by which we can determine
 * whether there is a path from a lock to another. In deadlock checks,
 * a path from the next lock to be acquired to a previous held lock
 * indicates that adding the <prev> -> <next> lock dependency will
 * produce a circle in the graph. Breadth-first search instead of
 * depth-first search is used in order to find the shortest (circular)
 * path.
 */
struct circular_queue {
	struct lock_list *element[MAX_CIRCULAR_QUEUE_SIZE];
	unsigned int  front, rear;
};

static struct circular_queue lock_cq;

unsigned int max_bfs_queue_depth;

static unsigned int lockdep_dependency_gen_id;

static inline void __cq_init(struct circular_queue *cq)
{
	cq->front = cq->rear = 0;
	lockdep_dependency_gen_id++;
}

static inline int __cq_empty(struct circular_queue *cq)
{
	return (cq->front == cq->rear);
}

static inline int __cq_full(struct circular_queue *cq)
{
	return ((cq->rear + 1) & CQ_MASK) == cq->front;
}

static inline int __cq_enqueue(struct circular_queue *cq, struct lock_list *elem)
{
	if (__cq_full(cq))
		return -1;

	cq->element[cq->rear] = elem;
	cq->rear = (cq->rear + 1) & CQ_MASK;
	return 0;
}

/*
 * Dequeue an element from the circular_queue, return a lock_list if
 * the queue is not empty, or NULL if otherwise.
 */
static inline struct lock_list * __cq_dequeue(struct circular_queue *cq)
{
	struct lock_list * lock;

	if (__cq_empty(cq))
		return NULL;

	lock = cq->element[cq->front];
	cq->front = (cq->front + 1) & CQ_MASK;

	return lock;
}

static inline unsigned int  __cq_get_elem_count(struct circular_queue *cq)
{
	return (cq->rear - cq->front) & CQ_MASK;
}

static inline void mark_lock_accessed(struct lock_list *lock,
					struct lock_list *parent)
{
	unsigned long nr;

	nr = lock - list_entries;
	WARN_ON(nr >= ARRAY_SIZE(list_entries)); /* Out-of-bounds, input fail */
	lock->parent = parent;
	lock->class->dep_gen_id = lockdep_dependency_gen_id;
}

static inline unsigned long lock_accessed(struct lock_list *lock)
{
	unsigned long nr;

	nr = lock - list_entries;
	WARN_ON(nr >= ARRAY_SIZE(list_entries)); /* Out-of-bounds, input fail */
	return lock->class->dep_gen_id == lockdep_dependency_gen_id;
}

static inline struct lock_list *get_lock_parent(struct lock_list *child)
{
	return child->parent;
}

static inline int get_lock_depth(struct lock_list *child)
{
	int depth = 0;
	struct lock_list *parent;

	while ((parent = get_lock_parent(child))) {
		child = parent;
		depth++;
	}
	return depth;
}

/*
 * Return the forward or backward dependency list.
 *
 * @lock:   the lock_list to get its class's dependency list
 * @offset: the offset to struct lock_class to determine whether it is
 *          locks_after or locks_before
 */
static inline struct list_head *get_dep_list(struct lock_list *lock, int offset)
{
	void *lock_class = lock->class;

	return lock_class + offset;
}

/*
 * Forward- or backward-dependency search, used for both circular dependency
 * checking and hardirq-unsafe/softirq-unsafe checking.
 */
static int __bfs(struct lock_list *source_entry,
		 void *data,
		 int (*match)(struct lock_list *entry, void *data),
		 struct lock_list **target_entry,
		 int offset)
{
	struct lock_list *entry;
	struct lock_list *lock;
	struct list_head *head;
	struct circular_queue *cq = &lock_cq;
	int ret = 1;

	lockdep_assert_locked();

	if (match(source_entry, data)) {
		*target_entry = source_entry;
		ret = 0;
		goto exit;
	}

	head = get_dep_list(source_entry, offset);
	if (list_empty(head))
		goto exit;

	__cq_init(cq);
	__cq_enqueue(cq, source_entry);

	while ((lock = __cq_dequeue(cq))) {

		if (!lock->class) {
			ret = -2;
			goto exit;
		}

		head = get_dep_list(lock, offset);

		list_for_each_entry_rcu(entry, head, entry) {
			if (!lock_accessed(entry)) {
				unsigned int cq_depth;
				mark_lock_accessed(entry, lock);
				if (match(entry, data)) {
					*target_entry = entry;
					ret = 0;
					goto exit;
				}

				if (__cq_enqueue(cq, entry)) {
					ret = -1;
					goto exit;
				}
				cq_depth = __cq_get_elem_count(cq);
				if (max_bfs_queue_depth < cq_depth)
					max_bfs_queue_depth = cq_depth;
			}
		}
	}
exit:
	return ret;
}

static inline int __bfs_forwards(struct lock_list *src_entry,
			void *data,
			int (*match)(struct lock_list *entry, void *data),
			struct lock_list **target_entry)
{
	return __bfs(src_entry, data, match, target_entry,
		     offsetof(struct lock_class, locks_after));

}

static inline int __bfs_backwards(struct lock_list *src_entry,
			void *data,
			int (*match)(struct lock_list *entry, void *data),
			struct lock_list **target_entry)
{
	return __bfs(src_entry, data, match, target_entry,
		     offsetof(struct lock_class, locks_before));

}

static void print_lock_trace(const struct lock_trace *trace,
			     unsigned int spaces)
{
	stack_trace_print(trace->entries, trace->nr_entries, spaces);
}

/*
 * Print a dependency chain entry (this is only done when a deadlock
 * has been detected):
 */
static noinline void
print_circular_bug_entry(struct lock_list *target, int depth)
{
	if (debug_locks_silent)
		return;
	printk("\n-> #%u", depth);
	print_lock_name(target->class);
	printk(KERN_CONT ":\n");
	print_lock_trace(target->trace, 6);
}

static void
print_circular_lock_scenario(struct held_lock *src,
			     struct held_lock *tgt,
			     struct lock_list *prt)
{
	struct lock_class *source = hlock_class(src);
	struct lock_class *target = hlock_class(tgt);
	struct lock_class *parent = prt->class;

	/*
	 * A direct locking problem where unsafe_class lock is taken
	 * directly by safe_class lock, then all we need to show
	 * is the deadlock scenario, as it is obvious that the
	 * unsafe lock is taken under the safe lock.
	 *
	 * But if there is a chain instead, where the safe lock takes
	 * an intermediate lock (middle_class) where this lock is
	 * not the same as the safe lock, then the lock chain is
	 * used to describe the problem. Otherwise we would need
	 * to show a different CPU case for each link in the chain
	 * from the safe_class lock to the unsafe_class lock.
	 */
	if (parent != source) {
		printk("Chain exists of:\n  ");
		__print_lock_name(source);
		printk(KERN_CONT " --> ");
		__print_lock_name(parent);
		printk(KERN_CONT " --> ");
		__print_lock_name(target);
		printk(KERN_CONT "\n\n");
	}

	printk(" Possible unsafe locking scenario:\n\n");
	printk("       CPU0                    CPU1\n");
	printk("       ----                    ----\n");
	printk("  lock(");
	__print_lock_name(target);
	printk(KERN_CONT ");\n");
	printk("                               lock(");
	__print_lock_name(parent);
	printk(KERN_CONT ");\n");
	printk("                               lock(");
	__print_lock_name(target);
	printk(KERN_CONT ");\n");
	printk("  lock(");
	__print_lock_name(source);
	printk(KERN_CONT ");\n");
	printk("\n *** DEADLOCK ***\n\n");
}

/*
 * When a circular dependency is detected, print the
 * header first:
 */
static noinline void
print_circular_bug_header(struct lock_list *entry, unsigned int depth,
			struct held_lock *check_src,
			struct held_lock *check_tgt)
{
	struct task_struct *curr = current;

	if (debug_locks_silent)
		return;

	pr_warn("\n");
	pr_warn("======================================================\n");
	pr_warn("WARNING: possible circular locking dependency detected\n");
	print_kernel_ident();
	pr_warn("------------------------------------------------------\n");
	pr_warn("%s/%d is trying to acquire lock:\n",
		curr->comm, task_pid_nr(curr));
	print_lock(check_src);

	pr_warn("\nbut task is already holding lock:\n");

	print_lock(check_tgt);
	pr_warn("\nwhich lock already depends on the new lock.\n\n");
	pr_warn("\nthe existing dependency chain (in reverse order) is:\n");

	print_circular_bug_entry(entry, depth);
}

static inline int class_equal(struct lock_list *entry, void *data)
{
	return entry->class == data;
}

static noinline void print_circular_bug(struct lock_list *this,
					struct lock_list *target,
					struct held_lock *check_src,
					struct held_lock *check_tgt)
{
	struct task_struct *curr = current;
	struct lock_list *parent;
	struct lock_list *first_parent;
	int depth;

	if (!debug_locks_off_graph_unlock() || debug_locks_silent)
		return;

	this->trace = save_trace();
	if (!this->trace)
		return;

	depth = get_lock_depth(target);

	print_circular_bug_header(target, depth, check_src, check_tgt);

	parent = get_lock_parent(target);
	first_parent = parent;

	while (parent) {
		print_circular_bug_entry(parent, --depth);
		parent = get_lock_parent(parent);
	}

	printk("\nother info that might help us debug this:\n\n");
	print_circular_lock_scenario(check_src, check_tgt,
				     first_parent);

	lockdep_print_held_locks(curr);

	printk("\nstack backtrace:\n");
	dump_stack();
}

static noinline void print_bfs_bug(int ret)
{
	if (!debug_locks_off_graph_unlock())
		return;

	/*
	 * Breadth-first-search failed, graph got corrupted?
	 */
	WARN(1, "lockdep bfs error:%d\n", ret);
}

static int noop_count(struct lock_list *entry, void *data)
{
	(*(unsigned long *)data)++;
	return 0;
}

static unsigned long __lockdep_count_forward_deps(struct lock_list *this)
{
	unsigned long  count = 0;
	struct lock_list *uninitialized_var(target_entry);

	__bfs_forwards(this, (void *)&count, noop_count, &target_entry);

	return count;
}
unsigned long lockdep_count_forward_deps(struct lock_class *class)
{
	unsigned long ret, flags;
	struct lock_list this;

	this.parent = NULL;
	this.class = class;

	raw_local_irq_save(flags);
	lockdep_lock();
	ret = __lockdep_count_forward_deps(&this);
	lockdep_unlock();
	raw_local_irq_restore(flags);

	return ret;
}

static unsigned long __lockdep_count_backward_deps(struct lock_list *this)
{
	unsigned long  count = 0;
	struct lock_list *uninitialized_var(target_entry);

	__bfs_backwards(this, (void *)&count, noop_count, &target_entry);

	return count;
}

unsigned long lockdep_count_backward_deps(struct lock_class *class)
{
	unsigned long ret, flags;
	struct lock_list this;

	this.parent = NULL;
	this.class = class;

	raw_local_irq_save(flags);
	lockdep_lock();
	ret = __lockdep_count_backward_deps(&this);
	lockdep_unlock();
	raw_local_irq_restore(flags);

	return ret;
}

/*
 * Check that the dependency graph starting at <src> can lead to
 * <target> or not. Print an error and return 0 if it does.
 */
static noinline int
check_path(struct lock_class *target, struct lock_list *src_entry,
	   struct lock_list **target_entry)
{
	int ret;

	ret = __bfs_forwards(src_entry, (void *)target, class_equal,
			     target_entry);

	if (unlikely(ret < 0))
		print_bfs_bug(ret);

	return ret;
}

/*
 * Prove that the dependency graph starting at <src> can not
 * lead to <target>. If it can, there is a circle when adding
 * <target> -> <src> dependency.
 *
 * Print an error and return 0 if it does.
 */
static noinline int
check_noncircular(struct held_lock *src, struct held_lock *target,
		  struct lock_trace **const trace)
{
	int ret;
	struct lock_list *uninitialized_var(target_entry);
	struct lock_list src_entry = {
		.class = hlock_class(src),
		.parent = NULL,
	};

	debug_atomic_inc(nr_cyclic_checks);

	ret = check_path(hlock_class(target), &src_entry, &target_entry);

	if (unlikely(!ret)) {
		if (!*trace) {
			/*
			 * If save_trace fails here, the printing might
			 * trigger a WARN but because of the !nr_entries it
			 * should not do bad things.
			 */
			*trace = save_trace();
		}

		print_circular_bug(&src_entry, target_entry, src, target);
	}

	return ret;
}

#ifdef CONFIG_LOCKDEP_SMALL
/*
 * Check that the dependency graph starting at <src> can lead to
 * <target> or not. If it can, <src> -> <target> dependency is already
 * in the graph.
 *
 * Print an error and return 2 if it does or 1 if it does not.
 */
static noinline int
check_redundant(struct held_lock *src, struct held_lock *target)
{
	int ret;
	struct lock_list *uninitialized_var(target_entry);
	struct lock_list src_entry = {
		.class = hlock_class(src),
		.parent = NULL,
	};

	debug_atomic_inc(nr_redundant_checks);

	ret = check_path(hlock_class(target), &src_entry, &target_entry);

	if (!ret) {
		debug_atomic_inc(nr_redundant);
		ret = 2;
	} else if (ret < 0)
		ret = 0;

	return ret;
}
#endif

#ifdef CONFIG_TRACE_IRQFLAGS

static inline int usage_accumulate(struct lock_list *entry, void *mask)
{
	*(unsigned long *)mask |= entry->class->usage_mask;

	return 0;
}

/*
 * Forwards and backwards subgraph searching, for the purposes of
 * proving that two subgraphs can be connected by a new dependency
 * without creating any illegal irq-safe -> irq-unsafe lock dependency.
 */

static inline int usage_match(struct lock_list *entry, void *mask)
{
	return entry->class->usage_mask & *(unsigned long *)mask;
}

/*
 * Find a node in the forwards-direction dependency sub-graph starting
 * at @root->class that matches @bit.
 *
 * Return 0 if such a node exists in the subgraph, and put that node
 * into *@target_entry.
 *
 * Return 1 otherwise and keep *@target_entry unchanged.
 * Return <0 on error.
 */
static int
find_usage_forwards(struct lock_list *root, unsigned long usage_mask,
			struct lock_list **target_entry)
{
	int result;

	debug_atomic_inc(nr_find_usage_forwards_checks);

	result = __bfs_forwards(root, &usage_mask, usage_match, target_entry);

	return result;
}

/*
 * Find a node in the backwards-direction dependency sub-graph starting
 * at @root->class that matches @bit.
 *
 * Return 0 if such a node exists in the subgraph, and put that node
 * into *@target_entry.
 *
 * Return 1 otherwise and keep *@target_entry unchanged.
 * Return <0 on error.
 */
static int
find_usage_backwards(struct lock_list *root, unsigned long usage_mask,
			struct lock_list **target_entry)
{
	int result;

	debug_atomic_inc(nr_find_usage_backwards_checks);

	result = __bfs_backwards(root, &usage_mask, usage_match, target_entry);

	return result;
}

static void print_lock_class_header(struct lock_class *class, int depth)
{
	int bit;

	printk("%*s->", depth, "");
	print_lock_name(class);
#ifdef CONFIG_DEBUG_LOCKDEP
	printk(KERN_CONT " ops: %lu", debug_class_ops_read(class));
#endif
	printk(KERN_CONT " {\n");

	for (bit = 0; bit < LOCK_USAGE_STATES; bit++) {
		if (class->usage_mask & (1 << bit)) {
			int len = depth;

			len += printk("%*s   %s", depth, "", usage_str[bit]);
			len += printk(KERN_CONT " at:\n");
			print_lock_trace(class->usage_traces[bit], len);
		}
	}
	printk("%*s }\n", depth, "");

	printk("%*s ... key      at: [<%px>] %pS\n",
		depth, "", class->key, class->key);
}

/*
 * printk the shortest lock dependencies from @start to @end in reverse order:
 */
static void __used
print_shortest_lock_dependencies(struct lock_list *leaf,
				 struct lock_list *root)
{
	struct lock_list *entry = leaf;
	int depth;

	/*compute depth from generated tree by BFS*/
	depth = get_lock_depth(leaf);

	do {
		print_lock_class_header(entry->class, depth);
		printk("%*s ... acquired at:\n", depth, "");
		print_lock_trace(entry->trace, 2);
		printk("\n");

		if (depth == 0 && (entry != root)) {
			printk("lockdep:%s bad path found in chain graph\n", __func__);
			break;
		}

		entry = get_lock_parent(entry);
		depth--;
	} while (entry && (depth >= 0));
}

static void
print_irq_lock_scenario(struct lock_list *safe_entry,
			struct lock_list *unsafe_entry,
			struct lock_class *prev_class,
			struct lock_class *next_class)
{
	struct lock_class *safe_class = safe_entry->class;
	struct lock_class *unsafe_class = unsafe_entry->class;
	struct lock_class *middle_class = prev_class;

	if (middle_class == safe_class)
		middle_class = next_class;

	/*
	 * A direct locking problem where unsafe_class lock is taken
	 * directly by safe_class lock, then all we need to show
	 * is the deadlock scenario, as it is obvious that the
	 * unsafe lock is taken under the safe lock.
	 *
	 * But if there is a chain instead, where the safe lock takes
	 * an intermediate lock (middle_class) where this lock is
	 * not the same as the safe lock, then the lock chain is
	 * used to describe the problem. Otherwise we would need
	 * to show a different CPU case for each link in the chain
	 * from the safe_class lock to the unsafe_class lock.
	 */
	if (middle_class != unsafe_class) {
		printk("Chain exists of:\n  ");
		__print_lock_name(safe_class);
		printk(KERN_CONT " --> ");
		__print_lock_name(middle_class);
		printk(KERN_CONT " --> ");
		__print_lock_name(unsafe_class);
		printk(KERN_CONT "\n\n");
	}

	printk(" Possible interrupt unsafe locking scenario:\n\n");
	printk("       CPU0                    CPU1\n");
	printk("       ----                    ----\n");
	printk("  lock(");
	__print_lock_name(unsafe_class);
	printk(KERN_CONT ");\n");
	printk("                               local_irq_disable();\n");
	printk("                               lock(");
	__print_lock_name(safe_class);
	printk(KERN_CONT ");\n");
	printk("                               lock(");
	__print_lock_name(middle_class);
	printk(KERN_CONT ");\n");
	printk("  <Interrupt>\n");
	printk("    lock(");
	__print_lock_name(safe_class);
	printk(KERN_CONT ");\n");
	printk("\n *** DEADLOCK ***\n\n");
}

static void
print_bad_irq_dependency(struct task_struct *curr,
			 struct lock_list *prev_root,
			 struct lock_list *next_root,
			 struct lock_list *backwards_entry,
			 struct lock_list *forwards_entry,
			 struct held_lock *prev,
			 struct held_lock *next,
			 enum lock_usage_bit bit1,
			 enum lock_usage_bit bit2,
			 const char *irqclass)
{
	if (!debug_locks_off_graph_unlock() || debug_locks_silent)
		return;

	pr_warn("\n");
	pr_warn("=====================================================\n");
	pr_warn("WARNING: %s-safe -> %s-unsafe lock order detected\n",
		irqclass, irqclass);
	print_kernel_ident();
	pr_warn("-----------------------------------------------------\n");
	pr_warn("%s/%d [HC%u[%lu]:SC%u[%lu]:HE%u:SE%u] is trying to acquire:\n",
		curr->comm, task_pid_nr(curr),
		lockdep_hardirq_context(), hardirq_count() >> HARDIRQ_SHIFT,
		curr->softirq_context, softirq_count() >> SOFTIRQ_SHIFT,
		lockdep_hardirqs_enabled(),
		curr->softirqs_enabled);
	print_lock(next);

	pr_warn("\nand this task is already holding:\n");
	print_lock(prev);
	pr_warn("which would create a new lock dependency:\n");
	print_lock_name(hlock_class(prev));
	pr_cont(" ->");
	print_lock_name(hlock_class(next));
	pr_cont("\n");

	pr_warn("\nbut this new dependency connects a %s-irq-safe lock:\n",
		irqclass);
	print_lock_name(backwards_entry->class);
	pr_warn("\n... which became %s-irq-safe at:\n", irqclass);

	print_lock_trace(backwards_entry->class->usage_traces[bit1], 1);

	pr_warn("\nto a %s-irq-unsafe lock:\n", irqclass);
	print_lock_name(forwards_entry->class);
	pr_warn("\n... which became %s-irq-unsafe at:\n", irqclass);
	pr_warn("...");

	print_lock_trace(forwards_entry->class->usage_traces[bit2], 1);

	pr_warn("\nother info that might help us debug this:\n\n");
	print_irq_lock_scenario(backwards_entry, forwards_entry,
				hlock_class(prev), hlock_class(next));

	lockdep_print_held_locks(curr);

	pr_warn("\nthe dependencies between %s-irq-safe lock and the holding lock:\n", irqclass);
	prev_root->trace = save_trace();
	if (!prev_root->trace)
		return;
	print_shortest_lock_dependencies(backwards_entry, prev_root);

	pr_warn("\nthe dependencies between the lock to be acquired");
	pr_warn(" and %s-irq-unsafe lock:\n", irqclass);
	next_root->trace = save_trace();
	if (!next_root->trace)
		return;
	print_shortest_lock_dependencies(forwards_entry, next_root);

	pr_warn("\nstack backtrace:\n");
	dump_stack();
}

static const char *state_names[] = {
#define LOCKDEP_STATE(__STATE) \
	__stringify(__STATE),
#include "lockdep_states.h"
#undef LOCKDEP_STATE
};

static const char *state_rnames[] = {
#define LOCKDEP_STATE(__STATE) \
	__stringify(__STATE)"-READ",
#include "lockdep_states.h"
#undef LOCKDEP_STATE
};

static inline const char *state_name(enum lock_usage_bit bit)
{
	if (bit & LOCK_USAGE_READ_MASK)
		return state_rnames[bit >> LOCK_USAGE_DIR_MASK];
	else
		return state_names[bit >> LOCK_USAGE_DIR_MASK];
}

/*
 * The bit number is encoded like:
 *
 *  bit0: 0 exclusive, 1 read lock
 *  bit1: 0 used in irq, 1 irq enabled
 *  bit2-n: state
 */
static int exclusive_bit(int new_bit)
{
	int state = new_bit & LOCK_USAGE_STATE_MASK;
	int dir = new_bit & LOCK_USAGE_DIR_MASK;

	/*
	 * keep state, bit flip the direction and strip read.
	 */
	return state | (dir ^ LOCK_USAGE_DIR_MASK);
}

/*
 * Observe that when given a bitmask where each bitnr is encoded as above, a
 * right shift of the mask transforms the individual bitnrs as -1 and
 * conversely, a left shift transforms into +1 for the individual bitnrs.
 *
 * So for all bits whose number have LOCK_ENABLED_* set (bitnr1 == 1), we can
 * create the mask with those bit numbers using LOCK_USED_IN_* (bitnr1 == 0)
 * instead by subtracting the bit number by 2, or shifting the mask right by 2.
 *
 * Similarly, bitnr1 == 0 becomes bitnr1 == 1 by adding 2, or shifting left 2.
 *
 * So split the mask (note that LOCKF_ENABLED_IRQ_ALL|LOCKF_USED_IN_IRQ_ALL is
 * all bits set) and recompose with bitnr1 flipped.
 */
static unsigned long invert_dir_mask(unsigned long mask)
{
	unsigned long excl = 0;

	/* Invert dir */
	excl |= (mask & LOCKF_ENABLED_IRQ_ALL) >> LOCK_USAGE_DIR_MASK;
	excl |= (mask & LOCKF_USED_IN_IRQ_ALL) << LOCK_USAGE_DIR_MASK;

	return excl;
}

/*
 * As above, we clear bitnr0 (LOCK_*_READ off) with bitmask ops. First, for all
 * bits with bitnr0 set (LOCK_*_READ), add those with bitnr0 cleared (LOCK_*).
 * And then mask out all bitnr0.
 */
static unsigned long exclusive_mask(unsigned long mask)
{
	unsigned long excl = invert_dir_mask(mask);

	/* Strip read */
	excl |= (excl & LOCKF_IRQ_READ) >> LOCK_USAGE_READ_MASK;
	excl &= ~LOCKF_IRQ_READ;

	return excl;
}

/*
 * Retrieve the _possible_ original mask to which @mask is
 * exclusive. Ie: this is the opposite of exclusive_mask().
 * Note that 2 possible original bits can match an exclusive
 * bit: one has LOCK_USAGE_READ_MASK set, the other has it
 * cleared. So both are returned for each exclusive bit.
 */
static unsigned long original_mask(unsigned long mask)
{
	unsigned long excl = invert_dir_mask(mask);

	/* Include read in existing usages */
	excl |= (excl & LOCKF_IRQ) << LOCK_USAGE_READ_MASK;

	return excl;
}

/*
 * Find the first pair of bit match between an original
 * usage mask and an exclusive usage mask.
 */
static int find_exclusive_match(unsigned long mask,
				unsigned long excl_mask,
				enum lock_usage_bit *bitp,
				enum lock_usage_bit *excl_bitp)
{
	int bit, excl;

	for_each_set_bit(bit, &mask, LOCK_USED) {
		excl = exclusive_bit(bit);
		if (excl_mask & lock_flag(excl)) {
			*bitp = bit;
			*excl_bitp = excl;
			return 0;
		}
	}
	return -1;
}

/*
 * Prove that the new dependency does not connect a hardirq-safe(-read)
 * lock with a hardirq-unsafe lock - to achieve this we search
 * the backwards-subgraph starting at <prev>, and the
 * forwards-subgraph starting at <next>:
 */
static int check_irq_usage(struct task_struct *curr, struct held_lock *prev,
			   struct held_lock *next)
{
	unsigned long usage_mask = 0, forward_mask, backward_mask;
	enum lock_usage_bit forward_bit = 0, backward_bit = 0;
	struct lock_list *uninitialized_var(target_entry1);
	struct lock_list *uninitialized_var(target_entry);
	struct lock_list this, that;
	int ret;

	/*
	 * Step 1: gather all hard/soft IRQs usages backward in an
	 * accumulated usage mask.
	 */
	this.parent = NULL;
	this.class = hlock_class(prev);

	ret = __bfs_backwards(&this, &usage_mask, usage_accumulate, NULL);
	if (ret < 0) {
		print_bfs_bug(ret);
		return 0;
	}

	usage_mask &= LOCKF_USED_IN_IRQ_ALL;
	if (!usage_mask)
		return 1;

	/*
	 * Step 2: find exclusive uses forward that match the previous
	 * backward accumulated mask.
	 */
	forward_mask = exclusive_mask(usage_mask);

	that.parent = NULL;
	that.class = hlock_class(next);

	ret = find_usage_forwards(&that, forward_mask, &target_entry1);
	if (ret < 0) {
		print_bfs_bug(ret);
		return 0;
	}
	if (ret == 1)
		return ret;

	/*
	 * Step 3: we found a bad match! Now retrieve a lock from the backward
	 * list whose usage mask matches the exclusive usage mask from the
	 * lock found on the forward list.
	 */
	backward_mask = original_mask(target_entry1->class->usage_mask);

	ret = find_usage_backwards(&this, backward_mask, &target_entry);
	if (ret < 0) {
		print_bfs_bug(ret);
		return 0;
	}
	if (DEBUG_LOCKS_WARN_ON(ret == 1))
		return 1;

	/*
	 * Step 4: narrow down to a pair of incompatible usage bits
	 * and report it.
	 */
	ret = find_exclusive_match(target_entry->class->usage_mask,
				   target_entry1->class->usage_mask,
				   &backward_bit, &forward_bit);
	if (DEBUG_LOCKS_WARN_ON(ret == -1))
		return 1;

	print_bad_irq_dependency(curr, &this, &that,
				 target_entry, target_entry1,
				 prev, next,
				 backward_bit, forward_bit,
				 state_name(backward_bit));

	return 0;
}

#else

static inline int check_irq_usage(struct task_struct *curr,
				  struct held_lock *prev, struct held_lock *next)
{
	return 1;
}
#endif /* CONFIG_TRACE_IRQFLAGS */

static void inc_chains(int irq_context)
{
	if (irq_context & LOCK_CHAIN_HARDIRQ_CONTEXT)
		nr_hardirq_chains++;
	else if (irq_context & LOCK_CHAIN_SOFTIRQ_CONTEXT)
		nr_softirq_chains++;
	else
		nr_process_chains++;
}

static void dec_chains(int irq_context)
{
	if (irq_context & LOCK_CHAIN_HARDIRQ_CONTEXT)
		nr_hardirq_chains--;
	else if (irq_context & LOCK_CHAIN_SOFTIRQ_CONTEXT)
		nr_softirq_chains--;
	else
		nr_process_chains--;
}

static void
print_deadlock_scenario(struct held_lock *nxt, struct held_lock *prv)
{
	struct lock_class *next = hlock_class(nxt);
	struct lock_class *prev = hlock_class(prv);

	printk(" Possible unsafe locking scenario:\n\n");
	printk("       CPU0\n");
	printk("       ----\n");
	printk("  lock(");
	__print_lock_name(prev);
	printk(KERN_CONT ");\n");
	printk("  lock(");
	__print_lock_name(next);
	printk(KERN_CONT ");\n");
	printk("\n *** DEADLOCK ***\n\n");
	printk(" May be due to missing lock nesting notation\n\n");
}

static void
print_deadlock_bug(struct task_struct *curr, struct held_lock *prev,
		   struct held_lock *next)
{
	if (!debug_locks_off_graph_unlock() || debug_locks_silent)
		return;

	pr_warn("\n");
	pr_warn("============================================\n");
	pr_warn("WARNING: possible recursive locking detected\n");
	print_kernel_ident();
	pr_warn("--------------------------------------------\n");
	pr_warn("%s/%d is trying to acquire lock:\n",
		curr->comm, task_pid_nr(curr));
	print_lock(next);
	pr_warn("\nbut task is already holding lock:\n");
	print_lock(prev);

	pr_warn("\nother info that might help us debug this:\n");
	print_deadlock_scenario(next, prev);
	lockdep_print_held_locks(curr);

	pr_warn("\nstack backtrace:\n");
	dump_stack();
}

/*
 * Check whether we are holding such a class already.
 *
 * (Note that this has to be done separately, because the graph cannot
 * detect such classes of deadlocks.)
 *
 * Returns: 0 on deadlock detected, 1 on OK, 2 on recursive read
 */
static int
check_deadlock(struct task_struct *curr, struct held_lock *next)
{
	struct held_lock *prev;
	struct held_lock *nest = NULL;
	int i;

	for (i = 0; i < curr->lockdep_depth; i++) {
		prev = curr->held_locks + i;

		if (prev->instance == next->nest_lock)
			nest = prev;

		if (hlock_class(prev) != hlock_class(next))
			continue;

		/*
		 * Allow read-after-read recursion of the same
		 * lock class (i.e. read_lock(lock)+read_lock(lock)):
		 */
		if ((next->read == 2) && prev->read)
			return 2;

		/*
		 * We're holding the nest_lock, which serializes this lock's
		 * nesting behaviour.
		 */
		if (nest)
			return 2;

		print_deadlock_bug(curr, prev, next);
		return 0;
	}
	return 1;
}

/*
 * There was a chain-cache miss, and we are about to add a new dependency
 * to a previous lock. We validate the following rules:
 *
 *  - would the adding of the <prev> -> <next> dependency create a
 *    circular dependency in the graph? [== circular deadlock]
 *
 *  - does the new prev->next dependency connect any hardirq-safe lock
 *    (in the full backwards-subgraph starting at <prev>) with any
 *    hardirq-unsafe lock (in the full forwards-subgraph starting at
 *    <next>)? [== illegal lock inversion with hardirq contexts]
 *
 *  - does the new prev->next dependency connect any softirq-safe lock
 *    (in the full backwards-subgraph starting at <prev>) with any
 *    softirq-unsafe lock (in the full forwards-subgraph starting at
 *    <next>)? [== illegal lock inversion with softirq contexts]
 *
 * any of these scenarios could lead to a deadlock.
 *
 * Then if all the validations pass, we add the forwards and backwards
 * dependency.
 */
static int
check_prev_add(struct task_struct *curr, struct held_lock *prev,
	       struct held_lock *next, int distance,
	       struct lock_trace **const trace)
{
	struct lock_list *entry;
	int ret;

	if (!hlock_class(prev)->key || !hlock_class(next)->key) {
		/*
		 * The warning statements below may trigger a use-after-free
		 * of the class name. It is better to trigger a use-after free
		 * and to have the class name most of the time instead of not
		 * having the class name available.
		 */
		WARN_ONCE(!debug_locks_silent && !hlock_class(prev)->key,
			  "Detected use-after-free of lock class %px/%s\n",
			  hlock_class(prev),
			  hlock_class(prev)->name);
		WARN_ONCE(!debug_locks_silent && !hlock_class(next)->key,
			  "Detected use-after-free of lock class %px/%s\n",
			  hlock_class(next),
			  hlock_class(next)->name);
		return 2;
	}

	/*
	 * Prove that the new <prev> -> <next> dependency would not
	 * create a circular dependency in the graph. (We do this by
	 * a breadth-first search into the graph starting at <next>,
	 * and check whether we can reach <prev>.)
	 *
	 * The search is limited by the size of the circular queue (i.e.,
	 * MAX_CIRCULAR_QUEUE_SIZE) which keeps track of a breadth of nodes
	 * in the graph whose neighbours are to be checked.
	 */
	ret = check_noncircular(next, prev, trace);
	if (unlikely(ret <= 0))
		return 0;

	if (!check_irq_usage(curr, prev, next))
		return 0;

	/*
	 * For recursive read-locks we do all the dependency checks,
	 * but we dont store read-triggered dependencies (only
	 * write-triggered dependencies). This ensures that only the
	 * write-side dependencies matter, and that if for example a
	 * write-lock never takes any other locks, then the reads are
	 * equivalent to a NOP.
	 */
	if (next->read == 2 || prev->read == 2)
		return 1;
	/*
	 * Is the <prev> -> <next> dependency already present?
	 *
	 * (this may occur even though this is a new chain: consider
	 *  e.g. the L1 -> L2 -> L3 -> L4 and the L5 -> L1 -> L2 -> L3
	 *  chains - the second one will be new, but L1 already has
	 *  L2 added to its dependency list, due to the first chain.)
	 */
	list_for_each_entry(entry, &hlock_class(prev)->locks_after, entry) {
		if (entry->class == hlock_class(next)) {
			if (distance == 1)
				entry->distance = 1;
			return 1;
		}
	}

#ifdef CONFIG_LOCKDEP_SMALL
	/*
	 * Is the <prev> -> <next> link redundant?
	 */
	ret = check_redundant(prev, next);
	if (ret != 1)
		return ret;
#endif

	if (!*trace) {
		*trace = save_trace();
		if (!*trace)
			return 0;
	}

	/*
	 * Ok, all validations passed, add the new lock
	 * to the previous lock's dependency list:
	 */
	ret = add_lock_to_list(hlock_class(next), hlock_class(prev),
			       &hlock_class(prev)->locks_after,
			       next->acquire_ip, distance, *trace);

	if (!ret)
		return 0;

	ret = add_lock_to_list(hlock_class(prev), hlock_class(next),
			       &hlock_class(next)->locks_before,
			       next->acquire_ip, distance, *trace);
	if (!ret)
		return 0;

	return 2;
}

/*
 * Add the dependency to all directly-previous locks that are 'relevant'.
 * The ones that are relevant are (in increasing distance from curr):
 * all consecutive trylock entries and the final non-trylock entry - or
 * the end of this context's lock-chain - whichever comes first.
 */
static int
check_prevs_add(struct task_struct *curr, struct held_lock *next)
{
	struct lock_trace *trace = NULL;
	int depth = curr->lockdep_depth;
	struct held_lock *hlock;

	/*
	 * Debugging checks.
	 *
	 * Depth must not be zero for a non-head lock:
	 */
	if (!depth)
		goto out_bug;
	/*
	 * At least two relevant locks must exist for this
	 * to be a head:
	 */
	if (curr->held_locks[depth].irq_context !=
			curr->held_locks[depth-1].irq_context)
		goto out_bug;

	for (;;) {
		int distance = curr->lockdep_depth - depth + 1;
		hlock = curr->held_locks + depth - 1;

		/*
		 * Only non-recursive-read entries get new dependencies
		 * added:
		 */
		if (hlock->read != 2 && hlock->check) {
			int ret = check_prev_add(curr, hlock, next, distance,
						 &trace);
			if (!ret)
				return 0;

			/*
			 * Stop after the first non-trylock entry,
			 * as non-trylock entries have added their
			 * own direct dependencies already, so this
			 * lock is connected to them indirectly:
			 */
			if (!hlock->trylock)
				break;
		}

		depth--;
		/*
		 * End of lock-stack?
		 */
		if (!depth)
			break;
		/*
		 * Stop the search if we cross into another context:
		 */
		if (curr->held_locks[depth].irq_context !=
				curr->held_locks[depth-1].irq_context)
			break;
	}
	return 1;
out_bug:
	if (!debug_locks_off_graph_unlock())
		return 0;

	/*
	 * Clearly we all shouldn't be here, but since we made it we
	 * can reliable say we messed up our state. See the above two
	 * gotos for reasons why we could possibly end up here.
	 */
	WARN_ON(1);

	return 0;
}

struct lock_chain lock_chains[MAX_LOCKDEP_CHAINS];
static DECLARE_BITMAP(lock_chains_in_use, MAX_LOCKDEP_CHAINS);
static u16 chain_hlocks[MAX_LOCKDEP_CHAIN_HLOCKS];
unsigned long nr_zapped_lock_chains;
unsigned int nr_free_chain_hlocks;	/* Free chain_hlocks in buckets */
unsigned int nr_lost_chain_hlocks;	/* Lost chain_hlocks */
unsigned int nr_large_chain_blocks;	/* size > MAX_CHAIN_BUCKETS */

/*
 * The first 2 chain_hlocks entries in the chain block in the bucket
 * list contains the following meta data:
 *
 *   entry[0]:
 *     Bit    15 - always set to 1 (it is not a class index)
 *     Bits 0-14 - upper 15 bits of the next block index
 *   entry[1]    - lower 16 bits of next block index
 *
 * A next block index of all 1 bits means it is the end of the list.
 *
 * On the unsized bucket (bucket-0), the 3rd and 4th entries contain
 * the chain block size:
 *
 *   entry[2] - upper 16 bits of the chain block size
 *   entry[3] - lower 16 bits of the chain block size
 */
#define MAX_CHAIN_BUCKETS	16
#define CHAIN_BLK_FLAG		(1U << 15)
#define CHAIN_BLK_LIST_END	0xFFFFU

static int chain_block_buckets[MAX_CHAIN_BUCKETS];

static inline int size_to_bucket(int size)
{
	if (size > MAX_CHAIN_BUCKETS)
		return 0;

	return size - 1;
}

/*
 * Iterate all the chain blocks in a bucket.
 */
#define for_each_chain_block(bucket, prev, curr)		\
	for ((prev) = -1, (curr) = chain_block_buckets[bucket];	\
	     (curr) >= 0;					\
	     (prev) = (curr), (curr) = chain_block_next(curr))

/*
 * next block or -1
 */
static inline int chain_block_next(int offset)
{
	int next = chain_hlocks[offset];

	WARN_ON_ONCE(!(next & CHAIN_BLK_FLAG));

	if (next == CHAIN_BLK_LIST_END)
		return -1;

	next &= ~CHAIN_BLK_FLAG;
	next <<= 16;
	next |= chain_hlocks[offset + 1];

	return next;
}

/*
 * bucket-0 only
 */
static inline int chain_block_size(int offset)
{
	return (chain_hlocks[offset + 2] << 16) | chain_hlocks[offset + 3];
}

static inline void init_chain_block(int offset, int next, int bucket, int size)
{
	chain_hlocks[offset] = (next >> 16) | CHAIN_BLK_FLAG;
	chain_hlocks[offset + 1] = (u16)next;

	if (size && !bucket) {
		chain_hlocks[offset + 2] = size >> 16;
		chain_hlocks[offset + 3] = (u16)size;
	}
}

static inline void add_chain_block(int offset, int size)
{
	int bucket = size_to_bucket(size);
	int next = chain_block_buckets[bucket];
	int prev, curr;

	if (unlikely(size < 2)) {
		/*
		 * We can't store single entries on the freelist. Leak them.
		 *
		 * One possible way out would be to uniquely mark them, other
		 * than with CHAIN_BLK_FLAG, such that we can recover them when
		 * the block before it is re-added.
		 */
		if (size)
			nr_lost_chain_hlocks++;
		return;
	}

	nr_free_chain_hlocks += size;
	if (!bucket) {
		nr_large_chain_blocks++;

		/*
		 * Variable sized, sort large to small.
		 */
		for_each_chain_block(0, prev, curr) {
			if (size >= chain_block_size(curr))
				break;
		}
		init_chain_block(offset, curr, 0, size);
		if (prev < 0)
			chain_block_buckets[0] = offset;
		else
			init_chain_block(prev, offset, 0, 0);
		return;
	}
	/*
	 * Fixed size, add to head.
	 */
	init_chain_block(offset, next, bucket, size);
	chain_block_buckets[bucket] = offset;
}

/*
 * Only the first block in the list can be deleted.
 *
 * For the variable size bucket[0], the first block (the largest one) is
 * returned, broken up and put back into the pool. So if a chain block of
 * length > MAX_CHAIN_BUCKETS is ever used and zapped, it will just be
 * queued up after the primordial chain block and never be used until the
 * hlock entries in the primordial chain block is almost used up. That
 * causes fragmentation and reduce allocation efficiency. That can be
 * monitored by looking at the "large chain blocks" number in lockdep_stats.
 */
static inline void del_chain_block(int bucket, int size, int next)
{
	nr_free_chain_hlocks -= size;
	chain_block_buckets[bucket] = next;

	if (!bucket)
		nr_large_chain_blocks--;
}

static void init_chain_block_buckets(void)
{
	int i;

	for (i = 0; i < MAX_CHAIN_BUCKETS; i++)
		chain_block_buckets[i] = -1;

	add_chain_block(0, ARRAY_SIZE(chain_hlocks));
}

/*
 * Return offset of a chain block of the right size or -1 if not found.
 *
 * Fairly simple worst-fit allocator with the addition of a number of size
 * specific free lists.
 */
static int alloc_chain_hlocks(int req)
{
	int bucket, curr, size;

	/*
	 * We rely on the MSB to act as an escape bit to denote freelist
	 * pointers. Make sure this bit isn't set in 'normal' class_idx usage.
	 */
	BUILD_BUG_ON((MAX_LOCKDEP_KEYS-1) & CHAIN_BLK_FLAG);

	init_data_structures_once();

	if (nr_free_chain_hlocks < req)
		return -1;

	/*
	 * We require a minimum of 2 (u16) entries to encode a freelist
	 * 'pointer'.
	 */
	req = max(req, 2);
	bucket = size_to_bucket(req);
	curr = chain_block_buckets[bucket];

	if (bucket) {
		if (curr >= 0) {
			del_chain_block(bucket, req, chain_block_next(curr));
			return curr;
		}
		/* Try bucket 0 */
		curr = chain_block_buckets[0];
	}

	/*
	 * The variable sized freelist is sorted by size; the first entry is
	 * the largest. Use it if it fits.
	 */
	if (curr >= 0) {
		size = chain_block_size(curr);
		if (likely(size >= req)) {
			del_chain_block(0, size, chain_block_next(curr));
			add_chain_block(curr + req, size - req);
			return curr;
		}
	}

	/*
	 * Last resort, split a block in a larger sized bucket.
	 */
	for (size = MAX_CHAIN_BUCKETS; size > req; size--) {
		bucket = size_to_bucket(size);
		curr = chain_block_buckets[bucket];
		if (curr < 0)
			continue;

		del_chain_block(bucket, size, chain_block_next(curr));
		add_chain_block(curr + req, size - req);
		return curr;
	}

	return -1;
}

static inline void free_chain_hlocks(int base, int size)
{
	add_chain_block(base, max(size, 2));
}

struct lock_class *lock_chain_get_class(struct lock_chain *chain, int i)
{
	return lock_classes + chain_hlocks[chain->base + i];
}

/*
 * Returns the index of the first held_lock of the current chain
 */
static inline int get_first_held_lock(struct task_struct *curr,
					struct held_lock *hlock)
{
	int i;
	struct held_lock *hlock_curr;

	for (i = curr->lockdep_depth - 1; i >= 0; i--) {
		hlock_curr = curr->held_locks + i;
		if (hlock_curr->irq_context != hlock->irq_context)
			break;

	}

	return ++i;
}

#ifdef CONFIG_DEBUG_LOCKDEP
/*
 * Returns the next chain_key iteration
 */
static u64 print_chain_key_iteration(int class_idx, u64 chain_key)
{
	u64 new_chain_key = iterate_chain_key(chain_key, class_idx);

	printk(" class_idx:%d -> chain_key:%016Lx",
		class_idx,
		(unsigned long long)new_chain_key);
	return new_chain_key;
}

static void
print_chain_keys_held_locks(struct task_struct *curr, struct held_lock *hlock_next)
{
	struct held_lock *hlock;
	u64 chain_key = INITIAL_CHAIN_KEY;
	int depth = curr->lockdep_depth;
	int i = get_first_held_lock(curr, hlock_next);

	printk("depth: %u (irq_context %u)\n", depth - i + 1,
		hlock_next->irq_context);
	for (; i < depth; i++) {
		hlock = curr->held_locks + i;
		chain_key = print_chain_key_iteration(hlock->class_idx, chain_key);

		print_lock(hlock);
	}

	print_chain_key_iteration(hlock_next->class_idx, chain_key);
	print_lock(hlock_next);
}

static void print_chain_keys_chain(struct lock_chain *chain)
{
	int i;
	u64 chain_key = INITIAL_CHAIN_KEY;
	int class_id;

	printk("depth: %u\n", chain->depth);
	for (i = 0; i < chain->depth; i++) {
		class_id = chain_hlocks[chain->base + i];
		chain_key = print_chain_key_iteration(class_id, chain_key);

		print_lock_name(lock_classes + class_id);
		printk("\n");
	}
}

static void print_collision(struct task_struct *curr,
			struct held_lock *hlock_next,
			struct lock_chain *chain)
{
	pr_warn("\n");
	pr_warn("============================\n");
	pr_warn("WARNING: chain_key collision\n");
	print_kernel_ident();
	pr_warn("----------------------------\n");
	pr_warn("%s/%d: ", current->comm, task_pid_nr(current));
	pr_warn("Hash chain already cached but the contents don't match!\n");

	pr_warn("Held locks:");
	print_chain_keys_held_locks(curr, hlock_next);

	pr_warn("Locks in cached chain:");
	print_chain_keys_chain(chain);

	pr_warn("\nstack backtrace:\n");
	dump_stack();
}
#endif

/*
 * Checks whether the chain and the current held locks are consistent
 * in depth and also in content. If they are not it most likely means
 * that there was a collision during the calculation of the chain_key.
 * Returns: 0 not passed, 1 passed
 */
static int check_no_collision(struct task_struct *curr,
			struct held_lock *hlock,
			struct lock_chain *chain)
{
#ifdef CONFIG_DEBUG_LOCKDEP
	int i, j, id;

	i = get_first_held_lock(curr, hlock);

	if (DEBUG_LOCKS_WARN_ON(chain->depth != curr->lockdep_depth - (i - 1))) {
		print_collision(curr, hlock, chain);
		return 0;
	}

	for (j = 0; j < chain->depth - 1; j++, i++) {
		id = curr->held_locks[i].class_idx;

		if (DEBUG_LOCKS_WARN_ON(chain_hlocks[chain->base + j] != id)) {
			print_collision(curr, hlock, chain);
			return 0;
		}
	}
#endif
	return 1;
}

/*
 * Given an index that is >= -1, return the index of the next lock chain.
 * Return -2 if there is no next lock chain.
 */
long lockdep_next_lockchain(long i)
{
	i = find_next_bit(lock_chains_in_use, ARRAY_SIZE(lock_chains), i + 1);
	return i < ARRAY_SIZE(lock_chains) ? i : -2;
}

unsigned long lock_chain_count(void)
{
	return bitmap_weight(lock_chains_in_use, ARRAY_SIZE(lock_chains));
}

/* Must be called with the graph lock held. */
static struct lock_chain *alloc_lock_chain(void)
{
	int idx = find_first_zero_bit(lock_chains_in_use,
				      ARRAY_SIZE(lock_chains));

	if (unlikely(idx >= ARRAY_SIZE(lock_chains)))
		return NULL;
	__set_bit(idx, lock_chains_in_use);
	return lock_chains + idx;
}

/*
 * Adds a dependency chain into chain hashtable. And must be called with
 * graph_lock held.
 *
 * Return 0 if fail, and graph_lock is released.
 * Return 1 if succeed, with graph_lock held.
 */
static inline int add_chain_cache(struct task_struct *curr,
				  struct held_lock *hlock,
				  u64 chain_key)
{
	struct lock_class *class = hlock_class(hlock);
	struct hlist_head *hash_head = chainhashentry(chain_key);
	struct lock_chain *chain;
	int i, j;

	/*
	 * The caller must hold the graph lock, ensure we've got IRQs
	 * disabled to make this an IRQ-safe lock.. for recursion reasons
	 * lockdep won't complain about its own locking errors.
	 */
	if (lockdep_assert_locked())
		return 0;

	chain = alloc_lock_chain();
	if (!chain) {
		if (!debug_locks_off_graph_unlock())
			return 0;

		print_lockdep_off("BUG: MAX_LOCKDEP_CHAINS too low!");
		dump_stack();
		return 0;
	}
	chain->chain_key = chain_key;
	chain->irq_context = hlock->irq_context;
	i = get_first_held_lock(curr, hlock);
	chain->depth = curr->lockdep_depth + 1 - i;

	BUILD_BUG_ON((1UL << 24) <= ARRAY_SIZE(chain_hlocks));
	BUILD_BUG_ON((1UL << 6)  <= ARRAY_SIZE(curr->held_locks));
	BUILD_BUG_ON((1UL << 8*sizeof(chain_hlocks[0])) <= ARRAY_SIZE(lock_classes));

	j = alloc_chain_hlocks(chain->depth);
	if (j < 0) {
		if (!debug_locks_off_graph_unlock())
			return 0;

		print_lockdep_off("BUG: MAX_LOCKDEP_CHAIN_HLOCKS too low!");
		dump_stack();
		return 0;
	}

	chain->base = j;
	for (j = 0; j < chain->depth - 1; j++, i++) {
		int lock_id = curr->held_locks[i].class_idx;

		chain_hlocks[chain->base + j] = lock_id;
	}
	chain_hlocks[chain->base + j] = class - lock_classes;
	hlist_add_head_rcu(&chain->entry, hash_head);
	debug_atomic_inc(chain_lookup_misses);
	inc_chains(chain->irq_context);

	return 1;
}

/*
 * Look up a dependency chain. Must be called with either the graph lock or
 * the RCU read lock held.
 */
static inline struct lock_chain *lookup_chain_cache(u64 chain_key)
{
	struct hlist_head *hash_head = chainhashentry(chain_key);
	struct lock_chain *chain;

	hlist_for_each_entry_rcu(chain, hash_head, entry) {
		if (READ_ONCE(chain->chain_key) == chain_key) {
			debug_atomic_inc(chain_lookup_hits);
			return chain;
		}
	}
	return NULL;
}

/*
 * If the key is not present yet in dependency chain cache then
 * add it and return 1 - in this case the new dependency chain is
 * validated. If the key is already hashed, return 0.
 * (On return with 1 graph_lock is held.)
 */
static inline int lookup_chain_cache_add(struct task_struct *curr,
					 struct held_lock *hlock,
					 u64 chain_key)
{
	struct lock_class *class = hlock_class(hlock);
	struct lock_chain *chain = lookup_chain_cache(chain_key);

	if (chain) {
cache_hit:
		if (!check_no_collision(curr, hlock, chain))
			return 0;

		if (very_verbose(class)) {
			printk("\nhash chain already cached, key: "
					"%016Lx tail class: [%px] %s\n",
					(unsigned long long)chain_key,
					class->key, class->name);
		}

		return 0;
	}

	if (very_verbose(class)) {
		printk("\nnew hash chain, key: %016Lx tail class: [%px] %s\n",
			(unsigned long long)chain_key, class->key, class->name);
	}

	if (!graph_lock())
		return 0;

	/*
	 * We have to walk the chain again locked - to avoid duplicates:
	 */
	chain = lookup_chain_cache(chain_key);
	if (chain) {
		graph_unlock();
		goto cache_hit;
	}

	if (!add_chain_cache(curr, hlock, chain_key))
		return 0;

	return 1;
}

static int validate_chain(struct task_struct *curr,
			  struct held_lock *hlock,
			  int chain_head, u64 chain_key)
{
	/*
	 * Trylock needs to maintain the stack of held locks, but it
	 * does not add new dependencies, because trylock can be done
	 * in any order.
	 *
	 * We look up the chain_key and do the O(N^2) check and update of
	 * the dependencies only if this is a new dependency chain.
	 * (If lookup_chain_cache_add() return with 1 it acquires
	 * graph_lock for us)
	 */
	if (!hlock->trylock && hlock->check &&
	    lookup_chain_cache_add(curr, hlock, chain_key)) {
		/*
		 * Check whether last held lock:
		 *
		 * - is irq-safe, if this lock is irq-unsafe
		 * - is softirq-safe, if this lock is hardirq-unsafe
		 *
		 * And check whether the new lock's dependency graph
		 * could lead back to the previous lock:
		 *
		 * - within the current held-lock stack
		 * - across our accumulated lock dependency records
		 *
		 * any of these scenarios could lead to a deadlock.
		 */
		/*
		 * The simple case: does the current hold the same lock
		 * already?
		 */
		int ret = check_deadlock(curr, hlock);

		if (!ret)
			return 0;
		/*
		 * Mark recursive read, as we jump over it when
		 * building dependencies (just like we jump over
		 * trylock entries):
		 */
		if (ret == 2)
			hlock->read = 2;
		/*
		 * Add dependency only if this lock is not the head
		 * of the chain, and if it's not a secondary read-lock:
		 */
		if (!chain_head && ret != 2) {
			if (!check_prevs_add(curr, hlock))
				return 0;
		}

		graph_unlock();
	} else {
		/* after lookup_chain_cache_add(): */
		if (unlikely(!debug_locks))
			return 0;
	}

	return 1;
}
#else
static inline int validate_chain(struct task_struct *curr,
				 struct held_lock *hlock,
				 int chain_head, u64 chain_key)
{
	return 1;
}

static void init_chain_block_buckets(void)	{ }
#endif /* CONFIG_PROVE_LOCKING */

/*
 * We are building curr_chain_key incrementally, so double-check
 * it from scratch, to make sure that it's done correctly:
 */
static void check_chain_key(struct task_struct *curr)
{
#ifdef CONFIG_DEBUG_LOCKDEP
	struct held_lock *hlock, *prev_hlock = NULL;
	unsigned int i;
	u64 chain_key = INITIAL_CHAIN_KEY;

	for (i = 0; i < curr->lockdep_depth; i++) {
		hlock = curr->held_locks + i;
		if (chain_key != hlock->prev_chain_key) {
			debug_locks_off();
			/*
			 * We got mighty confused, our chain keys don't match
			 * with what we expect, someone trample on our task state?
			 */
			WARN(1, "hm#1, depth: %u [%u], %016Lx != %016Lx\n",
				curr->lockdep_depth, i,
				(unsigned long long)chain_key,
				(unsigned long long)hlock->prev_chain_key);
			return;
		}

		/*
		 * hlock->class_idx can't go beyond MAX_LOCKDEP_KEYS, but is
		 * it registered lock class index?
		 */
		if (DEBUG_LOCKS_WARN_ON(!test_bit(hlock->class_idx, lock_classes_in_use)))
			return;

		if (prev_hlock && (prev_hlock->irq_context !=
							hlock->irq_context))
			chain_key = INITIAL_CHAIN_KEY;
		chain_key = iterate_chain_key(chain_key, hlock->class_idx);
		prev_hlock = hlock;
	}
	if (chain_key != curr->curr_chain_key) {
		debug_locks_off();
		/*
		 * More smoking hash instead of calculating it, damn see these
		 * numbers float.. I bet that a pink elephant stepped on my memory.
		 */
		WARN(1, "hm#2, depth: %u [%u], %016Lx != %016Lx\n",
			curr->lockdep_depth, i,
			(unsigned long long)chain_key,
			(unsigned long long)curr->curr_chain_key);
	}
#endif
}

#ifdef CONFIG_PROVE_LOCKING
static int mark_lock(struct task_struct *curr, struct held_lock *this,
		     enum lock_usage_bit new_bit);

static void print_usage_bug_scenario(struct held_lock *lock)
{
	struct lock_class *class = hlock_class(lock);

	printk(" Possible unsafe locking scenario:\n\n");
	printk("       CPU0\n");
	printk("       ----\n");
	printk("  lock(");
	__print_lock_name(class);
	printk(KERN_CONT ");\n");
	printk("  <Interrupt>\n");
	printk("    lock(");
	__print_lock_name(class);
	printk(KERN_CONT ");\n");
	printk("\n *** DEADLOCK ***\n\n");
}

static void
print_usage_bug(struct task_struct *curr, struct held_lock *this,
		enum lock_usage_bit prev_bit, enum lock_usage_bit new_bit)
{
	if (!debug_locks_off_graph_unlock() || debug_locks_silent)
		return;

	pr_warn("\n");
	pr_warn("================================\n");
	pr_warn("WARNING: inconsistent lock state\n");
	print_kernel_ident();
	pr_warn("--------------------------------\n");

	pr_warn("inconsistent {%s} -> {%s} usage.\n",
		usage_str[prev_bit], usage_str[new_bit]);

	pr_warn("%s/%d [HC%u[%lu]:SC%u[%lu]:HE%u:SE%u] takes:\n",
		curr->comm, task_pid_nr(curr),
		lockdep_hardirq_context(), hardirq_count() >> HARDIRQ_SHIFT,
		lockdep_softirq_context(curr), softirq_count() >> SOFTIRQ_SHIFT,
		lockdep_hardirqs_enabled(),
		lockdep_softirqs_enabled(curr));
	print_lock(this);

	pr_warn("{%s} state was registered at:\n", usage_str[prev_bit]);
	print_lock_trace(hlock_class(this)->usage_traces[prev_bit], 1);

	print_irqtrace_events(curr);
	pr_warn("\nother info that might help us debug this:\n");
	print_usage_bug_scenario(this);

	lockdep_print_held_locks(curr);

	pr_warn("\nstack backtrace:\n");
	dump_stack();
}

/*
 * Print out an error if an invalid bit is set:
 */
static inline int
valid_state(struct task_struct *curr, struct held_lock *this,
	    enum lock_usage_bit new_bit, enum lock_usage_bit bad_bit)
{
	if (unlikely(hlock_class(this)->usage_mask & (1 << bad_bit))) {
		print_usage_bug(curr, this, bad_bit, new_bit);
		return 0;
	}
	return 1;
}


/*
 * print irq inversion bug:
 */
static void
print_irq_inversion_bug(struct task_struct *curr,
			struct lock_list *root, struct lock_list *other,
			struct held_lock *this, int forwards,
			const char *irqclass)
{
	struct lock_list *entry = other;
	struct lock_list *middle = NULL;
	int depth;

	if (!debug_locks_off_graph_unlock() || debug_locks_silent)
		return;

	pr_warn("\n");
	pr_warn("========================================================\n");
	pr_warn("WARNING: possible irq lock inversion dependency detected\n");
	print_kernel_ident();
	pr_warn("--------------------------------------------------------\n");
	pr_warn("%s/%d just changed the state of lock:\n",
		curr->comm, task_pid_nr(curr));
	print_lock(this);
	if (forwards)
		pr_warn("but this lock took another, %s-unsafe lock in the past:\n", irqclass);
	else
		pr_warn("but this lock was taken by another, %s-safe lock in the past:\n", irqclass);
	print_lock_name(other->class);
	pr_warn("\n\nand interrupts could create inverse lock ordering between them.\n\n");

	pr_warn("\nother info that might help us debug this:\n");

	/* Find a middle lock (if one exists) */
	depth = get_lock_depth(other);
	do {
		if (depth == 0 && (entry != root)) {
			pr_warn("lockdep:%s bad path found in chain graph\n", __func__);
			break;
		}
		middle = entry;
		entry = get_lock_parent(entry);
		depth--;
	} while (entry && entry != root && (depth >= 0));
	if (forwards)
		print_irq_lock_scenario(root, other,
			middle ? middle->class : root->class, other->class);
	else
		print_irq_lock_scenario(other, root,
			middle ? middle->class : other->class, root->class);

	lockdep_print_held_locks(curr);

	pr_warn("\nthe shortest dependencies between 2nd lock and 1st lock:\n");
	root->trace = save_trace();
	if (!root->trace)
		return;
	print_shortest_lock_dependencies(other, root);

	pr_warn("\nstack backtrace:\n");
	dump_stack();
}

/*
 * Prove that in the forwards-direction subgraph starting at <this>
 * there is no lock matching <mask>:
 */
static int
check_usage_forwards(struct task_struct *curr, struct held_lock *this,
		     enum lock_usage_bit bit, const char *irqclass)
{
	int ret;
	struct lock_list root;
	struct lock_list *uninitialized_var(target_entry);

	root.parent = NULL;
	root.class = hlock_class(this);
	ret = find_usage_forwards(&root, lock_flag(bit), &target_entry);
	if (ret < 0) {
		print_bfs_bug(ret);
		return 0;
	}
	if (ret == 1)
		return ret;

	print_irq_inversion_bug(curr, &root, target_entry,
				this, 1, irqclass);
	return 0;
}

/*
 * Prove that in the backwards-direction subgraph starting at <this>
 * there is no lock matching <mask>:
 */
static int
check_usage_backwards(struct task_struct *curr, struct held_lock *this,
		      enum lock_usage_bit bit, const char *irqclass)
{
	int ret;
	struct lock_list root;
	struct lock_list *uninitialized_var(target_entry);

	root.parent = NULL;
	root.class = hlock_class(this);
	ret = find_usage_backwards(&root, lock_flag(bit), &target_entry);
	if (ret < 0) {
		print_bfs_bug(ret);
		return 0;
	}
	if (ret == 1)
		return ret;

	print_irq_inversion_bug(curr, &root, target_entry,
				this, 0, irqclass);
	return 0;
}

void print_irqtrace_events(struct task_struct *curr)
{
	printk("irq event stamp: %u\n", curr->irq_events);
	printk("hardirqs last  enabled at (%u): [<%px>] %pS\n",
		curr->hardirq_enable_event, (void *)curr->hardirq_enable_ip,
		(void *)curr->hardirq_enable_ip);
	printk("hardirqs last disabled at (%u): [<%px>] %pS\n",
		curr->hardirq_disable_event, (void *)curr->hardirq_disable_ip,
		(void *)curr->hardirq_disable_ip);
	printk("softirqs last  enabled at (%u): [<%px>] %pS\n",
		curr->softirq_enable_event, (void *)curr->softirq_enable_ip,
		(void *)curr->softirq_enable_ip);
	printk("softirqs last disabled at (%u): [<%px>] %pS\n",
		curr->softirq_disable_event, (void *)curr->softirq_disable_ip,
		(void *)curr->softirq_disable_ip);
}

static int HARDIRQ_verbose(struct lock_class *class)
{
#if HARDIRQ_VERBOSE
	return class_filter(class);
#endif
	return 0;
}

static int SOFTIRQ_verbose(struct lock_class *class)
{
#if SOFTIRQ_VERBOSE
	return class_filter(class);
#endif
	return 0;
}

#define STRICT_READ_CHECKS	1

static int (*state_verbose_f[])(struct lock_class *class) = {
#define LOCKDEP_STATE(__STATE) \
	__STATE##_verbose,
#include "lockdep_states.h"
#undef LOCKDEP_STATE
};

static inline int state_verbose(enum lock_usage_bit bit,
				struct lock_class *class)
{
	return state_verbose_f[bit >> LOCK_USAGE_DIR_MASK](class);
}

typedef int (*check_usage_f)(struct task_struct *, struct held_lock *,
			     enum lock_usage_bit bit, const char *name);

static int
mark_lock_irq(struct task_struct *curr, struct held_lock *this,
		enum lock_usage_bit new_bit)
{
	int excl_bit = exclusive_bit(new_bit);
	int read = new_bit & LOCK_USAGE_READ_MASK;
	int dir = new_bit & LOCK_USAGE_DIR_MASK;

	/*
	 * mark USED_IN has to look forwards -- to ensure no dependency
	 * has ENABLED state, which would allow recursion deadlocks.
	 *
	 * mark ENABLED has to look backwards -- to ensure no dependee
	 * has USED_IN state, which, again, would allow  recursion deadlocks.
	 */
	check_usage_f usage = dir ?
		check_usage_backwards : check_usage_forwards;

	/*
	 * Validate that this particular lock does not have conflicting
	 * usage states.
	 */
	if (!valid_state(curr, this, new_bit, excl_bit))
		return 0;

	/*
	 * Validate that the lock dependencies don't have conflicting usage
	 * states.
	 */
	if ((!read || STRICT_READ_CHECKS) &&
			!usage(curr, this, excl_bit, state_name(new_bit & ~LOCK_USAGE_READ_MASK)))
		return 0;

	/*
	 * Check for read in write conflicts
	 */
	if (!read) {
		if (!valid_state(curr, this, new_bit, excl_bit + LOCK_USAGE_READ_MASK))
			return 0;

		if (STRICT_READ_CHECKS &&
			!usage(curr, this, excl_bit + LOCK_USAGE_READ_MASK,
				state_name(new_bit + LOCK_USAGE_READ_MASK)))
			return 0;
	}

	if (state_verbose(new_bit, hlock_class(this)))
		return 2;

	return 1;
}

/*
 * Mark all held locks with a usage bit:
 */
static int
mark_held_locks(struct task_struct *curr, enum lock_usage_bit base_bit)
{
	struct held_lock *hlock;
	int i;

	for (i = 0; i < curr->lockdep_depth; i++) {
		enum lock_usage_bit hlock_bit = base_bit;
		hlock = curr->held_locks + i;

		if (hlock->read)
			hlock_bit += LOCK_USAGE_READ_MASK;

		BUG_ON(hlock_bit >= LOCK_USAGE_STATES);

		if (!hlock->check)
			continue;

		if (!mark_lock(curr, hlock, hlock_bit))
			return 0;
	}

	return 1;
}

/*
 * Hardirqs will be enabled:
 */
static void __trace_hardirqs_on_caller(void)
{
	struct task_struct *curr = current;

	/*
	 * We are going to turn hardirqs on, so set the
	 * usage bit for all held locks:
	 */
	if (!mark_held_locks(curr, LOCK_ENABLED_HARDIRQ))
		return;
	/*
	 * If we have softirqs enabled, then set the usage
	 * bit for all held locks. (disabled hardirqs prevented
	 * this bit from being set before)
	 */
	if (curr->softirqs_enabled)
		mark_held_locks(curr, LOCK_ENABLED_SOFTIRQ);
}

/**
 * lockdep_hardirqs_on_prepare - Prepare for enabling interrupts
 * @ip:		Caller address
 *
 * Invoked before a possible transition to RCU idle from exit to user or
 * guest mode. This ensures that all RCU operations are done before RCU
 * stops watching. After the RCU transition lockdep_hardirqs_on() has to be
 * invoked to set the final state.
 */
void lockdep_hardirqs_on_prepare(unsigned long ip)
{
	if (unlikely(!debug_locks))
		return;

	/*
	 * NMIs do not (and cannot) track lock dependencies, nothing to do.
	 */
	if (unlikely(in_nmi()))
<<<<<<< HEAD
		return;

	if (unlikely(current->lockdep_recursion & LOCKDEP_RECURSION_MASK))
=======
>>>>>>> c84d5305
		return;

	if (unlikely(current->lockdep_recursion & LOCKDEP_RECURSION_MASK))
		return;

	if (unlikely(lockdep_hardirqs_enabled())) {
		/*
		 * Neither irq nor preemption are disabled here
		 * so this is racy by nature but losing one hit
		 * in a stat is not a big deal.
		 */
		__debug_atomic_inc(redundant_hardirqs_on);
		return;
	}

	/*
	 * We're enabling irqs and according to our state above irqs weren't
	 * already enabled, yet we find the hardware thinks they are in fact
	 * enabled.. someone messed up their IRQ state tracing.
	 */
	if (DEBUG_LOCKS_WARN_ON(!irqs_disabled()))
		return;

	/*
	 * See the fine text that goes along with this variable definition.
	 */
	if (DEBUG_LOCKS_WARN_ON(early_boot_irqs_disabled))
		return;

	/*
	 * Can't allow enabling interrupts while in an interrupt handler,
	 * that's general bad form and such. Recursion, limited stack etc..
	 */
	if (DEBUG_LOCKS_WARN_ON(lockdep_hardirq_context()))
		return;

	current->hardirq_chain_key = current->curr_chain_key;

	current->lockdep_recursion++;
	__trace_hardirqs_on_caller();
	lockdep_recursion_finish();
}
EXPORT_SYMBOL_GPL(lockdep_hardirqs_on_prepare);

void noinstr lockdep_hardirqs_on(unsigned long ip)
{
	struct task_struct *curr = current;

	if (unlikely(!debug_locks))
<<<<<<< HEAD
		return;

	/*
	 * NMIs can happen in the middle of local_irq_{en,dis}able() where the
	 * tracking state and hardware state are out of sync.
	 *
	 * NMIs must save lockdep_hardirqs_enabled() to restore IRQ state from,
	 * and not rely on hardware state like normal interrupts.
	 */
	if (unlikely(in_nmi())) {
		if (!IS_ENABLED(CONFIG_TRACE_IRQFLAGS_NMI))
			return;

		/*
		 * Skip:
		 *  - recursion check, because NMI can hit lockdep;
		 *  - hardware state check, because above;
		 *  - chain_key check, see lockdep_hardirqs_on_prepare().
		 */
		goto skip_checks;
	}

	if (unlikely(current->lockdep_recursion & LOCKDEP_RECURSION_MASK))
=======
>>>>>>> c84d5305
		return;

	/*
	 * NMIs can happen in the middle of local_irq_{en,dis}able() where the
	 * tracking state and hardware state are out of sync.
	 *
	 * NMIs must save lockdep_hardirqs_enabled() to restore IRQ state from,
	 * and not rely on hardware state like normal interrupts.
	 */
	if (unlikely(in_nmi())) {
		/*
		 * Skip:
		 *  - recursion check, because NMI can hit lockdep;
		 *  - hardware state check, because above;
		 *  - chain_key check, see lockdep_hardirqs_on_prepare().
		 */
		goto skip_checks;
	}

	if (unlikely(current->lockdep_recursion & LOCKDEP_RECURSION_MASK))
		return;

	if (lockdep_hardirqs_enabled()) {
		/*
		 * Neither irq nor preemption are disabled here
		 * so this is racy by nature but losing one hit
		 * in a stat is not a big deal.
		 */
		__debug_atomic_inc(redundant_hardirqs_on);
		return;
	}

	/*
	 * We're enabling irqs and according to our state above irqs weren't
	 * already enabled, yet we find the hardware thinks they are in fact
	 * enabled.. someone messed up their IRQ state tracing.
	 */
	if (DEBUG_LOCKS_WARN_ON(!irqs_disabled()))
		return;

	/*
	 * Ensure the lock stack remained unchanged between
	 * lockdep_hardirqs_on_prepare() and lockdep_hardirqs_on().
	 */
	DEBUG_LOCKS_WARN_ON(current->hardirq_chain_key !=
			    current->curr_chain_key);

skip_checks:
	/* we'll do an OFF -> ON transition: */
	this_cpu_write(hardirqs_enabled, 1);
	curr->hardirq_enable_ip = ip;
	curr->hardirq_enable_event = ++curr->irq_events;
	debug_atomic_inc(hardirqs_on_events);
}
EXPORT_SYMBOL_GPL(lockdep_hardirqs_on);

/*
 * Hardirqs were disabled:
 */
void noinstr lockdep_hardirqs_off(unsigned long ip)
{
	struct task_struct *curr = current;

	if (unlikely(!debug_locks))
		return;

	/*
	 * Matching lockdep_hardirqs_on(), allow NMIs in the middle of lockdep;
	 * they will restore the software state. This ensures the software
	 * state is consistent inside NMIs as well.
	 */
<<<<<<< HEAD
	if (in_nmi()) {
		if (!IS_ENABLED(CONFIG_TRACE_IRQFLAGS_NMI))
			return;
	} else if (current->lockdep_recursion & LOCKDEP_RECURSION_MASK)
=======
	if (unlikely(!in_nmi() && (current->lockdep_recursion & LOCKDEP_RECURSION_MASK)))
>>>>>>> c84d5305
		return;

	/*
	 * So we're supposed to get called after you mask local IRQs, but for
	 * some reason the hardware doesn't quite think you did a proper job.
	 */
	if (DEBUG_LOCKS_WARN_ON(!irqs_disabled()))
		return;

	if (lockdep_hardirqs_enabled()) {
		/*
		 * We have done an ON -> OFF transition:
		 */
		this_cpu_write(hardirqs_enabled, 0);
		curr->hardirq_disable_ip = ip;
		curr->hardirq_disable_event = ++curr->irq_events;
		debug_atomic_inc(hardirqs_off_events);
	} else {
		debug_atomic_inc(redundant_hardirqs_off);
	}
}
EXPORT_SYMBOL_GPL(lockdep_hardirqs_off);

/*
 * Softirqs will be enabled:
 */
void lockdep_softirqs_on(unsigned long ip)
{
	struct task_struct *curr = current;

	if (unlikely(!debug_locks || current->lockdep_recursion))
		return;

	/*
	 * We fancy IRQs being disabled here, see softirq.c, avoids
	 * funny state and nesting things.
	 */
	if (DEBUG_LOCKS_WARN_ON(!irqs_disabled()))
		return;

	if (curr->softirqs_enabled) {
		debug_atomic_inc(redundant_softirqs_on);
		return;
	}

	current->lockdep_recursion++;
	/*
	 * We'll do an OFF -> ON transition:
	 */
	curr->softirqs_enabled = 1;
	curr->softirq_enable_ip = ip;
	curr->softirq_enable_event = ++curr->irq_events;
	debug_atomic_inc(softirqs_on_events);
	/*
	 * We are going to turn softirqs on, so set the
	 * usage bit for all held locks, if hardirqs are
	 * enabled too:
	 */
	if (lockdep_hardirqs_enabled())
		mark_held_locks(curr, LOCK_ENABLED_SOFTIRQ);
	lockdep_recursion_finish();
}

/*
 * Softirqs were disabled:
 */
void lockdep_softirqs_off(unsigned long ip)
{
	struct task_struct *curr = current;

	if (unlikely(!debug_locks || current->lockdep_recursion))
		return;

	/*
	 * We fancy IRQs being disabled here, see softirq.c
	 */
	if (DEBUG_LOCKS_WARN_ON(!irqs_disabled()))
		return;

	if (curr->softirqs_enabled) {
		/*
		 * We have done an ON -> OFF transition:
		 */
		curr->softirqs_enabled = 0;
		curr->softirq_disable_ip = ip;
		curr->softirq_disable_event = ++curr->irq_events;
		debug_atomic_inc(softirqs_off_events);
		/*
		 * Whoops, we wanted softirqs off, so why aren't they?
		 */
		DEBUG_LOCKS_WARN_ON(!softirq_count());
	} else
		debug_atomic_inc(redundant_softirqs_off);
}

static int
mark_usage(struct task_struct *curr, struct held_lock *hlock, int check)
{
	if (!check)
		goto lock_used;

	/*
	 * If non-trylock use in a hardirq or softirq context, then
	 * mark the lock as used in these contexts:
	 */
	if (!hlock->trylock) {
		if (hlock->read) {
			if (lockdep_hardirq_context())
				if (!mark_lock(curr, hlock,
						LOCK_USED_IN_HARDIRQ_READ))
					return 0;
			if (curr->softirq_context)
				if (!mark_lock(curr, hlock,
						LOCK_USED_IN_SOFTIRQ_READ))
					return 0;
		} else {
			if (lockdep_hardirq_context())
				if (!mark_lock(curr, hlock, LOCK_USED_IN_HARDIRQ))
					return 0;
			if (curr->softirq_context)
				if (!mark_lock(curr, hlock, LOCK_USED_IN_SOFTIRQ))
					return 0;
		}
	}
	if (!hlock->hardirqs_off) {
		if (hlock->read) {
			if (!mark_lock(curr, hlock,
					LOCK_ENABLED_HARDIRQ_READ))
				return 0;
			if (curr->softirqs_enabled)
				if (!mark_lock(curr, hlock,
						LOCK_ENABLED_SOFTIRQ_READ))
					return 0;
		} else {
			if (!mark_lock(curr, hlock,
					LOCK_ENABLED_HARDIRQ))
				return 0;
			if (curr->softirqs_enabled)
				if (!mark_lock(curr, hlock,
						LOCK_ENABLED_SOFTIRQ))
					return 0;
		}
	}

lock_used:
	/* mark it as used: */
	if (!mark_lock(curr, hlock, LOCK_USED))
		return 0;

	return 1;
}

static inline unsigned int task_irq_context(struct task_struct *task)
{
	return LOCK_CHAIN_HARDIRQ_CONTEXT * !!lockdep_hardirq_context() +
	       LOCK_CHAIN_SOFTIRQ_CONTEXT * !!task->softirq_context;
}

static int separate_irq_context(struct task_struct *curr,
		struct held_lock *hlock)
{
	unsigned int depth = curr->lockdep_depth;

	/*
	 * Keep track of points where we cross into an interrupt context:
	 */
	if (depth) {
		struct held_lock *prev_hlock;

		prev_hlock = curr->held_locks + depth-1;
		/*
		 * If we cross into another context, reset the
		 * hash key (this also prevents the checking and the
		 * adding of the dependency to 'prev'):
		 */
		if (prev_hlock->irq_context != hlock->irq_context)
			return 1;
	}
	return 0;
}

/*
 * Mark a lock with a usage bit, and validate the state transition:
 */
static int mark_lock(struct task_struct *curr, struct held_lock *this,
			     enum lock_usage_bit new_bit)
{
	unsigned int new_mask = 1 << new_bit, ret = 1;

	if (new_bit >= LOCK_USAGE_STATES) {
		DEBUG_LOCKS_WARN_ON(1);
		return 0;
	}

	/*
	 * If already set then do not dirty the cacheline,
	 * nor do any checks:
	 */
	if (likely(hlock_class(this)->usage_mask & new_mask))
		return 1;

	if (!graph_lock())
		return 0;
	/*
	 * Make sure we didn't race:
	 */
	if (unlikely(hlock_class(this)->usage_mask & new_mask)) {
		graph_unlock();
		return 1;
	}

	hlock_class(this)->usage_mask |= new_mask;

	if (!(hlock_class(this)->usage_traces[new_bit] = save_trace()))
		return 0;

	switch (new_bit) {
	case LOCK_USED:
		debug_atomic_dec(nr_unused_locks);
		break;
	default:
		ret = mark_lock_irq(curr, this, new_bit);
		if (!ret)
			return 0;
	}

	graph_unlock();

	/*
	 * We must printk outside of the graph_lock:
	 */
	if (ret == 2) {
		printk("\nmarked lock as {%s}:\n", usage_str[new_bit]);
		print_lock(this);
		print_irqtrace_events(curr);
		dump_stack();
	}

	return ret;
}

static inline short task_wait_context(struct task_struct *curr)
{
	/*
	 * Set appropriate wait type for the context; for IRQs we have to take
	 * into account force_irqthread as that is implied by PREEMPT_RT.
	 */
	if (lockdep_hardirq_context()) {
		/*
		 * Check if force_irqthreads will run us threaded.
		 */
		if (curr->hardirq_threaded || curr->irq_config)
			return LD_WAIT_CONFIG;

		return LD_WAIT_SPIN;
	} else if (curr->softirq_context) {
		/*
		 * Softirqs are always threaded.
		 */
		return LD_WAIT_CONFIG;
	}

	return LD_WAIT_MAX;
}

static int
print_lock_invalid_wait_context(struct task_struct *curr,
				struct held_lock *hlock)
{
	short curr_inner;

	if (!debug_locks_off())
		return 0;
	if (debug_locks_silent)
		return 0;

	pr_warn("\n");
	pr_warn("=============================\n");
	pr_warn("[ BUG: Invalid wait context ]\n");
	print_kernel_ident();
	pr_warn("-----------------------------\n");

	pr_warn("%s/%d is trying to lock:\n", curr->comm, task_pid_nr(curr));
	print_lock(hlock);

	pr_warn("other info that might help us debug this:\n");

	curr_inner = task_wait_context(curr);
	pr_warn("context-{%d:%d}\n", curr_inner, curr_inner);

	lockdep_print_held_locks(curr);

	pr_warn("stack backtrace:\n");
	dump_stack();

	return 0;
}

/*
 * Verify the wait_type context.
 *
 * This check validates we takes locks in the right wait-type order; that is it
 * ensures that we do not take mutexes inside spinlocks and do not attempt to
 * acquire spinlocks inside raw_spinlocks and the sort.
 *
 * The entire thing is slightly more complex because of RCU, RCU is a lock that
 * can be taken from (pretty much) any context but also has constraints.
 * However when taken in a stricter environment the RCU lock does not loosen
 * the constraints.
 *
 * Therefore we must look for the strictest environment in the lock stack and
 * compare that to the lock we're trying to acquire.
 */
static int check_wait_context(struct task_struct *curr, struct held_lock *next)
{
	short next_inner = hlock_class(next)->wait_type_inner;
	short next_outer = hlock_class(next)->wait_type_outer;
	short curr_inner;
	int depth;

	if (!curr->lockdep_depth || !next_inner || next->trylock)
		return 0;

	if (!next_outer)
		next_outer = next_inner;

	/*
	 * Find start of current irq_context..
	 */
	for (depth = curr->lockdep_depth - 1; depth >= 0; depth--) {
		struct held_lock *prev = curr->held_locks + depth;
		if (prev->irq_context != next->irq_context)
			break;
	}
	depth++;

	curr_inner = task_wait_context(curr);

	for (; depth < curr->lockdep_depth; depth++) {
		struct held_lock *prev = curr->held_locks + depth;
		short prev_inner = hlock_class(prev)->wait_type_inner;

		if (prev_inner) {
			/*
			 * We can have a bigger inner than a previous one
			 * when outer is smaller than inner, as with RCU.
			 *
			 * Also due to trylocks.
			 */
			curr_inner = min(curr_inner, prev_inner);
		}
	}

	if (next_outer > curr_inner)
		return print_lock_invalid_wait_context(curr, next);

	return 0;
}

#else /* CONFIG_PROVE_LOCKING */

static inline int
mark_usage(struct task_struct *curr, struct held_lock *hlock, int check)
{
	return 1;
}

static inline unsigned int task_irq_context(struct task_struct *task)
{
	return 0;
}

static inline int separate_irq_context(struct task_struct *curr,
		struct held_lock *hlock)
{
	return 0;
}

static inline int check_wait_context(struct task_struct *curr,
				     struct held_lock *next)
{
	return 0;
}

#endif /* CONFIG_PROVE_LOCKING */

/*
 * Initialize a lock instance's lock-class mapping info:
 */
void lockdep_init_map_waits(struct lockdep_map *lock, const char *name,
			    struct lock_class_key *key, int subclass,
			    short inner, short outer)
{
	int i;

	for (i = 0; i < NR_LOCKDEP_CACHING_CLASSES; i++)
		lock->class_cache[i] = NULL;

#ifdef CONFIG_LOCK_STAT
	lock->cpu = raw_smp_processor_id();
#endif

	/*
	 * Can't be having no nameless bastards around this place!
	 */
	if (DEBUG_LOCKS_WARN_ON(!name)) {
		lock->name = "NULL";
		return;
	}

	lock->name = name;

	lock->wait_type_outer = outer;
	lock->wait_type_inner = inner;

	/*
	 * No key, no joy, we need to hash something.
	 */
	if (DEBUG_LOCKS_WARN_ON(!key))
		return;
	/*
	 * Sanity check, the lock-class key must either have been allocated
	 * statically or must have been registered as a dynamic key.
	 */
	if (!static_obj(key) && !is_dynamic_key(key)) {
		if (debug_locks)
			printk(KERN_ERR "BUG: key %px has not been registered!\n", key);
		DEBUG_LOCKS_WARN_ON(1);
		return;
	}
	lock->key = key;

	if (unlikely(!debug_locks))
		return;

	if (subclass) {
		unsigned long flags;

		if (DEBUG_LOCKS_WARN_ON(current->lockdep_recursion))
			return;

		raw_local_irq_save(flags);
		current->lockdep_recursion++;
		register_lock_class(lock, subclass, 1);
		lockdep_recursion_finish();
		raw_local_irq_restore(flags);
	}
}
EXPORT_SYMBOL_GPL(lockdep_init_map_waits);

struct lock_class_key __lockdep_no_validate__;
EXPORT_SYMBOL_GPL(__lockdep_no_validate__);

static void
print_lock_nested_lock_not_held(struct task_struct *curr,
				struct held_lock *hlock,
				unsigned long ip)
{
	if (!debug_locks_off())
		return;
	if (debug_locks_silent)
		return;

	pr_warn("\n");
	pr_warn("==================================\n");
	pr_warn("WARNING: Nested lock was not taken\n");
	print_kernel_ident();
	pr_warn("----------------------------------\n");

	pr_warn("%s/%d is trying to lock:\n", curr->comm, task_pid_nr(curr));
	print_lock(hlock);

	pr_warn("\nbut this task is not holding:\n");
	pr_warn("%s\n", hlock->nest_lock->name);

	pr_warn("\nstack backtrace:\n");
	dump_stack();

	pr_warn("\nother info that might help us debug this:\n");
	lockdep_print_held_locks(curr);

	pr_warn("\nstack backtrace:\n");
	dump_stack();
}

static int __lock_is_held(const struct lockdep_map *lock, int read);

/*
 * This gets called for every mutex_lock*()/spin_lock*() operation.
 * We maintain the dependency maps and validate the locking attempt:
 *
 * The callers must make sure that IRQs are disabled before calling it,
 * otherwise we could get an interrupt which would want to take locks,
 * which would end up in lockdep again.
 */
static int __lock_acquire(struct lockdep_map *lock, unsigned int subclass,
			  int trylock, int read, int check, int hardirqs_off,
			  struct lockdep_map *nest_lock, unsigned long ip,
			  int references, int pin_count)
{
	struct task_struct *curr = current;
	struct lock_class *class = NULL;
	struct held_lock *hlock;
	unsigned int depth;
	int chain_head = 0;
	int class_idx;
	u64 chain_key;

	if (unlikely(!debug_locks))
		return 0;

	if (!prove_locking || lock->key == &__lockdep_no_validate__)
		check = 0;

	if (subclass < NR_LOCKDEP_CACHING_CLASSES)
		class = lock->class_cache[subclass];
	/*
	 * Not cached?
	 */
	if (unlikely(!class)) {
		class = register_lock_class(lock, subclass, 0);
		if (!class)
			return 0;
	}

	debug_class_ops_inc(class);

	if (very_verbose(class)) {
		printk("\nacquire class [%px] %s", class->key, class->name);
		if (class->name_version > 1)
			printk(KERN_CONT "#%d", class->name_version);
		printk(KERN_CONT "\n");
		dump_stack();
	}

	/*
	 * Add the lock to the list of currently held locks.
	 * (we dont increase the depth just yet, up until the
	 * dependency checks are done)
	 */
	depth = curr->lockdep_depth;
	/*
	 * Ran out of static storage for our per-task lock stack again have we?
	 */
	if (DEBUG_LOCKS_WARN_ON(depth >= MAX_LOCK_DEPTH))
		return 0;

	class_idx = class - lock_classes;

	if (depth) { /* we're holding locks */
		hlock = curr->held_locks + depth - 1;
		if (hlock->class_idx == class_idx && nest_lock) {
			if (!references)
				references++;

			if (!hlock->references)
				hlock->references++;

			hlock->references += references;

			/* Overflow */
			if (DEBUG_LOCKS_WARN_ON(hlock->references < references))
				return 0;

			return 2;
		}
	}

	hlock = curr->held_locks + depth;
	/*
	 * Plain impossible, we just registered it and checked it weren't no
	 * NULL like.. I bet this mushroom I ate was good!
	 */
	if (DEBUG_LOCKS_WARN_ON(!class))
		return 0;
	hlock->class_idx = class_idx;
	hlock->acquire_ip = ip;
	hlock->instance = lock;
	hlock->nest_lock = nest_lock;
	hlock->irq_context = task_irq_context(curr);
	hlock->trylock = trylock;
	hlock->read = read;
	hlock->check = check;
	hlock->hardirqs_off = !!hardirqs_off;
	hlock->references = references;
#ifdef CONFIG_LOCK_STAT
	hlock->waittime_stamp = 0;
	hlock->holdtime_stamp = lockstat_clock();
#endif
	hlock->pin_count = pin_count;

	if (check_wait_context(curr, hlock))
		return 0;

	/* Initialize the lock usage bit */
	if (!mark_usage(curr, hlock, check))
		return 0;

	/*
	 * Calculate the chain hash: it's the combined hash of all the
	 * lock keys along the dependency chain. We save the hash value
	 * at every step so that we can get the current hash easily
	 * after unlock. The chain hash is then used to cache dependency
	 * results.
	 *
	 * The 'key ID' is what is the most compact key value to drive
	 * the hash, not class->key.
	 */
	/*
	 * Whoops, we did it again.. class_idx is invalid.
	 */
	if (DEBUG_LOCKS_WARN_ON(!test_bit(class_idx, lock_classes_in_use)))
		return 0;

	chain_key = curr->curr_chain_key;
	if (!depth) {
		/*
		 * How can we have a chain hash when we ain't got no keys?!
		 */
		if (DEBUG_LOCKS_WARN_ON(chain_key != INITIAL_CHAIN_KEY))
			return 0;
		chain_head = 1;
	}

	hlock->prev_chain_key = chain_key;
	if (separate_irq_context(curr, hlock)) {
		chain_key = INITIAL_CHAIN_KEY;
		chain_head = 1;
	}
	chain_key = iterate_chain_key(chain_key, class_idx);

	if (nest_lock && !__lock_is_held(nest_lock, -1)) {
		print_lock_nested_lock_not_held(curr, hlock, ip);
		return 0;
	}

	if (!debug_locks_silent) {
		WARN_ON_ONCE(depth && !hlock_class(hlock - 1)->key);
		WARN_ON_ONCE(!hlock_class(hlock)->key);
	}

	if (!validate_chain(curr, hlock, chain_head, chain_key))
		return 0;

	curr->curr_chain_key = chain_key;
	curr->lockdep_depth++;
	check_chain_key(curr);
#ifdef CONFIG_DEBUG_LOCKDEP
	if (unlikely(!debug_locks))
		return 0;
#endif
	if (unlikely(curr->lockdep_depth >= MAX_LOCK_DEPTH)) {
		debug_locks_off();
		print_lockdep_off("BUG: MAX_LOCK_DEPTH too low!");
		printk(KERN_DEBUG "depth: %i  max: %lu!\n",
		       curr->lockdep_depth, MAX_LOCK_DEPTH);

		lockdep_print_held_locks(current);
		debug_show_all_locks();
		dump_stack();

		return 0;
	}

	if (unlikely(curr->lockdep_depth > max_lockdep_depth))
		max_lockdep_depth = curr->lockdep_depth;

	return 1;
}

static void print_unlock_imbalance_bug(struct task_struct *curr,
				       struct lockdep_map *lock,
				       unsigned long ip)
{
	if (!debug_locks_off())
		return;
	if (debug_locks_silent)
		return;

	pr_warn("\n");
	pr_warn("=====================================\n");
	pr_warn("WARNING: bad unlock balance detected!\n");
	print_kernel_ident();
	pr_warn("-------------------------------------\n");
	pr_warn("%s/%d is trying to release lock (",
		curr->comm, task_pid_nr(curr));
	print_lockdep_cache(lock);
	pr_cont(") at:\n");
	print_ip_sym(KERN_WARNING, ip);
	pr_warn("but there are no more locks to release!\n");
	pr_warn("\nother info that might help us debug this:\n");
	lockdep_print_held_locks(curr);

	pr_warn("\nstack backtrace:\n");
	dump_stack();
}

static noinstr int match_held_lock(const struct held_lock *hlock,
				   const struct lockdep_map *lock)
{
	if (hlock->instance == lock)
		return 1;

	if (hlock->references) {
		const struct lock_class *class = lock->class_cache[0];

		if (!class)
			class = look_up_lock_class(lock, 0);

		/*
		 * If look_up_lock_class() failed to find a class, we're trying
		 * to test if we hold a lock that has never yet been acquired.
		 * Clearly if the lock hasn't been acquired _ever_, we're not
		 * holding it either, so report failure.
		 */
		if (!class)
			return 0;

		/*
		 * References, but not a lock we're actually ref-counting?
		 * State got messed up, follow the sites that change ->references
		 * and try to make sense of it.
		 */
		if (DEBUG_LOCKS_WARN_ON(!hlock->nest_lock))
			return 0;

		if (hlock->class_idx == class - lock_classes)
			return 1;
	}

	return 0;
}

/* @depth must not be zero */
static struct held_lock *find_held_lock(struct task_struct *curr,
					struct lockdep_map *lock,
					unsigned int depth, int *idx)
{
	struct held_lock *ret, *hlock, *prev_hlock;
	int i;

	i = depth - 1;
	hlock = curr->held_locks + i;
	ret = hlock;
	if (match_held_lock(hlock, lock))
		goto out;

	ret = NULL;
	for (i--, prev_hlock = hlock--;
	     i >= 0;
	     i--, prev_hlock = hlock--) {
		/*
		 * We must not cross into another context:
		 */
		if (prev_hlock->irq_context != hlock->irq_context) {
			ret = NULL;
			break;
		}
		if (match_held_lock(hlock, lock)) {
			ret = hlock;
			break;
		}
	}

out:
	*idx = i;
	return ret;
}

static int reacquire_held_locks(struct task_struct *curr, unsigned int depth,
				int idx, unsigned int *merged)
{
	struct held_lock *hlock;
	int first_idx = idx;

	if (DEBUG_LOCKS_WARN_ON(!irqs_disabled()))
		return 0;

	for (hlock = curr->held_locks + idx; idx < depth; idx++, hlock++) {
		switch (__lock_acquire(hlock->instance,
				    hlock_class(hlock)->subclass,
				    hlock->trylock,
				    hlock->read, hlock->check,
				    hlock->hardirqs_off,
				    hlock->nest_lock, hlock->acquire_ip,
				    hlock->references, hlock->pin_count)) {
		case 0:
			return 1;
		case 1:
			break;
		case 2:
			*merged += (idx == first_idx);
			break;
		default:
			WARN_ON(1);
			return 0;
		}
	}
	return 0;
}

static int
__lock_set_class(struct lockdep_map *lock, const char *name,
		 struct lock_class_key *key, unsigned int subclass,
		 unsigned long ip)
{
	struct task_struct *curr = current;
	unsigned int depth, merged = 0;
	struct held_lock *hlock;
	struct lock_class *class;
	int i;

	if (unlikely(!debug_locks))
		return 0;

	depth = curr->lockdep_depth;
	/*
	 * This function is about (re)setting the class of a held lock,
	 * yet we're not actually holding any locks. Naughty user!
	 */
	if (DEBUG_LOCKS_WARN_ON(!depth))
		return 0;

	hlock = find_held_lock(curr, lock, depth, &i);
	if (!hlock) {
		print_unlock_imbalance_bug(curr, lock, ip);
		return 0;
	}

	lockdep_init_map_waits(lock, name, key, 0,
			       lock->wait_type_inner,
			       lock->wait_type_outer);
	class = register_lock_class(lock, subclass, 0);
	hlock->class_idx = class - lock_classes;

	curr->lockdep_depth = i;
	curr->curr_chain_key = hlock->prev_chain_key;

	if (reacquire_held_locks(curr, depth, i, &merged))
		return 0;

	/*
	 * I took it apart and put it back together again, except now I have
	 * these 'spare' parts.. where shall I put them.
	 */
	if (DEBUG_LOCKS_WARN_ON(curr->lockdep_depth != depth - merged))
		return 0;
	return 1;
}

static int __lock_downgrade(struct lockdep_map *lock, unsigned long ip)
{
	struct task_struct *curr = current;
	unsigned int depth, merged = 0;
	struct held_lock *hlock;
	int i;

	if (unlikely(!debug_locks))
		return 0;

	depth = curr->lockdep_depth;
	/*
	 * This function is about (re)setting the class of a held lock,
	 * yet we're not actually holding any locks. Naughty user!
	 */
	if (DEBUG_LOCKS_WARN_ON(!depth))
		return 0;

	hlock = find_held_lock(curr, lock, depth, &i);
	if (!hlock) {
		print_unlock_imbalance_bug(curr, lock, ip);
		return 0;
	}

	curr->lockdep_depth = i;
	curr->curr_chain_key = hlock->prev_chain_key;

	WARN(hlock->read, "downgrading a read lock");
	hlock->read = 1;
	hlock->acquire_ip = ip;

	if (reacquire_held_locks(curr, depth, i, &merged))
		return 0;

	/* Merging can't happen with unchanged classes.. */
	if (DEBUG_LOCKS_WARN_ON(merged))
		return 0;

	/*
	 * I took it apart and put it back together again, except now I have
	 * these 'spare' parts.. where shall I put them.
	 */
	if (DEBUG_LOCKS_WARN_ON(curr->lockdep_depth != depth))
		return 0;

	return 1;
}

/*
 * Remove the lock from the list of currently held locks - this gets
 * called on mutex_unlock()/spin_unlock*() (or on a failed
 * mutex_lock_interruptible()).
 */
static int
__lock_release(struct lockdep_map *lock, unsigned long ip)
{
	struct task_struct *curr = current;
	unsigned int depth, merged = 1;
	struct held_lock *hlock;
	int i;

	if (unlikely(!debug_locks))
		return 0;

	depth = curr->lockdep_depth;
	/*
	 * So we're all set to release this lock.. wait what lock? We don't
	 * own any locks, you've been drinking again?
	 */
	if (depth <= 0) {
		print_unlock_imbalance_bug(curr, lock, ip);
		return 0;
	}

	/*
	 * Check whether the lock exists in the current stack
	 * of held locks:
	 */
	hlock = find_held_lock(curr, lock, depth, &i);
	if (!hlock) {
		print_unlock_imbalance_bug(curr, lock, ip);
		return 0;
	}

	if (hlock->instance == lock)
		lock_release_holdtime(hlock);

	WARN(hlock->pin_count, "releasing a pinned lock\n");

	if (hlock->references) {
		hlock->references--;
		if (hlock->references) {
			/*
			 * We had, and after removing one, still have
			 * references, the current lock stack is still
			 * valid. We're done!
			 */
			return 1;
		}
	}

	/*
	 * We have the right lock to unlock, 'hlock' points to it.
	 * Now we remove it from the stack, and add back the other
	 * entries (if any), recalculating the hash along the way:
	 */

	curr->lockdep_depth = i;
	curr->curr_chain_key = hlock->prev_chain_key;

	/*
	 * The most likely case is when the unlock is on the innermost
	 * lock. In this case, we are done!
	 */
	if (i == depth-1)
		return 1;

	if (reacquire_held_locks(curr, depth, i + 1, &merged))
		return 0;

	/*
	 * We had N bottles of beer on the wall, we drank one, but now
	 * there's not N-1 bottles of beer left on the wall...
	 * Pouring two of the bottles together is acceptable.
	 */
	DEBUG_LOCKS_WARN_ON(curr->lockdep_depth != depth - merged);

	/*
	 * Since reacquire_held_locks() would have called check_chain_key()
	 * indirectly via __lock_acquire(), we don't need to do it again
	 * on return.
	 */
	return 0;
}

static __always_inline
int __lock_is_held(const struct lockdep_map *lock, int read)
{
	struct task_struct *curr = current;
	int i;

	for (i = 0; i < curr->lockdep_depth; i++) {
		struct held_lock *hlock = curr->held_locks + i;

		if (match_held_lock(hlock, lock)) {
			if (read == -1 || hlock->read == read)
				return 1;

			return 0;
		}
	}

	return 0;
}

static struct pin_cookie __lock_pin_lock(struct lockdep_map *lock)
{
	struct pin_cookie cookie = NIL_COOKIE;
	struct task_struct *curr = current;
	int i;

	if (unlikely(!debug_locks))
		return cookie;

	for (i = 0; i < curr->lockdep_depth; i++) {
		struct held_lock *hlock = curr->held_locks + i;

		if (match_held_lock(hlock, lock)) {
			/*
			 * Grab 16bits of randomness; this is sufficient to not
			 * be guessable and still allows some pin nesting in
			 * our u32 pin_count.
			 */
			cookie.val = 1 + (prandom_u32() >> 16);
			hlock->pin_count += cookie.val;
			return cookie;
		}
	}

	WARN(1, "pinning an unheld lock\n");
	return cookie;
}

static void __lock_repin_lock(struct lockdep_map *lock, struct pin_cookie cookie)
{
	struct task_struct *curr = current;
	int i;

	if (unlikely(!debug_locks))
		return;

	for (i = 0; i < curr->lockdep_depth; i++) {
		struct held_lock *hlock = curr->held_locks + i;

		if (match_held_lock(hlock, lock)) {
			hlock->pin_count += cookie.val;
			return;
		}
	}

	WARN(1, "pinning an unheld lock\n");
}

static void __lock_unpin_lock(struct lockdep_map *lock, struct pin_cookie cookie)
{
	struct task_struct *curr = current;
	int i;

	if (unlikely(!debug_locks))
		return;

	for (i = 0; i < curr->lockdep_depth; i++) {
		struct held_lock *hlock = curr->held_locks + i;

		if (match_held_lock(hlock, lock)) {
			if (WARN(!hlock->pin_count, "unpinning an unpinned lock\n"))
				return;

			hlock->pin_count -= cookie.val;

			if (WARN((int)hlock->pin_count < 0, "pin count corrupted\n"))
				hlock->pin_count = 0;

			return;
		}
	}

	WARN(1, "unpinning an unheld lock\n");
}

/*
 * Check whether we follow the irq-flags state precisely:
 */
static void check_flags(unsigned long flags)
{
#if defined(CONFIG_PROVE_LOCKING) && defined(CONFIG_DEBUG_LOCKDEP)
	if (!debug_locks)
		return;

	if (irqs_disabled_flags(flags)) {
		if (DEBUG_LOCKS_WARN_ON(lockdep_hardirqs_enabled())) {
			printk("possible reason: unannotated irqs-off.\n");
		}
	} else {
		if (DEBUG_LOCKS_WARN_ON(!lockdep_hardirqs_enabled())) {
			printk("possible reason: unannotated irqs-on.\n");
		}
	}

	/*
	 * We dont accurately track softirq state in e.g.
	 * hardirq contexts (such as on 4KSTACKS), so only
	 * check if not in hardirq contexts:
	 */
	if (!hardirq_count()) {
		if (softirq_count()) {
			/* like the above, but with softirqs */
			DEBUG_LOCKS_WARN_ON(current->softirqs_enabled);
		} else {
			/* lick the above, does it taste good? */
			DEBUG_LOCKS_WARN_ON(!current->softirqs_enabled);
		}
	}

	if (!debug_locks)
		print_irqtrace_events(current);
#endif
}

void lock_set_class(struct lockdep_map *lock, const char *name,
		    struct lock_class_key *key, unsigned int subclass,
		    unsigned long ip)
{
	unsigned long flags;

	if (unlikely(current->lockdep_recursion))
		return;

	raw_local_irq_save(flags);
	current->lockdep_recursion++;
	check_flags(flags);
	if (__lock_set_class(lock, name, key, subclass, ip))
		check_chain_key(current);
	lockdep_recursion_finish();
	raw_local_irq_restore(flags);
}
EXPORT_SYMBOL_GPL(lock_set_class);

void lock_downgrade(struct lockdep_map *lock, unsigned long ip)
{
	unsigned long flags;

	if (unlikely(current->lockdep_recursion))
		return;

	raw_local_irq_save(flags);
	current->lockdep_recursion++;
	check_flags(flags);
	if (__lock_downgrade(lock, ip))
		check_chain_key(current);
	lockdep_recursion_finish();
	raw_local_irq_restore(flags);
}
EXPORT_SYMBOL_GPL(lock_downgrade);

/* NMI context !!! */
static void verify_lock_unused(struct lockdep_map *lock, struct held_lock *hlock, int subclass)
{
#ifdef CONFIG_PROVE_LOCKING
	struct lock_class *class = look_up_lock_class(lock, subclass);

	/* if it doesn't have a class (yet), it certainly hasn't been used yet */
	if (!class)
		return;

	if (!(class->usage_mask & LOCK_USED))
		return;

	hlock->class_idx = class - lock_classes;

	print_usage_bug(current, hlock, LOCK_USED, LOCK_USAGE_STATES);
#endif
}

static bool lockdep_nmi(void)
{
	if (current->lockdep_recursion & LOCKDEP_RECURSION_MASK)
		return false;

	if (!in_nmi())
		return false;

	return true;
}

/*
 * We are not always called with irqs disabled - do that here,
 * and also avoid lockdep recursion:
 */
void lock_acquire(struct lockdep_map *lock, unsigned int subclass,
			  int trylock, int read, int check,
			  struct lockdep_map *nest_lock, unsigned long ip)
{
	unsigned long flags;

	if (unlikely(current->lockdep_recursion)) {
		/* XXX allow trylock from NMI ?!? */
		if (lockdep_nmi() && !trylock) {
			struct held_lock hlock;

			hlock.acquire_ip = ip;
			hlock.instance = lock;
			hlock.nest_lock = nest_lock;
			hlock.irq_context = 2; // XXX
			hlock.trylock = trylock;
			hlock.read = read;
			hlock.check = check;
			hlock.hardirqs_off = true;
			hlock.references = 0;

			verify_lock_unused(lock, &hlock, subclass);
		}
		return;
	}

	raw_local_irq_save(flags);
	check_flags(flags);

	current->lockdep_recursion++;
	trace_lock_acquire(lock, subclass, trylock, read, check, nest_lock, ip);
	__lock_acquire(lock, subclass, trylock, read, check,
		       irqs_disabled_flags(flags), nest_lock, ip, 0, 0);
	lockdep_recursion_finish();
	raw_local_irq_restore(flags);
}
EXPORT_SYMBOL_GPL(lock_acquire);

void lock_release(struct lockdep_map *lock, unsigned long ip)
{
	unsigned long flags;

	if (unlikely(current->lockdep_recursion))
		return;

	raw_local_irq_save(flags);
	check_flags(flags);
	current->lockdep_recursion++;
	trace_lock_release(lock, ip);
	if (__lock_release(lock, ip))
		check_chain_key(current);
	lockdep_recursion_finish();
	raw_local_irq_restore(flags);
}
EXPORT_SYMBOL_GPL(lock_release);

noinstr int lock_is_held_type(const struct lockdep_map *lock, int read)
{
	unsigned long flags;
	int ret = 0;

	if (unlikely(current->lockdep_recursion))
		return 1; /* avoid false negative lockdep_assert_held() */

	raw_local_irq_save(flags);
	check_flags(flags);

	current->lockdep_recursion++;
	ret = __lock_is_held(lock, read);
	lockdep_recursion_finish();
	raw_local_irq_restore(flags);

	return ret;
}
EXPORT_SYMBOL_GPL(lock_is_held_type);
NOKPROBE_SYMBOL(lock_is_held_type);

struct pin_cookie lock_pin_lock(struct lockdep_map *lock)
{
	struct pin_cookie cookie = NIL_COOKIE;
	unsigned long flags;

	if (unlikely(current->lockdep_recursion))
		return cookie;

	raw_local_irq_save(flags);
	check_flags(flags);

	current->lockdep_recursion++;
	cookie = __lock_pin_lock(lock);
	lockdep_recursion_finish();
	raw_local_irq_restore(flags);

	return cookie;
}
EXPORT_SYMBOL_GPL(lock_pin_lock);

void lock_repin_lock(struct lockdep_map *lock, struct pin_cookie cookie)
{
	unsigned long flags;

	if (unlikely(current->lockdep_recursion))
		return;

	raw_local_irq_save(flags);
	check_flags(flags);

	current->lockdep_recursion++;
	__lock_repin_lock(lock, cookie);
	lockdep_recursion_finish();
	raw_local_irq_restore(flags);
}
EXPORT_SYMBOL_GPL(lock_repin_lock);

void lock_unpin_lock(struct lockdep_map *lock, struct pin_cookie cookie)
{
	unsigned long flags;

	if (unlikely(current->lockdep_recursion))
		return;

	raw_local_irq_save(flags);
	check_flags(flags);

	current->lockdep_recursion++;
	__lock_unpin_lock(lock, cookie);
	lockdep_recursion_finish();
	raw_local_irq_restore(flags);
}
EXPORT_SYMBOL_GPL(lock_unpin_lock);

#ifdef CONFIG_LOCK_STAT
static void print_lock_contention_bug(struct task_struct *curr,
				      struct lockdep_map *lock,
				      unsigned long ip)
{
	if (!debug_locks_off())
		return;
	if (debug_locks_silent)
		return;

	pr_warn("\n");
	pr_warn("=================================\n");
	pr_warn("WARNING: bad contention detected!\n");
	print_kernel_ident();
	pr_warn("---------------------------------\n");
	pr_warn("%s/%d is trying to contend lock (",
		curr->comm, task_pid_nr(curr));
	print_lockdep_cache(lock);
	pr_cont(") at:\n");
	print_ip_sym(KERN_WARNING, ip);
	pr_warn("but there are no locks held!\n");
	pr_warn("\nother info that might help us debug this:\n");
	lockdep_print_held_locks(curr);

	pr_warn("\nstack backtrace:\n");
	dump_stack();
}

static void
__lock_contended(struct lockdep_map *lock, unsigned long ip)
{
	struct task_struct *curr = current;
	struct held_lock *hlock;
	struct lock_class_stats *stats;
	unsigned int depth;
	int i, contention_point, contending_point;

	depth = curr->lockdep_depth;
	/*
	 * Whee, we contended on this lock, except it seems we're not
	 * actually trying to acquire anything much at all..
	 */
	if (DEBUG_LOCKS_WARN_ON(!depth))
		return;

	hlock = find_held_lock(curr, lock, depth, &i);
	if (!hlock) {
		print_lock_contention_bug(curr, lock, ip);
		return;
	}

	if (hlock->instance != lock)
		return;

	hlock->waittime_stamp = lockstat_clock();

	contention_point = lock_point(hlock_class(hlock)->contention_point, ip);
	contending_point = lock_point(hlock_class(hlock)->contending_point,
				      lock->ip);

	stats = get_lock_stats(hlock_class(hlock));
	if (contention_point < LOCKSTAT_POINTS)
		stats->contention_point[contention_point]++;
	if (contending_point < LOCKSTAT_POINTS)
		stats->contending_point[contending_point]++;
	if (lock->cpu != smp_processor_id())
		stats->bounces[bounce_contended + !!hlock->read]++;
}

static void
__lock_acquired(struct lockdep_map *lock, unsigned long ip)
{
	struct task_struct *curr = current;
	struct held_lock *hlock;
	struct lock_class_stats *stats;
	unsigned int depth;
	u64 now, waittime = 0;
	int i, cpu;

	depth = curr->lockdep_depth;
	/*
	 * Yay, we acquired ownership of this lock we didn't try to
	 * acquire, how the heck did that happen?
	 */
	if (DEBUG_LOCKS_WARN_ON(!depth))
		return;

	hlock = find_held_lock(curr, lock, depth, &i);
	if (!hlock) {
		print_lock_contention_bug(curr, lock, _RET_IP_);
		return;
	}

	if (hlock->instance != lock)
		return;

	cpu = smp_processor_id();
	if (hlock->waittime_stamp) {
		now = lockstat_clock();
		waittime = now - hlock->waittime_stamp;
		hlock->holdtime_stamp = now;
	}

	trace_lock_acquired(lock, ip);

	stats = get_lock_stats(hlock_class(hlock));
	if (waittime) {
		if (hlock->read)
			lock_time_inc(&stats->read_waittime, waittime);
		else
			lock_time_inc(&stats->write_waittime, waittime);
	}
	if (lock->cpu != cpu)
		stats->bounces[bounce_acquired + !!hlock->read]++;

	lock->cpu = cpu;
	lock->ip = ip;
}

void lock_contended(struct lockdep_map *lock, unsigned long ip)
{
	unsigned long flags;

	if (unlikely(!lock_stat || !debug_locks))
		return;

	if (unlikely(current->lockdep_recursion))
		return;

	raw_local_irq_save(flags);
	check_flags(flags);
	current->lockdep_recursion++;
	trace_lock_contended(lock, ip);
	__lock_contended(lock, ip);
	lockdep_recursion_finish();
	raw_local_irq_restore(flags);
}
EXPORT_SYMBOL_GPL(lock_contended);

void lock_acquired(struct lockdep_map *lock, unsigned long ip)
{
	unsigned long flags;

	if (unlikely(!lock_stat || !debug_locks))
		return;

	if (unlikely(current->lockdep_recursion))
		return;

	raw_local_irq_save(flags);
	check_flags(flags);
	current->lockdep_recursion++;
	__lock_acquired(lock, ip);
	lockdep_recursion_finish();
	raw_local_irq_restore(flags);
}
EXPORT_SYMBOL_GPL(lock_acquired);
#endif

/*
 * Used by the testsuite, sanitize the validator state
 * after a simulated failure:
 */

void lockdep_reset(void)
{
	unsigned long flags;
	int i;

	raw_local_irq_save(flags);
	lockdep_init_task(current);
	memset(current->held_locks, 0, MAX_LOCK_DEPTH*sizeof(struct held_lock));
	nr_hardirq_chains = 0;
	nr_softirq_chains = 0;
	nr_process_chains = 0;
	debug_locks = 1;
	for (i = 0; i < CHAINHASH_SIZE; i++)
		INIT_HLIST_HEAD(chainhash_table + i);
	raw_local_irq_restore(flags);
}

/* Remove a class from a lock chain. Must be called with the graph lock held. */
static void remove_class_from_lock_chain(struct pending_free *pf,
					 struct lock_chain *chain,
					 struct lock_class *class)
{
#ifdef CONFIG_PROVE_LOCKING
	int i;

	for (i = chain->base; i < chain->base + chain->depth; i++) {
		if (chain_hlocks[i] != class - lock_classes)
			continue;
		/*
		 * Each lock class occurs at most once in a lock chain so once
		 * we found a match we can break out of this loop.
		 */
		goto free_lock_chain;
	}
	/* Since the chain has not been modified, return. */
	return;

free_lock_chain:
	free_chain_hlocks(chain->base, chain->depth);
	/* Overwrite the chain key for concurrent RCU readers. */
	WRITE_ONCE(chain->chain_key, INITIAL_CHAIN_KEY);
	dec_chains(chain->irq_context);

	/*
	 * Note: calling hlist_del_rcu() from inside a
	 * hlist_for_each_entry_rcu() loop is safe.
	 */
	hlist_del_rcu(&chain->entry);
	__set_bit(chain - lock_chains, pf->lock_chains_being_freed);
	nr_zapped_lock_chains++;
#endif
}

/* Must be called with the graph lock held. */
static void remove_class_from_lock_chains(struct pending_free *pf,
					  struct lock_class *class)
{
	struct lock_chain *chain;
	struct hlist_head *head;
	int i;

	for (i = 0; i < ARRAY_SIZE(chainhash_table); i++) {
		head = chainhash_table + i;
		hlist_for_each_entry_rcu(chain, head, entry) {
			remove_class_from_lock_chain(pf, chain, class);
		}
	}
}

/*
 * Remove all references to a lock class. The caller must hold the graph lock.
 */
static void zap_class(struct pending_free *pf, struct lock_class *class)
{
	struct lock_list *entry;
	int i;

	WARN_ON_ONCE(!class->key);

	/*
	 * Remove all dependencies this lock is
	 * involved in:
	 */
	for_each_set_bit(i, list_entries_in_use, ARRAY_SIZE(list_entries)) {
		entry = list_entries + i;
		if (entry->class != class && entry->links_to != class)
			continue;
		__clear_bit(i, list_entries_in_use);
		nr_list_entries--;
		list_del_rcu(&entry->entry);
	}
	if (list_empty(&class->locks_after) &&
	    list_empty(&class->locks_before)) {
		list_move_tail(&class->lock_entry, &pf->zapped);
		hlist_del_rcu(&class->hash_entry);
		WRITE_ONCE(class->key, NULL);
		WRITE_ONCE(class->name, NULL);
		nr_lock_classes--;
		__clear_bit(class - lock_classes, lock_classes_in_use);
	} else {
		WARN_ONCE(true, "%s() failed for class %s\n", __func__,
			  class->name);
	}

	remove_class_from_lock_chains(pf, class);
	nr_zapped_classes++;
}

static void reinit_class(struct lock_class *class)
{
	void *const p = class;
	const unsigned int offset = offsetof(struct lock_class, key);

	WARN_ON_ONCE(!class->lock_entry.next);
	WARN_ON_ONCE(!list_empty(&class->locks_after));
	WARN_ON_ONCE(!list_empty(&class->locks_before));
	memset(p + offset, 0, sizeof(*class) - offset);
	WARN_ON_ONCE(!class->lock_entry.next);
	WARN_ON_ONCE(!list_empty(&class->locks_after));
	WARN_ON_ONCE(!list_empty(&class->locks_before));
}

static inline int within(const void *addr, void *start, unsigned long size)
{
	return addr >= start && addr < start + size;
}

static bool inside_selftest(void)
{
	return current == lockdep_selftest_task_struct;
}

/* The caller must hold the graph lock. */
static struct pending_free *get_pending_free(void)
{
	return delayed_free.pf + delayed_free.index;
}

static void free_zapped_rcu(struct rcu_head *cb);

/*
 * Schedule an RCU callback if no RCU callback is pending. Must be called with
 * the graph lock held.
 */
static void call_rcu_zapped(struct pending_free *pf)
{
	WARN_ON_ONCE(inside_selftest());

	if (list_empty(&pf->zapped))
		return;

	if (delayed_free.scheduled)
		return;

	delayed_free.scheduled = true;

	WARN_ON_ONCE(delayed_free.pf + delayed_free.index != pf);
	delayed_free.index ^= 1;

	call_rcu(&delayed_free.rcu_head, free_zapped_rcu);
}

/* The caller must hold the graph lock. May be called from RCU context. */
static void __free_zapped_classes(struct pending_free *pf)
{
	struct lock_class *class;

	check_data_structures();

	list_for_each_entry(class, &pf->zapped, lock_entry)
		reinit_class(class);

	list_splice_init(&pf->zapped, &free_lock_classes);

#ifdef CONFIG_PROVE_LOCKING
	bitmap_andnot(lock_chains_in_use, lock_chains_in_use,
		      pf->lock_chains_being_freed, ARRAY_SIZE(lock_chains));
	bitmap_clear(pf->lock_chains_being_freed, 0, ARRAY_SIZE(lock_chains));
#endif
}

static void free_zapped_rcu(struct rcu_head *ch)
{
	struct pending_free *pf;
	unsigned long flags;

	if (WARN_ON_ONCE(ch != &delayed_free.rcu_head))
		return;

	raw_local_irq_save(flags);
	lockdep_lock();

	/* closed head */
	pf = delayed_free.pf + (delayed_free.index ^ 1);
	__free_zapped_classes(pf);
	delayed_free.scheduled = false;

	/*
	 * If there's anything on the open list, close and start a new callback.
	 */
	call_rcu_zapped(delayed_free.pf + delayed_free.index);

	lockdep_unlock();
	raw_local_irq_restore(flags);
}

/*
 * Remove all lock classes from the class hash table and from the
 * all_lock_classes list whose key or name is in the address range [start,
 * start + size). Move these lock classes to the zapped_classes list. Must
 * be called with the graph lock held.
 */
static void __lockdep_free_key_range(struct pending_free *pf, void *start,
				     unsigned long size)
{
	struct lock_class *class;
	struct hlist_head *head;
	int i;

	/* Unhash all classes that were created by a module. */
	for (i = 0; i < CLASSHASH_SIZE; i++) {
		head = classhash_table + i;
		hlist_for_each_entry_rcu(class, head, hash_entry) {
			if (!within(class->key, start, size) &&
			    !within(class->name, start, size))
				continue;
			zap_class(pf, class);
		}
	}
}

/*
 * Used in module.c to remove lock classes from memory that is going to be
 * freed; and possibly re-used by other modules.
 *
 * We will have had one synchronize_rcu() before getting here, so we're
 * guaranteed nobody will look up these exact classes -- they're properly dead
 * but still allocated.
 */
static void lockdep_free_key_range_reg(void *start, unsigned long size)
{
	struct pending_free *pf;
	unsigned long flags;

	init_data_structures_once();

	raw_local_irq_save(flags);
	lockdep_lock();
	pf = get_pending_free();
	__lockdep_free_key_range(pf, start, size);
	call_rcu_zapped(pf);
	lockdep_unlock();
	raw_local_irq_restore(flags);

	/*
	 * Wait for any possible iterators from look_up_lock_class() to pass
	 * before continuing to free the memory they refer to.
	 */
	synchronize_rcu();
}

/*
 * Free all lockdep keys in the range [start, start+size). Does not sleep.
 * Ignores debug_locks. Must only be used by the lockdep selftests.
 */
static void lockdep_free_key_range_imm(void *start, unsigned long size)
{
	struct pending_free *pf = delayed_free.pf;
	unsigned long flags;

	init_data_structures_once();

	raw_local_irq_save(flags);
	lockdep_lock();
	__lockdep_free_key_range(pf, start, size);
	__free_zapped_classes(pf);
	lockdep_unlock();
	raw_local_irq_restore(flags);
}

void lockdep_free_key_range(void *start, unsigned long size)
{
	init_data_structures_once();

	if (inside_selftest())
		lockdep_free_key_range_imm(start, size);
	else
		lockdep_free_key_range_reg(start, size);
}

/*
 * Check whether any element of the @lock->class_cache[] array refers to a
 * registered lock class. The caller must hold either the graph lock or the
 * RCU read lock.
 */
static bool lock_class_cache_is_registered(struct lockdep_map *lock)
{
	struct lock_class *class;
	struct hlist_head *head;
	int i, j;

	for (i = 0; i < CLASSHASH_SIZE; i++) {
		head = classhash_table + i;
		hlist_for_each_entry_rcu(class, head, hash_entry) {
			for (j = 0; j < NR_LOCKDEP_CACHING_CLASSES; j++)
				if (lock->class_cache[j] == class)
					return true;
		}
	}
	return false;
}

/* The caller must hold the graph lock. Does not sleep. */
static void __lockdep_reset_lock(struct pending_free *pf,
				 struct lockdep_map *lock)
{
	struct lock_class *class;
	int j;

	/*
	 * Remove all classes this lock might have:
	 */
	for (j = 0; j < MAX_LOCKDEP_SUBCLASSES; j++) {
		/*
		 * If the class exists we look it up and zap it:
		 */
		class = look_up_lock_class(lock, j);
		if (class)
			zap_class(pf, class);
	}
	/*
	 * Debug check: in the end all mapped classes should
	 * be gone.
	 */
	if (WARN_ON_ONCE(lock_class_cache_is_registered(lock)))
		debug_locks_off();
}

/*
 * Remove all information lockdep has about a lock if debug_locks == 1. Free
 * released data structures from RCU context.
 */
static void lockdep_reset_lock_reg(struct lockdep_map *lock)
{
	struct pending_free *pf;
	unsigned long flags;
	int locked;

	raw_local_irq_save(flags);
	locked = graph_lock();
	if (!locked)
		goto out_irq;

	pf = get_pending_free();
	__lockdep_reset_lock(pf, lock);
	call_rcu_zapped(pf);

	graph_unlock();
out_irq:
	raw_local_irq_restore(flags);
}

/*
 * Reset a lock. Does not sleep. Ignores debug_locks. Must only be used by the
 * lockdep selftests.
 */
static void lockdep_reset_lock_imm(struct lockdep_map *lock)
{
	struct pending_free *pf = delayed_free.pf;
	unsigned long flags;

	raw_local_irq_save(flags);
	lockdep_lock();
	__lockdep_reset_lock(pf, lock);
	__free_zapped_classes(pf);
	lockdep_unlock();
	raw_local_irq_restore(flags);
}

void lockdep_reset_lock(struct lockdep_map *lock)
{
	init_data_structures_once();

	if (inside_selftest())
		lockdep_reset_lock_imm(lock);
	else
		lockdep_reset_lock_reg(lock);
}

/* Unregister a dynamically allocated key. */
void lockdep_unregister_key(struct lock_class_key *key)
{
	struct hlist_head *hash_head = keyhashentry(key);
	struct lock_class_key *k;
	struct pending_free *pf;
	unsigned long flags;
	bool found = false;

	might_sleep();

	if (WARN_ON_ONCE(static_obj(key)))
		return;

	raw_local_irq_save(flags);
	if (!graph_lock())
		goto out_irq;

	pf = get_pending_free();
	hlist_for_each_entry_rcu(k, hash_head, hash_entry) {
		if (k == key) {
			hlist_del_rcu(&k->hash_entry);
			found = true;
			break;
		}
	}
	WARN_ON_ONCE(!found);
	__lockdep_free_key_range(pf, key, 1);
	call_rcu_zapped(pf);
	graph_unlock();
out_irq:
	raw_local_irq_restore(flags);

	/* Wait until is_dynamic_key() has finished accessing k->hash_entry. */
	synchronize_rcu();
}
EXPORT_SYMBOL_GPL(lockdep_unregister_key);

void __init lockdep_init(void)
{
	printk("Lock dependency validator: Copyright (c) 2006 Red Hat, Inc., Ingo Molnar\n");

	printk("... MAX_LOCKDEP_SUBCLASSES:  %lu\n", MAX_LOCKDEP_SUBCLASSES);
	printk("... MAX_LOCK_DEPTH:          %lu\n", MAX_LOCK_DEPTH);
	printk("... MAX_LOCKDEP_KEYS:        %lu\n", MAX_LOCKDEP_KEYS);
	printk("... CLASSHASH_SIZE:          %lu\n", CLASSHASH_SIZE);
	printk("... MAX_LOCKDEP_ENTRIES:     %lu\n", MAX_LOCKDEP_ENTRIES);
	printk("... MAX_LOCKDEP_CHAINS:      %lu\n", MAX_LOCKDEP_CHAINS);
	printk("... CHAINHASH_SIZE:          %lu\n", CHAINHASH_SIZE);

	printk(" memory used by lock dependency info: %zu kB\n",
	       (sizeof(lock_classes) +
		sizeof(lock_classes_in_use) +
		sizeof(classhash_table) +
		sizeof(list_entries) +
		sizeof(list_entries_in_use) +
		sizeof(chainhash_table) +
		sizeof(delayed_free)
#ifdef CONFIG_PROVE_LOCKING
		+ sizeof(lock_cq)
		+ sizeof(lock_chains)
		+ sizeof(lock_chains_in_use)
		+ sizeof(chain_hlocks)
#endif
		) / 1024
		);

#if defined(CONFIG_TRACE_IRQFLAGS) && defined(CONFIG_PROVE_LOCKING)
	printk(" memory used for stack traces: %zu kB\n",
	       (sizeof(stack_trace) + sizeof(stack_trace_hash)) / 1024
	       );
#endif

	printk(" per task-struct memory footprint: %zu bytes\n",
	       sizeof(((struct task_struct *)NULL)->held_locks));
}

static void
print_freed_lock_bug(struct task_struct *curr, const void *mem_from,
		     const void *mem_to, struct held_lock *hlock)
{
	if (!debug_locks_off())
		return;
	if (debug_locks_silent)
		return;

	pr_warn("\n");
	pr_warn("=========================\n");
	pr_warn("WARNING: held lock freed!\n");
	print_kernel_ident();
	pr_warn("-------------------------\n");
	pr_warn("%s/%d is freeing memory %px-%px, with a lock still held there!\n",
		curr->comm, task_pid_nr(curr), mem_from, mem_to-1);
	print_lock(hlock);
	lockdep_print_held_locks(curr);

	pr_warn("\nstack backtrace:\n");
	dump_stack();
}

static inline int not_in_range(const void* mem_from, unsigned long mem_len,
				const void* lock_from, unsigned long lock_len)
{
	return lock_from + lock_len <= mem_from ||
		mem_from + mem_len <= lock_from;
}

/*
 * Called when kernel memory is freed (or unmapped), or if a lock
 * is destroyed or reinitialized - this code checks whether there is
 * any held lock in the memory range of <from> to <to>:
 */
void debug_check_no_locks_freed(const void *mem_from, unsigned long mem_len)
{
	struct task_struct *curr = current;
	struct held_lock *hlock;
	unsigned long flags;
	int i;

	if (unlikely(!debug_locks))
		return;

	raw_local_irq_save(flags);
	for (i = 0; i < curr->lockdep_depth; i++) {
		hlock = curr->held_locks + i;

		if (not_in_range(mem_from, mem_len, hlock->instance,
					sizeof(*hlock->instance)))
			continue;

		print_freed_lock_bug(curr, mem_from, mem_from + mem_len, hlock);
		break;
	}
	raw_local_irq_restore(flags);
}
EXPORT_SYMBOL_GPL(debug_check_no_locks_freed);

static void print_held_locks_bug(void)
{
	if (!debug_locks_off())
		return;
	if (debug_locks_silent)
		return;

	pr_warn("\n");
	pr_warn("====================================\n");
	pr_warn("WARNING: %s/%d still has locks held!\n",
	       current->comm, task_pid_nr(current));
	print_kernel_ident();
	pr_warn("------------------------------------\n");
	lockdep_print_held_locks(current);
	pr_warn("\nstack backtrace:\n");
	dump_stack();
}

void debug_check_no_locks_held(void)
{
	if (unlikely(current->lockdep_depth > 0))
		print_held_locks_bug();
}
EXPORT_SYMBOL_GPL(debug_check_no_locks_held);

#ifdef __KERNEL__
void debug_show_all_locks(void)
{
	struct task_struct *g, *p;

	if (unlikely(!debug_locks)) {
		pr_warn("INFO: lockdep is turned off.\n");
		return;
	}
	pr_warn("\nShowing all locks held in the system:\n");

	rcu_read_lock();
	for_each_process_thread(g, p) {
		if (!p->lockdep_depth)
			continue;
		lockdep_print_held_locks(p);
		touch_nmi_watchdog();
		touch_all_softlockup_watchdogs();
	}
	rcu_read_unlock();

	pr_warn("\n");
	pr_warn("=============================================\n\n");
}
EXPORT_SYMBOL_GPL(debug_show_all_locks);
#endif

/*
 * Careful: only use this function if you are sure that
 * the task cannot run in parallel!
 */
void debug_show_held_locks(struct task_struct *task)
{
	if (unlikely(!debug_locks)) {
		printk("INFO: lockdep is turned off.\n");
		return;
	}
	lockdep_print_held_locks(task);
}
EXPORT_SYMBOL_GPL(debug_show_held_locks);

asmlinkage __visible void lockdep_sys_exit(void)
{
	struct task_struct *curr = current;

	if (unlikely(curr->lockdep_depth)) {
		if (!debug_locks_off())
			return;
		pr_warn("\n");
		pr_warn("================================================\n");
		pr_warn("WARNING: lock held when returning to user space!\n");
		print_kernel_ident();
		pr_warn("------------------------------------------------\n");
		pr_warn("%s/%d is leaving the kernel with locks still held!\n",
				curr->comm, curr->pid);
		lockdep_print_held_locks(curr);
	}

	/*
	 * The lock history for each syscall should be independent. So wipe the
	 * slate clean on return to userspace.
	 */
	lockdep_invariant_state(false);
}

void lockdep_rcu_suspicious(const char *file, const int line, const char *s)
{
	struct task_struct *curr = current;

	/* Note: the following can be executed concurrently, so be careful. */
	pr_warn("\n");
	pr_warn("=============================\n");
	pr_warn("WARNING: suspicious RCU usage\n");
	print_kernel_ident();
	pr_warn("-----------------------------\n");
	pr_warn("%s:%d %s!\n", file, line, s);
	pr_warn("\nother info that might help us debug this:\n\n");
	pr_warn("\n%srcu_scheduler_active = %d, debug_locks = %d\n",
	       !rcu_lockdep_current_cpu_online()
			? "RCU used illegally from offline CPU!\n"
			: !rcu_is_watching()
				? "RCU used illegally from idle CPU!\n"
				: "",
	       rcu_scheduler_active, debug_locks);

	/*
	 * If a CPU is in the RCU-free window in idle (ie: in the section
	 * between rcu_idle_enter() and rcu_idle_exit(), then RCU
	 * considers that CPU to be in an "extended quiescent state",
	 * which means that RCU will be completely ignoring that CPU.
	 * Therefore, rcu_read_lock() and friends have absolutely no
	 * effect on a CPU running in that state. In other words, even if
	 * such an RCU-idle CPU has called rcu_read_lock(), RCU might well
	 * delete data structures out from under it.  RCU really has no
	 * choice here: we need to keep an RCU-free window in idle where
	 * the CPU may possibly enter into low power mode. This way we can
	 * notice an extended quiescent state to other CPUs that started a grace
	 * period. Otherwise we would delay any grace period as long as we run
	 * in the idle task.
	 *
	 * So complain bitterly if someone does call rcu_read_lock(),
	 * rcu_read_lock_bh() and so on from extended quiescent states.
	 */
	if (!rcu_is_watching())
		pr_warn("RCU used illegally from extended quiescent state!\n");

	lockdep_print_held_locks(curr);
	pr_warn("\nstack backtrace:\n");
	dump_stack();
}
EXPORT_SYMBOL_GPL(lockdep_rcu_suspicious);<|MERGE_RESOLUTION|>--- conflicted
+++ resolved
@@ -3653,12 +3653,6 @@
 	 * NMIs do not (and cannot) track lock dependencies, nothing to do.
 	 */
 	if (unlikely(in_nmi()))
-<<<<<<< HEAD
-		return;
-
-	if (unlikely(current->lockdep_recursion & LOCKDEP_RECURSION_MASK))
-=======
->>>>>>> c84d5305
 		return;
 
 	if (unlikely(current->lockdep_recursion & LOCKDEP_RECURSION_MASK))
@@ -3708,7 +3702,6 @@
 	struct task_struct *curr = current;
 
 	if (unlikely(!debug_locks))
-<<<<<<< HEAD
 		return;
 
 	/*
@@ -3732,28 +3725,6 @@
 	}
 
 	if (unlikely(current->lockdep_recursion & LOCKDEP_RECURSION_MASK))
-=======
->>>>>>> c84d5305
-		return;
-
-	/*
-	 * NMIs can happen in the middle of local_irq_{en,dis}able() where the
-	 * tracking state and hardware state are out of sync.
-	 *
-	 * NMIs must save lockdep_hardirqs_enabled() to restore IRQ state from,
-	 * and not rely on hardware state like normal interrupts.
-	 */
-	if (unlikely(in_nmi())) {
-		/*
-		 * Skip:
-		 *  - recursion check, because NMI can hit lockdep;
-		 *  - hardware state check, because above;
-		 *  - chain_key check, see lockdep_hardirqs_on_prepare().
-		 */
-		goto skip_checks;
-	}
-
-	if (unlikely(current->lockdep_recursion & LOCKDEP_RECURSION_MASK))
 		return;
 
 	if (lockdep_hardirqs_enabled()) {
@@ -3805,14 +3776,10 @@
 	 * they will restore the software state. This ensures the software
 	 * state is consistent inside NMIs as well.
 	 */
-<<<<<<< HEAD
 	if (in_nmi()) {
 		if (!IS_ENABLED(CONFIG_TRACE_IRQFLAGS_NMI))
 			return;
 	} else if (current->lockdep_recursion & LOCKDEP_RECURSION_MASK)
-=======
-	if (unlikely(!in_nmi() && (current->lockdep_recursion & LOCKDEP_RECURSION_MASK)))
->>>>>>> c84d5305
 		return;
 
 	/*
