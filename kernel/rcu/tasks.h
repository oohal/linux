--- conflicted
+++ resolved
@@ -335,11 +335,6 @@
 
 	// Start off with initial wait and slowly back off to 1 HZ wait.
 	fract = rtp->init_fract;
-<<<<<<< HEAD
-	if (fract > HZ)
-		fract = HZ;
-=======
->>>>>>> 75c79a5d
 
 	while (!list_empty(&holdouts)) {
 		bool firstreport;
@@ -560,11 +555,7 @@
 static int __init rcu_spawn_tasks_kthread(void)
 {
 	rcu_tasks.gp_sleep = HZ / 10;
-<<<<<<< HEAD
-	rcu_tasks.init_fract = 10;
-=======
 	rcu_tasks.init_fract = HZ / 10;
->>>>>>> 75c79a5d
 	rcu_tasks.pregp_func = rcu_tasks_pregp_step;
 	rcu_tasks.pertask_func = rcu_tasks_pertask;
 	rcu_tasks.postscan_func = rcu_tasks_postscan;
@@ -603,10 +594,6 @@
 }
 
 #else /* #ifdef CONFIG_TASKS_RCU */
-<<<<<<< HEAD
-static inline void show_rcu_tasks_classic_gp_kthread(void) { }
-=======
->>>>>>> 75c79a5d
 void exit_tasks_rcu_start(void) { }
 void exit_tasks_rcu_finish(void) { exit_tasks_rcu_finish_trace(current); }
 #endif /* #else #ifdef CONFIG_TASKS_RCU */
@@ -1189,20 +1176,12 @@
 {
 	if (IS_ENABLED(CONFIG_TASKS_TRACE_RCU_READ_MB)) {
 		rcu_tasks_trace.gp_sleep = HZ / 10;
-<<<<<<< HEAD
-		rcu_tasks_trace.init_fract = 10;
-=======
 		rcu_tasks_trace.init_fract = HZ / 10;
->>>>>>> 75c79a5d
 	} else {
 		rcu_tasks_trace.gp_sleep = HZ / 200;
 		if (rcu_tasks_trace.gp_sleep <= 0)
 			rcu_tasks_trace.gp_sleep = 1;
-<<<<<<< HEAD
-		rcu_tasks_trace.init_fract = HZ / 5;
-=======
 		rcu_tasks_trace.init_fract = HZ / 200;
->>>>>>> 75c79a5d
 		if (rcu_tasks_trace.init_fract <= 0)
 			rcu_tasks_trace.init_fract = 1;
 	}
