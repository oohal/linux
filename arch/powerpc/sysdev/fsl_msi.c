--- conflicted
+++ resolved
@@ -110,11 +110,7 @@
 	list_for_each_entry(entry, &pdev->msi_list, list) {
 		if (entry->irq == NO_IRQ)
 			continue;
-<<<<<<< HEAD
-		msi_data = irq_get_handler_data(entry->irq);
-=======
 		msi_data = irq_get_chip_data(entry->irq);
->>>>>>> d762f438
 		irq_set_msi_desc(entry->irq, NULL);
 		msi_bitmap_free_hwirqs(&msi_data->bitmap,
 				       virq_to_hw(entry->irq), 1);
@@ -172,11 +168,7 @@
 			rc = -ENOSPC;
 			goto out_free;
 		}
-<<<<<<< HEAD
-		irq_set_handler_data(virq, msi_data);
-=======
 		/* chip_data is msi_data via host->hostdata in host->map() */
->>>>>>> d762f438
 		irq_set_msi_desc(virq, entry);
 
 		fsl_compose_msi_msg(pdev, hwirq, &msg, msi_data);
@@ -201,11 +193,7 @@
 	u32 have_shift = 0;
 	struct fsl_msi_cascade_data *cascade_data;
 
-<<<<<<< HEAD
-	cascade_data = (struct fsl_msi_cascade_data *)irq_get_handler_data(irq);
-=======
 	cascade_data = irq_get_handler_data(irq);
->>>>>>> d762f438
 	msi_data = cascade_data->msi_data;
 
 	raw_spin_lock(&desc->lock);
@@ -290,36 +278,6 @@
 static int __devinit fsl_msi_setup_hwirq(struct fsl_msi *msi,
 					 struct platform_device *dev,
 					 int offset, int irq_index)
-<<<<<<< HEAD
-{
-	struct fsl_msi_cascade_data *cascade_data = NULL;
-	int virt_msir;
-
-	virt_msir = irq_of_parse_and_map(dev->dev.of_node, irq_index);
-	if (virt_msir == NO_IRQ) {
-		dev_err(&dev->dev, "%s: Cannot translate IRQ index %d\n",
-			__func__, irq_index);
-		return 0;
-	}
-
-	cascade_data = kzalloc(sizeof(struct fsl_msi_cascade_data), GFP_KERNEL);
-	if (!cascade_data) {
-		dev_err(&dev->dev, "No memory for MSI cascade data\n");
-		return -ENOMEM;
-	}
-
-	msi->msi_virqs[irq_index] = virt_msir;
-	cascade_data->index = offset + irq_index;
-	cascade_data->msi_data = msi;
-	irq_set_handler_data(virt_msir, cascade_data);
-	irq_set_chained_handler(virt_msir, fsl_msi_cascade);
-
-	return 0;
-}
-
-static int __devinit fsl_of_msi_probe(struct platform_device *dev)
-=======
->>>>>>> d762f438
 {
 	struct fsl_msi_cascade_data *cascade_data = NULL;
 	int virt_msir;
@@ -360,16 +318,10 @@
 	u32 offset;
 	static const u32 all_avail[] = { 0, NR_MSI_IRQS };
 
-<<<<<<< HEAD
-	if (!dev->dev.of_match)
-		return -EINVAL;
-	features = dev->dev.of_match->data;
-=======
 	match = of_match_device(fsl_of_msi_ids, &dev->dev);
 	if (!match)
 		return -EINVAL;
 	features = match->data;
->>>>>>> d762f438
 
 	printk(KERN_DEBUG "Setting up Freescale MSI support\n");
 
