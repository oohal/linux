--- conflicted
+++ resolved
@@ -776,8 +776,6 @@
 	printk(KERN_CONT "\n");
 
 	show_opcodes(regs, loglvl);
-<<<<<<< HEAD
-=======
 }
 
 /*
@@ -787,7 +785,6 @@
 static bool is_vsyscall_vaddr(unsigned long vaddr)
 {
 	return unlikely((vaddr & PAGE_MASK) == VSYSCALL_ADDR);
->>>>>>> 0fd79184
 }
 
 static void
