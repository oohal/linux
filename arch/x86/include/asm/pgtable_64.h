--- conflicted
+++ resolved
@@ -128,8 +128,6 @@
 #endif
 }
 
-<<<<<<< HEAD
-=======
 static inline void native_set_p4d(p4d_t *p4dp, p4d_t p4d)
 {
 	*p4dp = p4d;
@@ -144,7 +142,6 @@
 #endif
 }
 
->>>>>>> 2ac97f0f
 static inline void native_set_pgd(pgd_t *pgdp, pgd_t pgd)
 {
 	*pgdp = pgd;
