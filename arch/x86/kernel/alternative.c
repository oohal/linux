--- conflicted
+++ resolved
@@ -1009,12 +1009,8 @@
 			return 0;
 	}
 
-<<<<<<< HEAD
-	ip += tp->len;
-=======
 	len = text_opcode_size(tp->opcode);
 	ip += len;
->>>>>>> bf885bf6
 
 	switch (tp->opcode) {
 	case INT3_INSN_OPCODE:
@@ -1095,19 +1091,12 @@
 	 * Second step: update all but the first byte of the patched range.
 	 */
 	for (do_sync = 0, i = 0; i < nr_entries; i++) {
-<<<<<<< HEAD
-		if (tp[i].len - sizeof(int3) > 0) {
-			text_poke((char *)tp[i].addr + sizeof(int3),
-				  (const char *)tp[i].text + sizeof(int3),
-				  tp[i].len - sizeof(int3));
-=======
 		int len = text_opcode_size(tp[i].opcode);
 
 		if (len - sizeof(int3) > 0) {
 			text_poke(text_poke_addr(&tp[i]) + sizeof(int3),
 				  (const char *)tp[i].text + sizeof(int3),
 				  len - sizeof(int3));
->>>>>>> bf885bf6
 			do_sync++;
 		}
 	}
@@ -1129,11 +1118,7 @@
 		if (tp[i].text[0] == INT3_INSN_OPCODE)
 			continue;
 
-<<<<<<< HEAD
-		text_poke(tp[i].addr, tp[i].text, sizeof(int3));
-=======
 		text_poke(text_poke_addr(&tp[i]), tp[i].text, sizeof(int3));
->>>>>>> bf885bf6
 		do_sync++;
 	}
 
@@ -1153,15 +1138,7 @@
 {
 	struct insn insn;
 
-<<<<<<< HEAD
-	if (!opcode)
-		opcode = (void *)tp->text;
-	else
-		memcpy((void *)tp->text, opcode, len);
-
-=======
 	memcpy((void *)tp->text, opcode, len);
->>>>>>> bf885bf6
 	if (!emulate)
 		emulate = opcode;
 
@@ -1171,12 +1148,7 @@
 	BUG_ON(!insn_complete(&insn));
 	BUG_ON(len != insn.length);
 
-<<<<<<< HEAD
-	tp->addr = addr;
-	tp->len = len;
-=======
 	tp->rel_addr = addr - (void *)_stext;
->>>>>>> bf885bf6
 	tp->opcode = insn.opcode.bytes[0];
 
 	switch (tp->opcode) {
@@ -1210,8 +1182,6 @@
 	}
 }
 
-<<<<<<< HEAD
-=======
 /*
  * We hard rely on the tp_vec being ordered; ensure this is so by flushing
  * early if needed.
@@ -1261,7 +1231,6 @@
 	text_poke_loc_init(tp, addr, opcode, len, emulate);
 }
 
->>>>>>> bf885bf6
 /**
  * text_poke_bp() -- update instructions on live kernel on SMP
  * @addr:	address to patch
@@ -1273,12 +1242,6 @@
  * dynamically allocated memory. This function should be used when it is
  * not possible to allocate memory.
  */
-<<<<<<< HEAD
-void text_poke_bp(void *addr, const void *opcode, size_t len, const void *emulate)
-{
-	struct text_poke_loc tp;
-
-=======
 void __ref text_poke_bp(void *addr, const void *opcode, size_t len, const void *emulate)
 {
 	struct text_poke_loc tp;
@@ -1288,7 +1251,6 @@
 		return;
 	}
 
->>>>>>> bf885bf6
 	text_poke_loc_init(&tp, addr, opcode, len, emulate);
 	text_poke_bp_batch(&tp, 1);
 }