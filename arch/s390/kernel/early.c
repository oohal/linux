--- conflicted
+++ resolved
@@ -385,11 +385,8 @@
 		S390_lowcore.machine_flags |= MACHINE_FLAG_NX;
 		__ctl_set_bit(0, 20);
 	}
-<<<<<<< HEAD
-=======
 	if (test_facility(133))
 		S390_lowcore.machine_flags |= MACHINE_FLAG_GS;
->>>>>>> 2ac97f0f
 }
 
 static inline void save_vector_registers(void)
@@ -407,11 +404,7 @@
 
 	rc = kstrtobool(str, &enabled);
 	if (!rc && !enabled)
-<<<<<<< HEAD
-		S390_lowcore.machine_flags &= ~MACHINE_HAS_TOPOLOGY;
-=======
 		S390_lowcore.machine_flags &= ~MACHINE_FLAG_TOPOLOGY;
->>>>>>> 2ac97f0f
 	return rc;
 }
 early_param("topology", topology_setup);
@@ -425,24 +418,6 @@
 early_param("novx", disable_vector_extension);
 
 static int __init noexec_setup(char *str)
-<<<<<<< HEAD
-{
-	bool enabled;
-	int rc;
-
-	rc = kstrtobool(str, &enabled);
-	if (!rc && !enabled) {
-		/* Disable no-execute support */
-		S390_lowcore.machine_flags &= ~MACHINE_FLAG_NX;
-		__ctl_clear_bit(0, 20);
-	}
-	return rc;
-}
-early_param("noexec", noexec_setup);
-
-static int __init cad_setup(char *str)
-=======
->>>>>>> 2ac97f0f
 {
 	bool enabled;
 	int rc;
