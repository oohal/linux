# UAPI Header export list
<<<<<<< HEAD
include include/uapi/asm-generic/Kbuild.asm
=======
include include/uapi/asm-generic/Kbuild.asm

generic-y += errno.h
generic-y += fcntl.h
generic-y += ioctl.h
generic-y += mman.h
generic-y += param.h
generic-y += poll.h
generic-y += resource.h
generic-y += sockios.h
generic-y += termbits.h

header-y += auxvec.h
header-y += bitsperlong.h
header-y += byteorder.h
header-y += chpid.h
header-y += chsc.h
header-y += clp.h
header-y += cmb.h
header-y += dasd.h
header-y += debug.h
header-y += errno.h
header-y += guarded_storage.h
header-y += hypfs.h
header-y += ioctls.h
header-y += ipcbuf.h
header-y += kvm.h
header-y += kvm_para.h
header-y += kvm_perf.h
header-y += kvm_virtio.h
header-y += monwriter.h
header-y += msgbuf.h
header-y += pkey.h
header-y += posix_types.h
header-y += ptrace.h
header-y += qeth.h
header-y += schid.h
header-y += sclp_ctl.h
header-y += sembuf.h
header-y += setup.h
header-y += shmbuf.h
header-y += sie.h
header-y += sigcontext.h
header-y += siginfo.h
header-y += signal.h
header-y += socket.h
header-y += stat.h
header-y += statfs.h
header-y += swab.h
header-y += tape390.h
header-y += termios.h
header-y += types.h
header-y += ucontext.h
header-y += unistd.h
header-y += virtio-ccw.h
header-y += vtoc.h
header-y += zcrypt.h
>>>>>>> df26c2e8
<|MERGE_RESOLUTION|>--- conflicted
+++ resolved
@@ -1,7 +1,4 @@
 # UAPI Header export list
-<<<<<<< HEAD
-include include/uapi/asm-generic/Kbuild.asm
-=======
 include include/uapi/asm-generic/Kbuild.asm
 
 generic-y += errno.h
@@ -12,51 +9,4 @@
 generic-y += poll.h
 generic-y += resource.h
 generic-y += sockios.h
-generic-y += termbits.h
-
-header-y += auxvec.h
-header-y += bitsperlong.h
-header-y += byteorder.h
-header-y += chpid.h
-header-y += chsc.h
-header-y += clp.h
-header-y += cmb.h
-header-y += dasd.h
-header-y += debug.h
-header-y += errno.h
-header-y += guarded_storage.h
-header-y += hypfs.h
-header-y += ioctls.h
-header-y += ipcbuf.h
-header-y += kvm.h
-header-y += kvm_para.h
-header-y += kvm_perf.h
-header-y += kvm_virtio.h
-header-y += monwriter.h
-header-y += msgbuf.h
-header-y += pkey.h
-header-y += posix_types.h
-header-y += ptrace.h
-header-y += qeth.h
-header-y += schid.h
-header-y += sclp_ctl.h
-header-y += sembuf.h
-header-y += setup.h
-header-y += shmbuf.h
-header-y += sie.h
-header-y += sigcontext.h
-header-y += siginfo.h
-header-y += signal.h
-header-y += socket.h
-header-y += stat.h
-header-y += statfs.h
-header-y += swab.h
-header-y += tape390.h
-header-y += termios.h
-header-y += types.h
-header-y += ucontext.h
-header-y += unistd.h
-header-y += virtio-ccw.h
-header-y += vtoc.h
-header-y += zcrypt.h
->>>>>>> df26c2e8
+generic-y += termbits.h