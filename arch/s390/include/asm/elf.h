--- conflicted
+++ resolved
@@ -105,10 +105,7 @@
 #define HWCAP_S390_VXRS		2048
 #define HWCAP_S390_VXRS_BCD	4096
 #define HWCAP_S390_VXRS_EXT	8192
-<<<<<<< HEAD
-=======
 #define HWCAP_S390_GS		16384
->>>>>>> 2ac97f0f
 
 /* Internal bits, not exposed via elf */
 #define HWCAP_INT_SIE		1UL
