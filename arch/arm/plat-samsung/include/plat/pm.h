--- conflicted
+++ resolved
@@ -17,11 +17,8 @@
 
 #include <linux/irq.h>
 
-<<<<<<< HEAD
-=======
 struct sys_device;
 
->>>>>>> 47ae63e0
 #ifdef CONFIG_PM
 
 extern __init int s3c_pm_init(void);
