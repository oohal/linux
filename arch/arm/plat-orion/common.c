--- conflicted
+++ resolved
@@ -481,12 +481,9 @@
 	struct mdio_board_info *bd;
 	unsigned int i;
 
-<<<<<<< HEAD
-=======
 	if (!IS_BUILTIN(CONFIG_PHYLIB))
 		return;
 
->>>>>>> 2ac97f0f
 	for (i = 0; i < ARRAY_SIZE(d->port_names); i++)
 		if (!strcmp(d->port_names[i], "cpu"))
 			break;
