/* SPDX-License-Identifier: GPL-2.0-only */
/*
 * Copyright (C) 2015-2018 - ARM Ltd
 * Author: Marc Zyngier <marc.zyngier@arm.com>
 */

#include <linux/arm-smccc.h>
#include <linux/linkage.h>

#include <asm/alternative.h>
#include <asm/assembler.h>
#include <asm/cpufeature.h>
#include <asm/kvm_arm.h>
#include <asm/kvm_asm.h>
#include <asm/mmu.h>

.macro save_caller_saved_regs_vect
	/* x0 and x1 were saved in the vector entry */
	stp	x2, x3,   [sp, #-16]!
	stp	x4, x5,   [sp, #-16]!
	stp	x6, x7,   [sp, #-16]!
	stp	x8, x9,   [sp, #-16]!
	stp	x10, x11, [sp, #-16]!
	stp	x12, x13, [sp, #-16]!
	stp	x14, x15, [sp, #-16]!
	stp	x16, x17, [sp, #-16]!
.endm
<<<<<<< HEAD

.macro restore_caller_saved_regs_vect
	ldp	x16, x17, [sp], #16
	ldp	x14, x15, [sp], #16
	ldp	x12, x13, [sp], #16
	ldp	x10, x11, [sp], #16
	ldp	x8, x9,   [sp], #16
	ldp	x6, x7,   [sp], #16
	ldp	x4, x5,   [sp], #16
	ldp	x2, x3,   [sp], #16
	ldp	x0, x1,   [sp], #16
.endm

	.text
=======
>>>>>>> 29cf0f50

.macro restore_caller_saved_regs_vect
	ldp	x16, x17, [sp], #16
	ldp	x14, x15, [sp], #16
	ldp	x12, x13, [sp], #16
	ldp	x10, x11, [sp], #16
	ldp	x8, x9,   [sp], #16
	ldp	x6, x7,   [sp], #16
	ldp	x4, x5,   [sp], #16
	ldp	x2, x3,   [sp], #16
	ldp	x0, x1,   [sp], #16
.endm

	.text

el1_sync:				// Guest trapped into EL2

	mrs	x0, esr_el2
	lsr	x0, x0, #ESR_ELx_EC_SHIFT
	cmp	x0, #ESR_ELx_EC_HVC64
	ccmp	x0, #ESR_ELx_EC_HVC32, #4, ne
	b.ne	el1_trap

	/*
	 * Fastest possible path for ARM_SMCCC_ARCH_WORKAROUND_1.
	 * The workaround has already been applied on the host,
	 * so let's quickly get back to the guest. We don't bother
	 * restoring x1, as it can be clobbered anyway.
	 */
	ldr	x1, [sp]				// Guest's x0
	eor	w1, w1, #ARM_SMCCC_ARCH_WORKAROUND_1
	cbz	w1, wa_epilogue

	/* ARM_SMCCC_ARCH_WORKAROUND_2 handling */
	eor	w1, w1, #(ARM_SMCCC_ARCH_WORKAROUND_1 ^ \
			  ARM_SMCCC_ARCH_WORKAROUND_2)
	cbnz	w1, el1_trap

wa_epilogue:
	mov	x0, xzr
	add	sp, sp, #16
	eret
	sb

el1_trap:
	get_vcpu_ptr	x1, x0
	mov	x0, #ARM_EXCEPTION_TRAP
	b	__guest_exit

el1_irq:
	get_vcpu_ptr	x1, x0
	mov	x0, #ARM_EXCEPTION_IRQ
	b	__guest_exit

el1_error:
	get_vcpu_ptr	x1, x0
	mov	x0, #ARM_EXCEPTION_EL1_SERROR
	b	__guest_exit

el2_sync:
	/* Check for illegal exception return */
	mrs	x0, spsr_el2
	tbnz	x0, #20, 1f

	save_caller_saved_regs_vect
	stp     x29, x30, [sp, #-16]!
	bl	kvm_unexpected_el2_exception
	ldp     x29, x30, [sp], #16
	restore_caller_saved_regs_vect

	eret

1:
	/* Let's attempt a recovery from the illegal exception return */
	get_vcpu_ptr	x1, x0
	mov	x0, #ARM_EXCEPTION_IL
	b	__guest_exit


el2_error:
	save_caller_saved_regs_vect
	stp     x29, x30, [sp, #-16]!
<<<<<<< HEAD

	bl	kvm_unexpected_el2_exception

	ldp     x29, x30, [sp], #16
	restore_caller_saved_regs_vect

	eret
	sb
=======

	bl	kvm_unexpected_el2_exception

	ldp     x29, x30, [sp], #16
	restore_caller_saved_regs_vect
>>>>>>> 29cf0f50

	eret
	sb

.macro invalid_vector	label, target = __guest_exit_panic
	.align	2
SYM_CODE_START(\label)
	b \target
SYM_CODE_END(\label)
.endm

	/* None of these should ever happen */
	invalid_vector	el2t_sync_invalid
	invalid_vector	el2t_irq_invalid
	invalid_vector	el2t_fiq_invalid
	invalid_vector	el2t_error_invalid
	invalid_vector	el2h_irq_invalid
	invalid_vector	el2h_fiq_invalid
	invalid_vector	el1_fiq_invalid

	.ltorg

	.align 11

.macro check_preamble_length start, end
/* kvm_patch_vector_branch() generates code that jumps over the preamble. */
.if ((\end-\start) != KVM_VECTOR_PREAMBLE)
	.error "KVM vector preamble length mismatch"
.endif
.endm

.macro valid_vect target
	.align 7
661:
	esb
	stp	x0, x1, [sp, #-16]!
662:
	b	\target

check_preamble_length 661b, 662b
.endm

.macro invalid_vect target
	.align 7
661:
	nop
	stp	x0, x1, [sp, #-16]!
662:
	b	\target

check_preamble_length 661b, 662b
.endm

SYM_CODE_START(__kvm_hyp_vector)
	invalid_vect	el2t_sync_invalid	// Synchronous EL2t
	invalid_vect	el2t_irq_invalid	// IRQ EL2t
	invalid_vect	el2t_fiq_invalid	// FIQ EL2t
	invalid_vect	el2t_error_invalid	// Error EL2t

	valid_vect	el2_sync		// Synchronous EL2h
	invalid_vect	el2h_irq_invalid	// IRQ EL2h
	invalid_vect	el2h_fiq_invalid	// FIQ EL2h
	valid_vect	el2_error		// Error EL2h

	valid_vect	el1_sync		// Synchronous 64-bit EL1
	valid_vect	el1_irq			// IRQ 64-bit EL1
	invalid_vect	el1_fiq_invalid		// FIQ 64-bit EL1
	valid_vect	el1_error		// Error 64-bit EL1

	valid_vect	el1_sync		// Synchronous 32-bit EL1
	valid_vect	el1_irq			// IRQ 32-bit EL1
	invalid_vect	el1_fiq_invalid		// FIQ 32-bit EL1
	valid_vect	el1_error		// Error 32-bit EL1
SYM_CODE_END(__kvm_hyp_vector)

.macro hyp_ventry
	.align 7
1:	esb
	.rept 26
	nop
	.endr
/*
 * The default sequence is to directly branch to the KVM vectors,
 * using the computed offset. This applies for VHE as well as
 * !ARM64_HARDEN_EL2_VECTORS. The first vector must always run the preamble.
 *
 * For ARM64_HARDEN_EL2_VECTORS configurations, this gets replaced
 * with:
 *
 * stp	x0, x1, [sp, #-16]!
 * movz	x0, #(addr & 0xffff)
 * movk	x0, #((addr >> 16) & 0xffff), lsl #16
 * movk	x0, #((addr >> 32) & 0xffff), lsl #32
 * br	x0
 *
 * Where:
 * addr = kern_hyp_va(__kvm_hyp_vector) + vector-offset + KVM_VECTOR_PREAMBLE.
 * See kvm_patch_vector_branch for details.
 */
alternative_cb	kvm_patch_vector_branch
	stp	x0, x1, [sp, #-16]!
	b	__kvm_hyp_vector + (1b - 0b + KVM_VECTOR_PREAMBLE)
	nop
	nop
	nop
alternative_cb_end
.endm

.macro generate_vectors
0:
	.rept 16
	hyp_ventry
	.endr
	.org 0b + SZ_2K		// Safety measure
.endm

	.align	11
SYM_CODE_START(__bp_harden_hyp_vecs)
	.rept BP_HARDEN_EL2_SLOTS
	generate_vectors
	.endr
1:	.org __bp_harden_hyp_vecs + __BP_HARDEN_HYP_VECS_SZ
	.org 1b
SYM_CODE_END(__bp_harden_hyp_vecs)<|MERGE_RESOLUTION|>--- conflicted
+++ resolved
@@ -25,7 +25,6 @@
 	stp	x14, x15, [sp, #-16]!
 	stp	x16, x17, [sp, #-16]!
 .endm
-<<<<<<< HEAD
 
 .macro restore_caller_saved_regs_vect
 	ldp	x16, x17, [sp], #16
@@ -40,22 +39,6 @@
 .endm
 
 	.text
-=======
->>>>>>> 29cf0f50
-
-.macro restore_caller_saved_regs_vect
-	ldp	x16, x17, [sp], #16
-	ldp	x14, x15, [sp], #16
-	ldp	x12, x13, [sp], #16
-	ldp	x10, x11, [sp], #16
-	ldp	x8, x9,   [sp], #16
-	ldp	x6, x7,   [sp], #16
-	ldp	x4, x5,   [sp], #16
-	ldp	x2, x3,   [sp], #16
-	ldp	x0, x1,   [sp], #16
-.endm
-
-	.text
 
 el1_sync:				// Guest trapped into EL2
 
@@ -124,22 +107,11 @@
 el2_error:
 	save_caller_saved_regs_vect
 	stp     x29, x30, [sp, #-16]!
-<<<<<<< HEAD
 
 	bl	kvm_unexpected_el2_exception
 
 	ldp     x29, x30, [sp], #16
 	restore_caller_saved_regs_vect
-
-	eret
-	sb
-=======
-
-	bl	kvm_unexpected_el2_exception
-
-	ldp     x29, x30, [sp], #16
-	restore_caller_saved_regs_vect
->>>>>>> 29cf0f50
 
 	eret
 	sb
