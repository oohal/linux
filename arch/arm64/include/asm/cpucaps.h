/*
 * arch/arm64/include/asm/cpucaps.h
 *
 * Copyright (C) 2016 ARM Ltd.
 *
 * This program is free software: you can redistribute it and/or modify
 * it under the terms of the GNU General Public License version 2 as
 * published by the Free Software Foundation.
 *
 * This program is distributed in the hope that it will be useful,
 * but WITHOUT ANY WARRANTY; without even the implied warranty of
 * MERCHANTABILITY or FITNESS FOR A PARTICULAR PURPOSE.  See the
 * GNU General Public License for more details.
 *
 * You should have received a copy of the GNU General Public License
 * along with this program.  If not, see <http://www.gnu.org/licenses/>.
 */
#ifndef __ASM_CPUCAPS_H
#define __ASM_CPUCAPS_H

#define ARM64_WORKAROUND_CLEAN_CACHE		0
#define ARM64_WORKAROUND_DEVICE_LOAD_ACQUIRE	1
#define ARM64_WORKAROUND_845719			2
#define ARM64_HAS_SYSREG_GIC_CPUIF		3
#define ARM64_HAS_PAN				4
#define ARM64_HAS_LSE_ATOMICS			5
#define ARM64_WORKAROUND_CAVIUM_23154		6
#define ARM64_WORKAROUND_834220			7
#define ARM64_HAS_NO_HW_PREFETCH		8
#define ARM64_HAS_UAO				9
#define ARM64_ALT_PAN_NOT_UAO			10
#define ARM64_HAS_VIRT_HOST_EXTN		11
#define ARM64_WORKAROUND_CAVIUM_27456		12
#define ARM64_HAS_32BIT_EL0			13
#define ARM64_HYP_OFFSET_LOW			14
#define ARM64_MISMATCHED_CACHE_LINE_SIZE	15
#define ARM64_HAS_NO_FPSIMD			16
#define ARM64_WORKAROUND_REPEAT_TLBI		17
#define ARM64_WORKAROUND_QCOM_FALKOR_E1003	18
<<<<<<< HEAD

#define ARM64_NCAPS				19
=======
#define ARM64_WORKAROUND_858921			19

#define ARM64_NCAPS				20
>>>>>>> 2ac97f0f

#endif /* __ASM_CPUCAPS_H */<|MERGE_RESOLUTION|>--- conflicted
+++ resolved
@@ -37,13 +37,8 @@
 #define ARM64_HAS_NO_FPSIMD			16
 #define ARM64_WORKAROUND_REPEAT_TLBI		17
 #define ARM64_WORKAROUND_QCOM_FALKOR_E1003	18
-<<<<<<< HEAD
-
-#define ARM64_NCAPS				19
-=======
 #define ARM64_WORKAROUND_858921			19
 
 #define ARM64_NCAPS				20
->>>>>>> 2ac97f0f
 
 #endif /* __ASM_CPUCAPS_H */