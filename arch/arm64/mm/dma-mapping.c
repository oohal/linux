// SPDX-License-Identifier: GPL-2.0-only
/*
 * Copyright (C) 2012 ARM Ltd.
 * Author: Catalin Marinas <catalin.marinas@arm.com>
 */

#include <linux/gfp.h>
#include <linux/cache.h>
#include <linux/dma-noncoherent.h>
#include <linux/dma-iommu.h>

#include <asm/cacheflush.h>

pgprot_t arch_dma_mmap_pgprot(struct device *dev, pgprot_t prot,
		unsigned long attrs)
{
	if (!dev_is_dma_coherent(dev) || (attrs & DMA_ATTR_WRITE_COMBINE))
		return pgprot_writecombine(prot);
	return prot;
}

void arch_sync_dma_for_device(struct device *dev, phys_addr_t paddr,
		size_t size, enum dma_data_direction dir)
{
	__dma_map_area(phys_to_virt(paddr), size, dir);
}

void arch_sync_dma_for_cpu(struct device *dev, phys_addr_t paddr,
		size_t size, enum dma_data_direction dir)
{
	__dma_unmap_area(phys_to_virt(paddr), size, dir);
}

void arch_dma_prep_coherent(struct page *page, size_t size)
{
	__dma_flush_area(page_address(page), size);
}

static int __init arm64_dma_init(void)
{
	return dma_atomic_pool_init(GFP_DMA32, __pgprot(PROT_NORMAL_NC));
}
arch_initcall(arm64_dma_init);

#ifdef CONFIG_IOMMU_DMA
<<<<<<< HEAD
#include <linux/dma-iommu.h>
#include <linux/platform_device.h>
#include <linux/amba/bus.h>

/* Thankfully, all cache ops are by VA so we can ignore phys here */
static void flush_page(struct device *dev, const void *virt, phys_addr_t phys)
{
	__dma_flush_area(virt, PAGE_SIZE);
}

static void *__iommu_alloc_attrs(struct device *dev, size_t size,
				 dma_addr_t *handle, gfp_t gfp,
				 unsigned long attrs)
{
	bool coherent = dev_is_dma_coherent(dev);
	int ioprot = dma_info_to_prot(DMA_BIDIRECTIONAL, coherent, attrs);
	size_t iosize = size;
	void *addr;

	if (WARN(!dev, "cannot create IOMMU mapping for unknown device\n"))
		return NULL;

	size = PAGE_ALIGN(size);

	/*
	 * Some drivers rely on this, and we probably don't want the
	 * possibility of stale kernel data being read by devices anyway.
	 */
	gfp |= __GFP_ZERO;

	if (!gfpflags_allow_blocking(gfp)) {
		struct page *page;
		/*
		 * In atomic context we can't remap anything, so we'll only
		 * get the virtually contiguous buffer we need by way of a
		 * physically contiguous allocation.
		 */
		if (coherent) {
			page = alloc_pages(gfp, get_order(size));
			addr = page ? page_address(page) : NULL;
		} else {
			addr = dma_alloc_from_pool(size, &page, gfp);
		}
		if (!addr)
			return NULL;

		*handle = iommu_dma_map_page(dev, page, 0, iosize, ioprot);
		if (*handle == DMA_MAPPING_ERROR) {
			if (coherent)
				__free_pages(page, get_order(size));
			else
				dma_free_from_pool(addr, size);
			addr = NULL;
		}
	} else if (attrs & DMA_ATTR_FORCE_CONTIGUOUS) {
		pgprot_t prot = arch_dma_mmap_pgprot(dev, PAGE_KERNEL, attrs);
		struct page *page;

		page = dma_alloc_from_contiguous(dev, size >> PAGE_SHIFT,
					get_order(size), gfp & __GFP_NOWARN);
		if (!page)
			return NULL;

		*handle = iommu_dma_map_page(dev, page, 0, iosize, ioprot);
		if (*handle == DMA_MAPPING_ERROR) {
			dma_release_from_contiguous(dev, page,
						    size >> PAGE_SHIFT);
			return NULL;
		}
		addr = dma_common_contiguous_remap(page, size, VM_USERMAP,
						   prot,
						   __builtin_return_address(0));
		if (addr) {
			if (!coherent)
				__dma_flush_area(page_to_virt(page), iosize);
			memset(addr, 0, size);
		} else {
			iommu_dma_unmap_page(dev, *handle, iosize, 0, attrs);
			dma_release_from_contiguous(dev, page,
						    size >> PAGE_SHIFT);
		}
	} else {
		pgprot_t prot = arch_dma_mmap_pgprot(dev, PAGE_KERNEL, attrs);
		struct page **pages;

		pages = iommu_dma_alloc(dev, iosize, gfp, attrs, ioprot,
					handle, flush_page);
		if (!pages)
			return NULL;

		addr = dma_common_pages_remap(pages, size, VM_USERMAP, prot,
					      __builtin_return_address(0));
		if (!addr)
			iommu_dma_free(dev, pages, iosize, handle);
	}
	return addr;
}

static void __iommu_free_attrs(struct device *dev, size_t size, void *cpu_addr,
			       dma_addr_t handle, unsigned long attrs)
{
	size_t iosize = size;

	size = PAGE_ALIGN(size);
	/*
	 * @cpu_addr will be one of 4 things depending on how it was allocated:
	 * - A remapped array of pages for contiguous allocations.
	 * - A remapped array of pages from iommu_dma_alloc(), for all
	 *   non-atomic allocations.
	 * - A non-cacheable alias from the atomic pool, for atomic
	 *   allocations by non-coherent devices.
	 * - A normal lowmem address, for atomic allocations by
	 *   coherent devices.
	 * Hence how dodgy the below logic looks...
	 */
	if (dma_in_atomic_pool(cpu_addr, size)) {
		iommu_dma_unmap_page(dev, handle, iosize, 0, 0);
		dma_free_from_pool(cpu_addr, size);
	} else if (attrs & DMA_ATTR_FORCE_CONTIGUOUS) {
		struct page *page = vmalloc_to_page(cpu_addr);

		iommu_dma_unmap_page(dev, handle, iosize, 0, attrs);
		dma_release_from_contiguous(dev, page, size >> PAGE_SHIFT);
		dma_common_free_remap(cpu_addr, size, VM_USERMAP);
	} else if (is_vmalloc_addr(cpu_addr)){
		struct vm_struct *area = find_vm_area(cpu_addr);

		if (WARN_ON(!area || !area->pages))
			return;
		iommu_dma_free(dev, area->pages, iosize, &handle);
		dma_common_free_remap(cpu_addr, size, VM_USERMAP);
	} else {
		iommu_dma_unmap_page(dev, handle, iosize, 0, 0);
		__free_pages(virt_to_page(cpu_addr), get_order(size));
	}
}

static int __iommu_mmap_attrs(struct device *dev, struct vm_area_struct *vma,
			      void *cpu_addr, dma_addr_t dma_addr, size_t size,
			      unsigned long attrs)
{
	struct vm_struct *area;
	int ret;

	vma->vm_page_prot = arch_dma_mmap_pgprot(dev, vma->vm_page_prot, attrs);

	if (dma_mmap_from_dev_coherent(dev, vma, cpu_addr, size, &ret))
		return ret;

	if (!is_vmalloc_addr(cpu_addr)) {
		unsigned long pfn = page_to_pfn(virt_to_page(cpu_addr));
		return __swiotlb_mmap_pfn(vma, pfn, size);
	}

	if (attrs & DMA_ATTR_FORCE_CONTIGUOUS) {
		/*
		 * DMA_ATTR_FORCE_CONTIGUOUS allocations are always remapped,
		 * hence in the vmalloc space.
		 */
		unsigned long pfn = vmalloc_to_pfn(cpu_addr);
		return __swiotlb_mmap_pfn(vma, pfn, size);
	}

	area = find_vm_area(cpu_addr);
	if (WARN_ON(!area || !area->pages))
		return -ENXIO;

	return iommu_dma_mmap(area->pages, size, vma);
}

static int __iommu_get_sgtable(struct device *dev, struct sg_table *sgt,
			       void *cpu_addr, dma_addr_t dma_addr,
			       size_t size, unsigned long attrs)
{
	unsigned int count = PAGE_ALIGN(size) >> PAGE_SHIFT;
	struct vm_struct *area = find_vm_area(cpu_addr);

	if (!is_vmalloc_addr(cpu_addr)) {
		struct page *page = virt_to_page(cpu_addr);
		return __swiotlb_get_sgtable_page(sgt, page, size);
	}

	if (attrs & DMA_ATTR_FORCE_CONTIGUOUS) {
		/*
		 * DMA_ATTR_FORCE_CONTIGUOUS allocations are always remapped,
		 * hence in the vmalloc space.
		 */
		struct page *page = vmalloc_to_page(cpu_addr);
		return __swiotlb_get_sgtable_page(sgt, page, size);
	}

	if (WARN_ON(!area || !area->pages))
		return -ENXIO;

	return sg_alloc_table_from_pages(sgt, area->pages, count, 0, size,
					 GFP_KERNEL);
}

static void __iommu_sync_single_for_cpu(struct device *dev,
					dma_addr_t dev_addr, size_t size,
					enum dma_data_direction dir)
{
	phys_addr_t phys;

	if (dev_is_dma_coherent(dev))
		return;

	phys = iommu_iova_to_phys(iommu_get_dma_domain(dev), dev_addr);
	arch_sync_dma_for_cpu(dev, phys, size, dir);
}

static void __iommu_sync_single_for_device(struct device *dev,
					   dma_addr_t dev_addr, size_t size,
					   enum dma_data_direction dir)
{
	phys_addr_t phys;

	if (dev_is_dma_coherent(dev))
		return;

	phys = iommu_iova_to_phys(iommu_get_dma_domain(dev), dev_addr);
	arch_sync_dma_for_device(dev, phys, size, dir);
}

static dma_addr_t __iommu_map_page(struct device *dev, struct page *page,
				   unsigned long offset, size_t size,
				   enum dma_data_direction dir,
				   unsigned long attrs)
{
	bool coherent = dev_is_dma_coherent(dev);
	int prot = dma_info_to_prot(dir, coherent, attrs);
	dma_addr_t dev_addr = iommu_dma_map_page(dev, page, offset, size, prot);

	if (!coherent && !(attrs & DMA_ATTR_SKIP_CPU_SYNC) &&
	    dev_addr != DMA_MAPPING_ERROR)
		__dma_map_area(page_address(page) + offset, size, dir);

	return dev_addr;
}

static void __iommu_unmap_page(struct device *dev, dma_addr_t dev_addr,
			       size_t size, enum dma_data_direction dir,
			       unsigned long attrs)
{
	if ((attrs & DMA_ATTR_SKIP_CPU_SYNC) == 0)
		__iommu_sync_single_for_cpu(dev, dev_addr, size, dir);

	iommu_dma_unmap_page(dev, dev_addr, size, dir, attrs);
}

static void __iommu_sync_sg_for_cpu(struct device *dev,
				    struct scatterlist *sgl, int nelems,
				    enum dma_data_direction dir)
{
	struct scatterlist *sg;
	int i;

	if (dev_is_dma_coherent(dev))
		return;

	for_each_sg(sgl, sg, nelems, i)
		arch_sync_dma_for_cpu(dev, sg_phys(sg), sg->length, dir);
}

static void __iommu_sync_sg_for_device(struct device *dev,
				       struct scatterlist *sgl, int nelems,
				       enum dma_data_direction dir)
{
	struct scatterlist *sg;
	int i;

	if (dev_is_dma_coherent(dev))
		return;

	for_each_sg(sgl, sg, nelems, i)
		arch_sync_dma_for_device(dev, sg_phys(sg), sg->length, dir);
}

static int __iommu_map_sg_attrs(struct device *dev, struct scatterlist *sgl,
				int nelems, enum dma_data_direction dir,
				unsigned long attrs)
{
	bool coherent = dev_is_dma_coherent(dev);

	if ((attrs & DMA_ATTR_SKIP_CPU_SYNC) == 0)
		__iommu_sync_sg_for_device(dev, sgl, nelems, dir);

	return iommu_dma_map_sg(dev, sgl, nelems,
				dma_info_to_prot(dir, coherent, attrs));
}

static void __iommu_unmap_sg_attrs(struct device *dev,
				   struct scatterlist *sgl, int nelems,
				   enum dma_data_direction dir,
				   unsigned long attrs)
{
	if ((attrs & DMA_ATTR_SKIP_CPU_SYNC) == 0)
		__iommu_sync_sg_for_cpu(dev, sgl, nelems, dir);

	iommu_dma_unmap_sg(dev, sgl, nelems, dir, attrs);
}

static const struct dma_map_ops iommu_dma_ops = {
	.alloc = __iommu_alloc_attrs,
	.free = __iommu_free_attrs,
	.mmap = __iommu_mmap_attrs,
	.get_sgtable = __iommu_get_sgtable,
	.map_page = __iommu_map_page,
	.unmap_page = __iommu_unmap_page,
	.map_sg = __iommu_map_sg_attrs,
	.unmap_sg = __iommu_unmap_sg_attrs,
	.sync_single_for_cpu = __iommu_sync_single_for_cpu,
	.sync_single_for_device = __iommu_sync_single_for_device,
	.sync_sg_for_cpu = __iommu_sync_sg_for_cpu,
	.sync_sg_for_device = __iommu_sync_sg_for_device,
	.map_resource = iommu_dma_map_resource,
	.unmap_resource = iommu_dma_unmap_resource,
};

static int __init __iommu_dma_init(void)
{
	return iommu_dma_init();
}
arch_initcall(__iommu_dma_init);

static void __iommu_setup_dma_ops(struct device *dev, u64 dma_base, u64 size,
				  const struct iommu_ops *ops)
{
	struct iommu_domain *domain;

	if (!ops)
		return;

	/*
	 * The IOMMU core code allocates the default DMA domain, which the
	 * underlying IOMMU driver needs to support via the dma-iommu layer.
	 */
	domain = iommu_get_domain_for_dev(dev);

	if (!domain)
		goto out_err;

	if (domain->type == IOMMU_DOMAIN_DMA) {
		if (iommu_dma_init_domain(domain, dma_base, size, dev))
			goto out_err;

		dev->dma_ops = &iommu_dma_ops;
	}

	return;

out_err:
	 pr_warn("Failed to set up IOMMU for device %s; retaining platform DMA ops\n",
		 dev_name(dev));
}

=======
>>>>>>> 4ff96fb5
void arch_teardown_dma_ops(struct device *dev)
{
	dev->dma_ops = NULL;
}
#endif

void arch_setup_dma_ops(struct device *dev, u64 dma_base, u64 size,
			const struct iommu_ops *iommu, bool coherent)
{
	int cls = cache_line_size_of_cpu();

	WARN_TAINT(!coherent && cls > ARCH_DMA_MINALIGN,
		   TAINT_CPU_OUT_OF_SPEC,
		   "%s %s: ARCH_DMA_MINALIGN smaller than CTR_EL0.CWG (%d < %d)",
		   dev_driver_string(dev), dev_name(dev),
		   ARCH_DMA_MINALIGN, cls);

	dev->dma_coherent = coherent;
	if (iommu)
		iommu_setup_dma_ops(dev, dma_base, size);

#ifdef CONFIG_XEN
	if (xen_initial_domain())
		dev->dma_ops = xen_dma_ops;
#endif
}<|MERGE_RESOLUTION|>--- conflicted
+++ resolved
@@ -43,365 +43,6 @@
 arch_initcall(arm64_dma_init);
 
 #ifdef CONFIG_IOMMU_DMA
-<<<<<<< HEAD
-#include <linux/dma-iommu.h>
-#include <linux/platform_device.h>
-#include <linux/amba/bus.h>
-
-/* Thankfully, all cache ops are by VA so we can ignore phys here */
-static void flush_page(struct device *dev, const void *virt, phys_addr_t phys)
-{
-	__dma_flush_area(virt, PAGE_SIZE);
-}
-
-static void *__iommu_alloc_attrs(struct device *dev, size_t size,
-				 dma_addr_t *handle, gfp_t gfp,
-				 unsigned long attrs)
-{
-	bool coherent = dev_is_dma_coherent(dev);
-	int ioprot = dma_info_to_prot(DMA_BIDIRECTIONAL, coherent, attrs);
-	size_t iosize = size;
-	void *addr;
-
-	if (WARN(!dev, "cannot create IOMMU mapping for unknown device\n"))
-		return NULL;
-
-	size = PAGE_ALIGN(size);
-
-	/*
-	 * Some drivers rely on this, and we probably don't want the
-	 * possibility of stale kernel data being read by devices anyway.
-	 */
-	gfp |= __GFP_ZERO;
-
-	if (!gfpflags_allow_blocking(gfp)) {
-		struct page *page;
-		/*
-		 * In atomic context we can't remap anything, so we'll only
-		 * get the virtually contiguous buffer we need by way of a
-		 * physically contiguous allocation.
-		 */
-		if (coherent) {
-			page = alloc_pages(gfp, get_order(size));
-			addr = page ? page_address(page) : NULL;
-		} else {
-			addr = dma_alloc_from_pool(size, &page, gfp);
-		}
-		if (!addr)
-			return NULL;
-
-		*handle = iommu_dma_map_page(dev, page, 0, iosize, ioprot);
-		if (*handle == DMA_MAPPING_ERROR) {
-			if (coherent)
-				__free_pages(page, get_order(size));
-			else
-				dma_free_from_pool(addr, size);
-			addr = NULL;
-		}
-	} else if (attrs & DMA_ATTR_FORCE_CONTIGUOUS) {
-		pgprot_t prot = arch_dma_mmap_pgprot(dev, PAGE_KERNEL, attrs);
-		struct page *page;
-
-		page = dma_alloc_from_contiguous(dev, size >> PAGE_SHIFT,
-					get_order(size), gfp & __GFP_NOWARN);
-		if (!page)
-			return NULL;
-
-		*handle = iommu_dma_map_page(dev, page, 0, iosize, ioprot);
-		if (*handle == DMA_MAPPING_ERROR) {
-			dma_release_from_contiguous(dev, page,
-						    size >> PAGE_SHIFT);
-			return NULL;
-		}
-		addr = dma_common_contiguous_remap(page, size, VM_USERMAP,
-						   prot,
-						   __builtin_return_address(0));
-		if (addr) {
-			if (!coherent)
-				__dma_flush_area(page_to_virt(page), iosize);
-			memset(addr, 0, size);
-		} else {
-			iommu_dma_unmap_page(dev, *handle, iosize, 0, attrs);
-			dma_release_from_contiguous(dev, page,
-						    size >> PAGE_SHIFT);
-		}
-	} else {
-		pgprot_t prot = arch_dma_mmap_pgprot(dev, PAGE_KERNEL, attrs);
-		struct page **pages;
-
-		pages = iommu_dma_alloc(dev, iosize, gfp, attrs, ioprot,
-					handle, flush_page);
-		if (!pages)
-			return NULL;
-
-		addr = dma_common_pages_remap(pages, size, VM_USERMAP, prot,
-					      __builtin_return_address(0));
-		if (!addr)
-			iommu_dma_free(dev, pages, iosize, handle);
-	}
-	return addr;
-}
-
-static void __iommu_free_attrs(struct device *dev, size_t size, void *cpu_addr,
-			       dma_addr_t handle, unsigned long attrs)
-{
-	size_t iosize = size;
-
-	size = PAGE_ALIGN(size);
-	/*
-	 * @cpu_addr will be one of 4 things depending on how it was allocated:
-	 * - A remapped array of pages for contiguous allocations.
-	 * - A remapped array of pages from iommu_dma_alloc(), for all
-	 *   non-atomic allocations.
-	 * - A non-cacheable alias from the atomic pool, for atomic
-	 *   allocations by non-coherent devices.
-	 * - A normal lowmem address, for atomic allocations by
-	 *   coherent devices.
-	 * Hence how dodgy the below logic looks...
-	 */
-	if (dma_in_atomic_pool(cpu_addr, size)) {
-		iommu_dma_unmap_page(dev, handle, iosize, 0, 0);
-		dma_free_from_pool(cpu_addr, size);
-	} else if (attrs & DMA_ATTR_FORCE_CONTIGUOUS) {
-		struct page *page = vmalloc_to_page(cpu_addr);
-
-		iommu_dma_unmap_page(dev, handle, iosize, 0, attrs);
-		dma_release_from_contiguous(dev, page, size >> PAGE_SHIFT);
-		dma_common_free_remap(cpu_addr, size, VM_USERMAP);
-	} else if (is_vmalloc_addr(cpu_addr)){
-		struct vm_struct *area = find_vm_area(cpu_addr);
-
-		if (WARN_ON(!area || !area->pages))
-			return;
-		iommu_dma_free(dev, area->pages, iosize, &handle);
-		dma_common_free_remap(cpu_addr, size, VM_USERMAP);
-	} else {
-		iommu_dma_unmap_page(dev, handle, iosize, 0, 0);
-		__free_pages(virt_to_page(cpu_addr), get_order(size));
-	}
-}
-
-static int __iommu_mmap_attrs(struct device *dev, struct vm_area_struct *vma,
-			      void *cpu_addr, dma_addr_t dma_addr, size_t size,
-			      unsigned long attrs)
-{
-	struct vm_struct *area;
-	int ret;
-
-	vma->vm_page_prot = arch_dma_mmap_pgprot(dev, vma->vm_page_prot, attrs);
-
-	if (dma_mmap_from_dev_coherent(dev, vma, cpu_addr, size, &ret))
-		return ret;
-
-	if (!is_vmalloc_addr(cpu_addr)) {
-		unsigned long pfn = page_to_pfn(virt_to_page(cpu_addr));
-		return __swiotlb_mmap_pfn(vma, pfn, size);
-	}
-
-	if (attrs & DMA_ATTR_FORCE_CONTIGUOUS) {
-		/*
-		 * DMA_ATTR_FORCE_CONTIGUOUS allocations are always remapped,
-		 * hence in the vmalloc space.
-		 */
-		unsigned long pfn = vmalloc_to_pfn(cpu_addr);
-		return __swiotlb_mmap_pfn(vma, pfn, size);
-	}
-
-	area = find_vm_area(cpu_addr);
-	if (WARN_ON(!area || !area->pages))
-		return -ENXIO;
-
-	return iommu_dma_mmap(area->pages, size, vma);
-}
-
-static int __iommu_get_sgtable(struct device *dev, struct sg_table *sgt,
-			       void *cpu_addr, dma_addr_t dma_addr,
-			       size_t size, unsigned long attrs)
-{
-	unsigned int count = PAGE_ALIGN(size) >> PAGE_SHIFT;
-	struct vm_struct *area = find_vm_area(cpu_addr);
-
-	if (!is_vmalloc_addr(cpu_addr)) {
-		struct page *page = virt_to_page(cpu_addr);
-		return __swiotlb_get_sgtable_page(sgt, page, size);
-	}
-
-	if (attrs & DMA_ATTR_FORCE_CONTIGUOUS) {
-		/*
-		 * DMA_ATTR_FORCE_CONTIGUOUS allocations are always remapped,
-		 * hence in the vmalloc space.
-		 */
-		struct page *page = vmalloc_to_page(cpu_addr);
-		return __swiotlb_get_sgtable_page(sgt, page, size);
-	}
-
-	if (WARN_ON(!area || !area->pages))
-		return -ENXIO;
-
-	return sg_alloc_table_from_pages(sgt, area->pages, count, 0, size,
-					 GFP_KERNEL);
-}
-
-static void __iommu_sync_single_for_cpu(struct device *dev,
-					dma_addr_t dev_addr, size_t size,
-					enum dma_data_direction dir)
-{
-	phys_addr_t phys;
-
-	if (dev_is_dma_coherent(dev))
-		return;
-
-	phys = iommu_iova_to_phys(iommu_get_dma_domain(dev), dev_addr);
-	arch_sync_dma_for_cpu(dev, phys, size, dir);
-}
-
-static void __iommu_sync_single_for_device(struct device *dev,
-					   dma_addr_t dev_addr, size_t size,
-					   enum dma_data_direction dir)
-{
-	phys_addr_t phys;
-
-	if (dev_is_dma_coherent(dev))
-		return;
-
-	phys = iommu_iova_to_phys(iommu_get_dma_domain(dev), dev_addr);
-	arch_sync_dma_for_device(dev, phys, size, dir);
-}
-
-static dma_addr_t __iommu_map_page(struct device *dev, struct page *page,
-				   unsigned long offset, size_t size,
-				   enum dma_data_direction dir,
-				   unsigned long attrs)
-{
-	bool coherent = dev_is_dma_coherent(dev);
-	int prot = dma_info_to_prot(dir, coherent, attrs);
-	dma_addr_t dev_addr = iommu_dma_map_page(dev, page, offset, size, prot);
-
-	if (!coherent && !(attrs & DMA_ATTR_SKIP_CPU_SYNC) &&
-	    dev_addr != DMA_MAPPING_ERROR)
-		__dma_map_area(page_address(page) + offset, size, dir);
-
-	return dev_addr;
-}
-
-static void __iommu_unmap_page(struct device *dev, dma_addr_t dev_addr,
-			       size_t size, enum dma_data_direction dir,
-			       unsigned long attrs)
-{
-	if ((attrs & DMA_ATTR_SKIP_CPU_SYNC) == 0)
-		__iommu_sync_single_for_cpu(dev, dev_addr, size, dir);
-
-	iommu_dma_unmap_page(dev, dev_addr, size, dir, attrs);
-}
-
-static void __iommu_sync_sg_for_cpu(struct device *dev,
-				    struct scatterlist *sgl, int nelems,
-				    enum dma_data_direction dir)
-{
-	struct scatterlist *sg;
-	int i;
-
-	if (dev_is_dma_coherent(dev))
-		return;
-
-	for_each_sg(sgl, sg, nelems, i)
-		arch_sync_dma_for_cpu(dev, sg_phys(sg), sg->length, dir);
-}
-
-static void __iommu_sync_sg_for_device(struct device *dev,
-				       struct scatterlist *sgl, int nelems,
-				       enum dma_data_direction dir)
-{
-	struct scatterlist *sg;
-	int i;
-
-	if (dev_is_dma_coherent(dev))
-		return;
-
-	for_each_sg(sgl, sg, nelems, i)
-		arch_sync_dma_for_device(dev, sg_phys(sg), sg->length, dir);
-}
-
-static int __iommu_map_sg_attrs(struct device *dev, struct scatterlist *sgl,
-				int nelems, enum dma_data_direction dir,
-				unsigned long attrs)
-{
-	bool coherent = dev_is_dma_coherent(dev);
-
-	if ((attrs & DMA_ATTR_SKIP_CPU_SYNC) == 0)
-		__iommu_sync_sg_for_device(dev, sgl, nelems, dir);
-
-	return iommu_dma_map_sg(dev, sgl, nelems,
-				dma_info_to_prot(dir, coherent, attrs));
-}
-
-static void __iommu_unmap_sg_attrs(struct device *dev,
-				   struct scatterlist *sgl, int nelems,
-				   enum dma_data_direction dir,
-				   unsigned long attrs)
-{
-	if ((attrs & DMA_ATTR_SKIP_CPU_SYNC) == 0)
-		__iommu_sync_sg_for_cpu(dev, sgl, nelems, dir);
-
-	iommu_dma_unmap_sg(dev, sgl, nelems, dir, attrs);
-}
-
-static const struct dma_map_ops iommu_dma_ops = {
-	.alloc = __iommu_alloc_attrs,
-	.free = __iommu_free_attrs,
-	.mmap = __iommu_mmap_attrs,
-	.get_sgtable = __iommu_get_sgtable,
-	.map_page = __iommu_map_page,
-	.unmap_page = __iommu_unmap_page,
-	.map_sg = __iommu_map_sg_attrs,
-	.unmap_sg = __iommu_unmap_sg_attrs,
-	.sync_single_for_cpu = __iommu_sync_single_for_cpu,
-	.sync_single_for_device = __iommu_sync_single_for_device,
-	.sync_sg_for_cpu = __iommu_sync_sg_for_cpu,
-	.sync_sg_for_device = __iommu_sync_sg_for_device,
-	.map_resource = iommu_dma_map_resource,
-	.unmap_resource = iommu_dma_unmap_resource,
-};
-
-static int __init __iommu_dma_init(void)
-{
-	return iommu_dma_init();
-}
-arch_initcall(__iommu_dma_init);
-
-static void __iommu_setup_dma_ops(struct device *dev, u64 dma_base, u64 size,
-				  const struct iommu_ops *ops)
-{
-	struct iommu_domain *domain;
-
-	if (!ops)
-		return;
-
-	/*
-	 * The IOMMU core code allocates the default DMA domain, which the
-	 * underlying IOMMU driver needs to support via the dma-iommu layer.
-	 */
-	domain = iommu_get_domain_for_dev(dev);
-
-	if (!domain)
-		goto out_err;
-
-	if (domain->type == IOMMU_DOMAIN_DMA) {
-		if (iommu_dma_init_domain(domain, dma_base, size, dev))
-			goto out_err;
-
-		dev->dma_ops = &iommu_dma_ops;
-	}
-
-	return;
-
-out_err:
-	 pr_warn("Failed to set up IOMMU for device %s; retaining platform DMA ops\n",
-		 dev_name(dev));
-}
-
-=======
->>>>>>> 4ff96fb5
 void arch_teardown_dma_ops(struct device *dev)
 {
 	dev->dma_ops = NULL;
