--- conflicted
+++ resolved
@@ -497,19 +497,12 @@
 	for_each_mem_range(i, &start, &end) {
 		if (start >= end)
 			break;
-<<<<<<< HEAD
-		if (memblock_is_nomap(reg))
-			continue;
-
 		/*
 		 * The linear map must allow allocation tags reading/writing
 		 * if MTE is present. Otherwise, it has the same attributes as
 		 * PAGE_KERNEL.
 		 */
 		__map_memblock(pgdp, start, end, PAGE_KERNEL_TAGGED, flags);
-=======
-		__map_memblock(pgdp, start, end, PAGE_KERNEL, flags);
->>>>>>> 9e02dcba
 	}
 
 	/*
