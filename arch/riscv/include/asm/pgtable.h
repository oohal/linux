/* SPDX-License-Identifier: GPL-2.0-only */
/*
 * Copyright (C) 2012 Regents of the University of California
 */

#ifndef _ASM_RISCV_PGTABLE_H
#define _ASM_RISCV_PGTABLE_H

#include <linux/mmzone.h>
#include <linux/sizes.h>

#include <asm/pgtable-bits.h>

#ifndef __ASSEMBLY__

/* Page Upper Directory not used in RISC-V */
#include <asm-generic/pgtable-nopud.h>
#include <asm/page.h>
#include <asm/tlbflush.h>
#include <linux/mm_types.h>

#ifdef CONFIG_64BIT
#include <asm/pgtable-64.h>
#else
#include <asm/pgtable-32.h>
#endif /* CONFIG_64BIT */

#ifdef CONFIG_MMU
/* Number of entries in the page global directory */
#define PTRS_PER_PGD    (PAGE_SIZE / sizeof(pgd_t))
/* Number of entries in the page table */
#define PTRS_PER_PTE    (PAGE_SIZE / sizeof(pte_t))

/* Number of PGD entries that a user-mode program can use */
#define USER_PTRS_PER_PGD   (TASK_SIZE / PGDIR_SIZE)

/* Page protection bits */
#define _PAGE_BASE	(_PAGE_PRESENT | _PAGE_ACCESSED | _PAGE_USER)

#define PAGE_NONE		__pgprot(_PAGE_PROT_NONE)
#define PAGE_READ		__pgprot(_PAGE_BASE | _PAGE_READ)
#define PAGE_WRITE		__pgprot(_PAGE_BASE | _PAGE_READ | _PAGE_WRITE)
#define PAGE_EXEC		__pgprot(_PAGE_BASE | _PAGE_EXEC)
#define PAGE_READ_EXEC		__pgprot(_PAGE_BASE | _PAGE_READ | _PAGE_EXEC)
#define PAGE_WRITE_EXEC		__pgprot(_PAGE_BASE | _PAGE_READ |	\
					 _PAGE_EXEC | _PAGE_WRITE)

#define PAGE_COPY		PAGE_READ
#define PAGE_COPY_EXEC		PAGE_EXEC
#define PAGE_COPY_READ_EXEC	PAGE_READ_EXEC
#define PAGE_SHARED		PAGE_WRITE
#define PAGE_SHARED_EXEC	PAGE_WRITE_EXEC

#define _PAGE_KERNEL		(_PAGE_READ \
				| _PAGE_WRITE \
				| _PAGE_PRESENT \
				| _PAGE_ACCESSED \
				| _PAGE_DIRTY)

#define PAGE_KERNEL		__pgprot(_PAGE_KERNEL)
#define PAGE_KERNEL_EXEC	__pgprot(_PAGE_KERNEL | _PAGE_EXEC)

#define PAGE_TABLE		__pgprot(_PAGE_TABLE)

/*
 * The RISC-V ISA doesn't yet specify how to query or modify PMAs, so we can't
 * change the properties of memory regions.
 */
#define _PAGE_IOREMAP _PAGE_KERNEL

extern pgd_t swapper_pg_dir[];

/* MAP_PRIVATE permissions: xwr (copy-on-write) */
#define __P000	PAGE_NONE
#define __P001	PAGE_READ
#define __P010	PAGE_COPY
#define __P011	PAGE_COPY
#define __P100	PAGE_EXEC
#define __P101	PAGE_READ_EXEC
#define __P110	PAGE_COPY_EXEC
#define __P111	PAGE_COPY_READ_EXEC

/* MAP_SHARED permissions: xwr */
#define __S000	PAGE_NONE
#define __S001	PAGE_READ
#define __S010	PAGE_SHARED
#define __S011	PAGE_SHARED
#define __S100	PAGE_EXEC
#define __S101	PAGE_READ_EXEC
#define __S110	PAGE_SHARED_EXEC
#define __S111	PAGE_SHARED_EXEC

<<<<<<< HEAD
#define VMALLOC_SIZE     (KERN_VIRT_SIZE >> 1)
#define VMALLOC_END      (PAGE_OFFSET - 1)
#define VMALLOC_START    (PAGE_OFFSET - VMALLOC_SIZE)
#define PCI_IO_SIZE      SZ_16M

/*
 * Roughly size the vmemmap space to be large enough to fit enough
 * struct pages to map half the virtual address space. Then
 * position vmemmap directly below the VMALLOC region.
 */
#define VMEMMAP_SHIFT \
	(CONFIG_VA_BITS - PAGE_SHIFT - 1 + STRUCT_PAGE_MAX_SHIFT)
#define VMEMMAP_SIZE	BIT(VMEMMAP_SHIFT)
#define VMEMMAP_END	(VMALLOC_START - 1)
#define VMEMMAP_START	(VMALLOC_START - VMEMMAP_SIZE)

#define vmemmap		((struct page *)VMEMMAP_START)

#define PCI_IO_END       VMEMMAP_START
#define PCI_IO_START     (PCI_IO_END - PCI_IO_SIZE)
#define FIXADDR_TOP      PCI_IO_START

#ifdef CONFIG_64BIT
#define FIXADDR_SIZE     PMD_SIZE
#else
#define FIXADDR_SIZE     PGDIR_SIZE
#endif
#define FIXADDR_START    (FIXADDR_TOP - FIXADDR_SIZE)

/*
 * ZERO_PAGE is a global shared page that is always zero,
 * used for zero-mapped memory areas, etc.
 */
extern unsigned long empty_zero_page[PAGE_SIZE / sizeof(unsigned long)];
#define ZERO_PAGE(vaddr) (virt_to_page(empty_zero_page))

=======
>>>>>>> 348b80b2
static inline int pmd_present(pmd_t pmd)
{
	return (pmd_val(pmd) & (_PAGE_PRESENT | _PAGE_PROT_NONE));
}

static inline int pmd_none(pmd_t pmd)
{
	return (pmd_val(pmd) == 0);
}

static inline int pmd_bad(pmd_t pmd)
{
	return !pmd_present(pmd);
}

static inline void set_pmd(pmd_t *pmdp, pmd_t pmd)
{
	*pmdp = pmd;
}

static inline void pmd_clear(pmd_t *pmdp)
{
	set_pmd(pmdp, __pmd(0));
}

static inline pgd_t pfn_pgd(unsigned long pfn, pgprot_t prot)
{
	return __pgd((pfn << _PAGE_PFN_SHIFT) | pgprot_val(prot));
}

static inline unsigned long _pgd_pfn(pgd_t pgd)
{
	return pgd_val(pgd) >> _PAGE_PFN_SHIFT;
}

#define pgd_index(addr) (((addr) >> PGDIR_SHIFT) & (PTRS_PER_PGD - 1))

/* Locate an entry in the page global directory */
static inline pgd_t *pgd_offset(const struct mm_struct *mm, unsigned long addr)
{
	return mm->pgd + pgd_index(addr);
}
/* Locate an entry in the kernel page global directory */
#define pgd_offset_k(addr)      pgd_offset(&init_mm, (addr))

static inline struct page *pmd_page(pmd_t pmd)
{
	return pfn_to_page(pmd_val(pmd) >> _PAGE_PFN_SHIFT);
}

static inline unsigned long pmd_page_vaddr(pmd_t pmd)
{
	return (unsigned long)pfn_to_virt(pmd_val(pmd) >> _PAGE_PFN_SHIFT);
}

/* Yields the page frame number (PFN) of a page table entry */
static inline unsigned long pte_pfn(pte_t pte)
{
	return (pte_val(pte) >> _PAGE_PFN_SHIFT);
}

#define pte_page(x)     pfn_to_page(pte_pfn(x))

/* Constructs a page table entry */
static inline pte_t pfn_pte(unsigned long pfn, pgprot_t prot)
{
	return __pte((pfn << _PAGE_PFN_SHIFT) | pgprot_val(prot));
}

#define mk_pte(page, prot)       pfn_pte(page_to_pfn(page), prot)

#define pte_index(addr) (((addr) >> PAGE_SHIFT) & (PTRS_PER_PTE - 1))

static inline pte_t *pte_offset_kernel(pmd_t *pmd, unsigned long addr)
{
	return (pte_t *)pmd_page_vaddr(*pmd) + pte_index(addr);
}

#define pte_offset_map(dir, addr)	pte_offset_kernel((dir), (addr))
#define pte_unmap(pte)			((void)(pte))

static inline int pte_present(pte_t pte)
{
	return (pte_val(pte) & (_PAGE_PRESENT | _PAGE_PROT_NONE));
}

static inline int pte_none(pte_t pte)
{
	return (pte_val(pte) == 0);
}

static inline int pte_write(pte_t pte)
{
	return pte_val(pte) & _PAGE_WRITE;
}

static inline int pte_exec(pte_t pte)
{
	return pte_val(pte) & _PAGE_EXEC;
}

static inline int pte_huge(pte_t pte)
{
	return pte_present(pte)
		&& (pte_val(pte) & (_PAGE_READ | _PAGE_WRITE | _PAGE_EXEC));
}

static inline int pte_dirty(pte_t pte)
{
	return pte_val(pte) & _PAGE_DIRTY;
}

static inline int pte_young(pte_t pte)
{
	return pte_val(pte) & _PAGE_ACCESSED;
}

static inline int pte_special(pte_t pte)
{
	return pte_val(pte) & _PAGE_SPECIAL;
}

/* static inline pte_t pte_rdprotect(pte_t pte) */

static inline pte_t pte_wrprotect(pte_t pte)
{
	return __pte(pte_val(pte) & ~(_PAGE_WRITE));
}

/* static inline pte_t pte_mkread(pte_t pte) */

static inline pte_t pte_mkwrite(pte_t pte)
{
	return __pte(pte_val(pte) | _PAGE_WRITE);
}

/* static inline pte_t pte_mkexec(pte_t pte) */

static inline pte_t pte_mkdirty(pte_t pte)
{
	return __pte(pte_val(pte) | _PAGE_DIRTY);
}

static inline pte_t pte_mkclean(pte_t pte)
{
	return __pte(pte_val(pte) & ~(_PAGE_DIRTY));
}

static inline pte_t pte_mkyoung(pte_t pte)
{
	return __pte(pte_val(pte) | _PAGE_ACCESSED);
}

static inline pte_t pte_mkold(pte_t pte)
{
	return __pte(pte_val(pte) & ~(_PAGE_ACCESSED));
}

static inline pte_t pte_mkspecial(pte_t pte)
{
	return __pte(pte_val(pte) | _PAGE_SPECIAL);
}

static inline pte_t pte_mkhuge(pte_t pte)
{
	return pte;
}

/* Modify page protection bits */
static inline pte_t pte_modify(pte_t pte, pgprot_t newprot)
{
	return __pte((pte_val(pte) & _PAGE_CHG_MASK) | pgprot_val(newprot));
}

#define pgd_ERROR(e) \
	pr_err("%s:%d: bad pgd " PTE_FMT ".\n", __FILE__, __LINE__, pgd_val(e))


/* Commit new configuration to MMU hardware */
static inline void update_mmu_cache(struct vm_area_struct *vma,
	unsigned long address, pte_t *ptep)
{
	/*
	 * The kernel assumes that TLBs don't cache invalid entries, but
	 * in RISC-V, SFENCE.VMA specifies an ordering constraint, not a
	 * cache flush; it is necessary even after writing invalid entries.
	 * Relying on flush_tlb_fix_spurious_fault would suffice, but
	 * the extra traps reduce performance.  So, eagerly SFENCE.VMA.
	 */
	local_flush_tlb_page(address);
}

#define __HAVE_ARCH_PTE_SAME
static inline int pte_same(pte_t pte_a, pte_t pte_b)
{
	return pte_val(pte_a) == pte_val(pte_b);
}

/*
 * Certain architectures need to do special things when PTEs within
 * a page table are directly modified.  Thus, the following hook is
 * made available.
 */
static inline void set_pte(pte_t *ptep, pte_t pteval)
{
	*ptep = pteval;
}

void flush_icache_pte(pte_t pte);

static inline void set_pte_at(struct mm_struct *mm,
	unsigned long addr, pte_t *ptep, pte_t pteval)
{
	if (pte_present(pteval) && pte_exec(pteval))
		flush_icache_pte(pteval);

	set_pte(ptep, pteval);
}

static inline void pte_clear(struct mm_struct *mm,
	unsigned long addr, pte_t *ptep)
{
	set_pte_at(mm, addr, ptep, __pte(0));
}

#define __HAVE_ARCH_PTEP_SET_ACCESS_FLAGS
static inline int ptep_set_access_flags(struct vm_area_struct *vma,
					unsigned long address, pte_t *ptep,
					pte_t entry, int dirty)
{
	if (!pte_same(*ptep, entry))
		set_pte_at(vma->vm_mm, address, ptep, entry);
	/*
	 * update_mmu_cache will unconditionally execute, handling both
	 * the case that the PTE changed and the spurious fault case.
	 */
	return true;
}

#define __HAVE_ARCH_PTEP_GET_AND_CLEAR
static inline pte_t ptep_get_and_clear(struct mm_struct *mm,
				       unsigned long address, pte_t *ptep)
{
	return __pte(atomic_long_xchg((atomic_long_t *)ptep, 0));
}

#define __HAVE_ARCH_PTEP_TEST_AND_CLEAR_YOUNG
static inline int ptep_test_and_clear_young(struct vm_area_struct *vma,
					    unsigned long address,
					    pte_t *ptep)
{
	if (!pte_young(*ptep))
		return 0;
	return test_and_clear_bit(_PAGE_ACCESSED_OFFSET, &pte_val(*ptep));
}

#define __HAVE_ARCH_PTEP_SET_WRPROTECT
static inline void ptep_set_wrprotect(struct mm_struct *mm,
				      unsigned long address, pte_t *ptep)
{
	atomic_long_and(~(unsigned long)_PAGE_WRITE, (atomic_long_t *)ptep);
}

#define __HAVE_ARCH_PTEP_CLEAR_YOUNG_FLUSH
static inline int ptep_clear_flush_young(struct vm_area_struct *vma,
					 unsigned long address, pte_t *ptep)
{
	/*
	 * This comment is borrowed from x86, but applies equally to RISC-V:
	 *
	 * Clearing the accessed bit without a TLB flush
	 * doesn't cause data corruption. [ It could cause incorrect
	 * page aging and the (mistaken) reclaim of hot pages, but the
	 * chance of that should be relatively low. ]
	 *
	 * So as a performance optimization don't flush the TLB when
	 * clearing the accessed bit, it will eventually be flushed by
	 * a context switch or a VM operation anyway. [ In the rare
	 * event of it not getting flushed for a long time the delay
	 * shouldn't really matter because there's no real memory
	 * pressure for swapout to react to. ]
	 */
	return ptep_test_and_clear_young(vma, address, ptep);
}

/*
 * Encode and decode a swap entry
 *
 * Format of swap PTE:
 *	bit            0:	_PAGE_PRESENT (zero)
 *	bit            1:	_PAGE_PROT_NONE (zero)
 *	bits      2 to 6:	swap type
 *	bits 7 to XLEN-1:	swap offset
 */
#define __SWP_TYPE_SHIFT	2
#define __SWP_TYPE_BITS		5
#define __SWP_TYPE_MASK		((1UL << __SWP_TYPE_BITS) - 1)
#define __SWP_OFFSET_SHIFT	(__SWP_TYPE_BITS + __SWP_TYPE_SHIFT)

#define MAX_SWAPFILES_CHECK()	\
	BUILD_BUG_ON(MAX_SWAPFILES_SHIFT > __SWP_TYPE_BITS)

#define __swp_type(x)	(((x).val >> __SWP_TYPE_SHIFT) & __SWP_TYPE_MASK)
#define __swp_offset(x)	((x).val >> __SWP_OFFSET_SHIFT)
#define __swp_entry(type, offset) ((swp_entry_t) \
	{ ((type) << __SWP_TYPE_SHIFT) | ((offset) << __SWP_OFFSET_SHIFT) })

#define __pte_to_swp_entry(pte)	((swp_entry_t) { pte_val(pte) })
#define __swp_entry_to_pte(x)	((pte_t) { (x).val })

<<<<<<< HEAD
#define kern_addr_valid(addr)   (1) /* FIXME */

extern void *dtb_early_va;
extern void setup_bootmem(void);
extern void paging_init(void);
=======
#define VMALLOC_SIZE     (KERN_VIRT_SIZE >> 1)
#define VMALLOC_END      (PAGE_OFFSET - 1)
#define VMALLOC_START    (PAGE_OFFSET - VMALLOC_SIZE)

/*
 * Roughly size the vmemmap space to be large enough to fit enough
 * struct pages to map half the virtual address space. Then
 * position vmemmap directly below the VMALLOC region.
 */
#define VMEMMAP_SHIFT \
	(CONFIG_VA_BITS - PAGE_SHIFT - 1 + STRUCT_PAGE_MAX_SHIFT)
#define VMEMMAP_SIZE	BIT(VMEMMAP_SHIFT)
#define VMEMMAP_END	(VMALLOC_START - 1)
#define VMEMMAP_START	(VMALLOC_START - VMEMMAP_SIZE)

#define vmemmap		((struct page *)VMEMMAP_START)

#define PCI_IO_SIZE      SZ_16M
#define PCI_IO_END       VMEMMAP_START
#define PCI_IO_START     (PCI_IO_END - PCI_IO_SIZE)

#define FIXADDR_TOP      PCI_IO_START
#ifdef CONFIG_64BIT
#define FIXADDR_SIZE     PMD_SIZE
#else
#define FIXADDR_SIZE     PGDIR_SIZE
#endif
#define FIXADDR_START    (FIXADDR_TOP - FIXADDR_SIZE)
>>>>>>> 348b80b2

/*
 * Task size is 0x4000000000 for RV64 or 0x9fc00000 for RV32.
 * Note that PGDIR_SIZE must evenly divide TASK_SIZE.
 */
#ifdef CONFIG_64BIT
#define TASK_SIZE (PGDIR_SIZE * PTRS_PER_PGD / 2)
#else
#define TASK_SIZE FIXADDR_START
#endif

#else /* CONFIG_MMU */

#define PAGE_KERNEL		__pgprot(0)
#define swapper_pg_dir		NULL
#define VMALLOC_START		0

#define TASK_SIZE 0xffffffffUL

#endif /* !CONFIG_MMU */

#define kern_addr_valid(addr)   (1) /* FIXME */

extern void *dtb_early_va;
void setup_bootmem(void);
void paging_init(void);

#define FIRST_USER_ADDRESS  0

/*
 * ZERO_PAGE is a global shared page that is always zero,
 * used for zero-mapped memory areas, etc.
 */
extern unsigned long empty_zero_page[PAGE_SIZE / sizeof(unsigned long)];
#define ZERO_PAGE(vaddr) (virt_to_page(empty_zero_page))

#include <asm-generic/pgtable.h>

#endif /* !__ASSEMBLY__ */

#endif /* _ASM_RISCV_PGTABLE_H */<|MERGE_RESOLUTION|>--- conflicted
+++ resolved
@@ -90,45 +90,6 @@
 #define __S110	PAGE_SHARED_EXEC
 #define __S111	PAGE_SHARED_EXEC
 
-<<<<<<< HEAD
-#define VMALLOC_SIZE     (KERN_VIRT_SIZE >> 1)
-#define VMALLOC_END      (PAGE_OFFSET - 1)
-#define VMALLOC_START    (PAGE_OFFSET - VMALLOC_SIZE)
-#define PCI_IO_SIZE      SZ_16M
-
-/*
- * Roughly size the vmemmap space to be large enough to fit enough
- * struct pages to map half the virtual address space. Then
- * position vmemmap directly below the VMALLOC region.
- */
-#define VMEMMAP_SHIFT \
-	(CONFIG_VA_BITS - PAGE_SHIFT - 1 + STRUCT_PAGE_MAX_SHIFT)
-#define VMEMMAP_SIZE	BIT(VMEMMAP_SHIFT)
-#define VMEMMAP_END	(VMALLOC_START - 1)
-#define VMEMMAP_START	(VMALLOC_START - VMEMMAP_SIZE)
-
-#define vmemmap		((struct page *)VMEMMAP_START)
-
-#define PCI_IO_END       VMEMMAP_START
-#define PCI_IO_START     (PCI_IO_END - PCI_IO_SIZE)
-#define FIXADDR_TOP      PCI_IO_START
-
-#ifdef CONFIG_64BIT
-#define FIXADDR_SIZE     PMD_SIZE
-#else
-#define FIXADDR_SIZE     PGDIR_SIZE
-#endif
-#define FIXADDR_START    (FIXADDR_TOP - FIXADDR_SIZE)
-
-/*
- * ZERO_PAGE is a global shared page that is always zero,
- * used for zero-mapped memory areas, etc.
- */
-extern unsigned long empty_zero_page[PAGE_SIZE / sizeof(unsigned long)];
-#define ZERO_PAGE(vaddr) (virt_to_page(empty_zero_page))
-
-=======
->>>>>>> 348b80b2
 static inline int pmd_present(pmd_t pmd)
 {
 	return (pmd_val(pmd) & (_PAGE_PRESENT | _PAGE_PROT_NONE));
@@ -439,13 +400,6 @@
 #define __pte_to_swp_entry(pte)	((swp_entry_t) { pte_val(pte) })
 #define __swp_entry_to_pte(x)	((pte_t) { (x).val })
 
-<<<<<<< HEAD
-#define kern_addr_valid(addr)   (1) /* FIXME */
-
-extern void *dtb_early_va;
-extern void setup_bootmem(void);
-extern void paging_init(void);
-=======
 #define VMALLOC_SIZE     (KERN_VIRT_SIZE >> 1)
 #define VMALLOC_END      (PAGE_OFFSET - 1)
 #define VMALLOC_START    (PAGE_OFFSET - VMALLOC_SIZE)
@@ -474,7 +428,6 @@
 #define FIXADDR_SIZE     PGDIR_SIZE
 #endif
 #define FIXADDR_START    (FIXADDR_TOP - FIXADDR_SIZE)
->>>>>>> 348b80b2
 
 /*
  * Task size is 0x4000000000 for RV64 or 0x9fc00000 for RV32.
