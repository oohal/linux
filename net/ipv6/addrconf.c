--- conflicted
+++ resolved
@@ -246,10 +246,7 @@
 #endif
 	.enhanced_dad           = 1,
 	.addr_gen_mode		= IN6_ADDR_GEN_MODE_EUI64,
-<<<<<<< HEAD
-=======
 	.disable_policy		= 0,
->>>>>>> 2ac97f0f
 };
 
 static struct ipv6_devconf ipv6_devconf_dflt __read_mostly = {
@@ -303,10 +300,7 @@
 #endif
 	.enhanced_dad           = 1,
 	.addr_gen_mode		= IN6_ADDR_GEN_MODE_EUI64,
-<<<<<<< HEAD
-=======
 	.disable_policy		= 0,
->>>>>>> 2ac97f0f
 };
 
 /* Check if a valid qdisc is available */
@@ -5061,10 +5055,7 @@
 #endif
 	array[DEVCONF_ENHANCED_DAD] = cnf->enhanced_dad;
 	array[DEVCONF_ADDR_GEN_MODE] = cnf->addr_gen_mode;
-<<<<<<< HEAD
-=======
 	array[DEVCONF_DISABLE_POLICY] = cnf->disable_policy;
->>>>>>> 2ac97f0f
 }
 
 static inline size_t inet6_ifla6_size(void)
@@ -5293,26 +5284,6 @@
 
 	return nla_parse_nested(tb, IFLA_INET6_MAX, nla, inet6_af_policy,
 				NULL);
-}
-
-static int check_addr_gen_mode(int mode)
-{
-	if (mode != IN6_ADDR_GEN_MODE_EUI64 &&
-	    mode != IN6_ADDR_GEN_MODE_NONE &&
-	    mode != IN6_ADDR_GEN_MODE_STABLE_PRIVACY &&
-	    mode != IN6_ADDR_GEN_MODE_RANDOM)
-		return -EINVAL;
-	return 1;
-}
-
-static int check_stable_privacy(struct inet6_dev *idev, struct net *net,
-				int mode)
-{
-	if (mode == IN6_ADDR_GEN_MODE_STABLE_PRIVACY &&
-	    !idev->cnf.stable_secret.initialized &&
-	    !net->ipv6.devconf_dflt->stable_secret.initialized)
-		return -EINVAL;
-	return 1;
 }
 
 static int check_addr_gen_mode(int mode)
@@ -6377,8 +6348,6 @@
 		.proc_handler	= addrconf_sysctl_addr_gen_mode,
 	},
 	{
-<<<<<<< HEAD
-=======
 		.procname       = "disable_policy",
 		.data           = &ipv6_devconf.disable_policy,
 		.maxlen         = sizeof(int),
@@ -6386,7 +6355,6 @@
 		.proc_handler   = addrconf_sysctl_disable_policy,
 	},
 	{
->>>>>>> 2ac97f0f
 		/* sentinel */
 	}
 };
