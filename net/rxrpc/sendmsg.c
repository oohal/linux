--- conflicted
+++ resolved
@@ -623,12 +623,8 @@
 		read_unlock_bh(&call->state_lock);
 		break;
 	default:
-<<<<<<< HEAD
-		 /* Request phase complete for this client call */
-=======
 		/* Request phase complete for this client call */
 		trace_rxrpc_rx_eproto(call, 0, tracepoint_string("late_send"));
->>>>>>> 2ac97f0f
 		ret = -EPROTO;
 		break;
 	}
@@ -664,11 +660,7 @@
 		rxrpc_send_abort_packet(call);
 
 	mutex_unlock(&call->user_mutex);
-<<<<<<< HEAD
-	_leave("");
-=======
 	return aborted;
->>>>>>> 2ac97f0f
 }
 
 EXPORT_SYMBOL(rxrpc_kernel_abort_call);