/*
 * INET		An implementation of the TCP/IP protocol suite for the LINUX
 *		operating system.  INET is implemented using the  BSD Socket
 *		interface as the means of communication with the user level.
 *
 *		Implementation of the Transmission Control Protocol(TCP).
 *
 * Authors:	Ross Biro
 *		Fred N. van Kempen, <waltje@uWalt.NL.Mugnet.ORG>
 *		Mark Evans, <evansmp@uhura.aston.ac.uk>
 *		Corey Minyard <wf-rch!minyard@relay.EU.net>
 *		Florian La Roche, <flla@stud.uni-sb.de>
 *		Charles Hedrick, <hedrick@klinzhai.rutgers.edu>
 *		Linus Torvalds, <torvalds@cs.helsinki.fi>
 *		Alan Cox, <gw4pts@gw4pts.ampr.org>
 *		Matthew Dillon, <dillon@apollo.west.oic.com>
 *		Arnt Gulbrandsen, <agulbra@nvg.unit.no>
 *		Jorge Cwik, <jorge@laser.satlink.net>
 *
 * Fixes:
 *		Alan Cox	:	Numerous verify_area() calls
 *		Alan Cox	:	Set the ACK bit on a reset
 *		Alan Cox	:	Stopped it crashing if it closed while
 *					sk->inuse=1 and was trying to connect
 *					(tcp_err()).
 *		Alan Cox	:	All icmp error handling was broken
 *					pointers passed where wrong and the
 *					socket was looked up backwards. Nobody
 *					tested any icmp error code obviously.
 *		Alan Cox	:	tcp_err() now handled properly. It
 *					wakes people on errors. poll
 *					behaves and the icmp error race
 *					has gone by moving it into sock.c
 *		Alan Cox	:	tcp_send_reset() fixed to work for
 *					everything not just packets for
 *					unknown sockets.
 *		Alan Cox	:	tcp option processing.
 *		Alan Cox	:	Reset tweaked (still not 100%) [Had
 *					syn rule wrong]
 *		Herp Rosmanith  :	More reset fixes
 *		Alan Cox	:	No longer acks invalid rst frames.
 *					Acking any kind of RST is right out.
 *		Alan Cox	:	Sets an ignore me flag on an rst
 *					receive otherwise odd bits of prattle
 *					escape still
 *		Alan Cox	:	Fixed another acking RST frame bug.
 *					Should stop LAN workplace lockups.
 *		Alan Cox	: 	Some tidyups using the new skb list
 *					facilities
 *		Alan Cox	:	sk->keepopen now seems to work
 *		Alan Cox	:	Pulls options out correctly on accepts
 *		Alan Cox	:	Fixed assorted sk->rqueue->next errors
 *		Alan Cox	:	PSH doesn't end a TCP read. Switched a
 *					bit to skb ops.
 *		Alan Cox	:	Tidied tcp_data to avoid a potential
 *					nasty.
 *		Alan Cox	:	Added some better commenting, as the
 *					tcp is hard to follow
 *		Alan Cox	:	Removed incorrect check for 20 * psh
 *	Michael O'Reilly	:	ack < copied bug fix.
 *	Johannes Stille		:	Misc tcp fixes (not all in yet).
 *		Alan Cox	:	FIN with no memory -> CRASH
 *		Alan Cox	:	Added socket option proto entries.
 *					Also added awareness of them to accept.
 *		Alan Cox	:	Added TCP options (SOL_TCP)
 *		Alan Cox	:	Switched wakeup calls to callbacks,
 *					so the kernel can layer network
 *					sockets.
 *		Alan Cox	:	Use ip_tos/ip_ttl settings.
 *		Alan Cox	:	Handle FIN (more) properly (we hope).
 *		Alan Cox	:	RST frames sent on unsynchronised
 *					state ack error.
 *		Alan Cox	:	Put in missing check for SYN bit.
 *		Alan Cox	:	Added tcp_select_window() aka NET2E
 *					window non shrink trick.
 *		Alan Cox	:	Added a couple of small NET2E timer
 *					fixes
 *		Charles Hedrick :	TCP fixes
 *		Toomas Tamm	:	TCP window fixes
 *		Alan Cox	:	Small URG fix to rlogin ^C ack fight
 *		Charles Hedrick	:	Rewrote most of it to actually work
 *		Linus		:	Rewrote tcp_read() and URG handling
 *					completely
 *		Gerhard Koerting:	Fixed some missing timer handling
 *		Matthew Dillon  :	Reworked TCP machine states as per RFC
 *		Gerhard Koerting:	PC/TCP workarounds
 *		Adam Caldwell	:	Assorted timer/timing errors
 *		Matthew Dillon	:	Fixed another RST bug
 *		Alan Cox	:	Move to kernel side addressing changes.
 *		Alan Cox	:	Beginning work on TCP fastpathing
 *					(not yet usable)
 *		Arnt Gulbrandsen:	Turbocharged tcp_check() routine.
 *		Alan Cox	:	TCP fast path debugging
 *		Alan Cox	:	Window clamping
 *		Michael Riepe	:	Bug in tcp_check()
 *		Matt Dillon	:	More TCP improvements and RST bug fixes
 *		Matt Dillon	:	Yet more small nasties remove from the
 *					TCP code (Be very nice to this man if
 *					tcp finally works 100%) 8)
 *		Alan Cox	:	BSD accept semantics.
 *		Alan Cox	:	Reset on closedown bug.
 *	Peter De Schrijver	:	ENOTCONN check missing in tcp_sendto().
 *		Michael Pall	:	Handle poll() after URG properly in
 *					all cases.
 *		Michael Pall	:	Undo the last fix in tcp_read_urg()
 *					(multi URG PUSH broke rlogin).
 *		Michael Pall	:	Fix the multi URG PUSH problem in
 *					tcp_readable(), poll() after URG
 *					works now.
 *		Michael Pall	:	recv(...,MSG_OOB) never blocks in the
 *					BSD api.
 *		Alan Cox	:	Changed the semantics of sk->socket to
 *					fix a race and a signal problem with
 *					accept() and async I/O.
 *		Alan Cox	:	Relaxed the rules on tcp_sendto().
 *		Yury Shevchuk	:	Really fixed accept() blocking problem.
 *		Craig I. Hagan  :	Allow for BSD compatible TIME_WAIT for
 *					clients/servers which listen in on
 *					fixed ports.
 *		Alan Cox	:	Cleaned the above up and shrank it to
 *					a sensible code size.
 *		Alan Cox	:	Self connect lockup fix.
 *		Alan Cox	:	No connect to multicast.
 *		Ross Biro	:	Close unaccepted children on master
 *					socket close.
 *		Alan Cox	:	Reset tracing code.
 *		Alan Cox	:	Spurious resets on shutdown.
 *		Alan Cox	:	Giant 15 minute/60 second timer error
 *		Alan Cox	:	Small whoops in polling before an
 *					accept.
 *		Alan Cox	:	Kept the state trace facility since
 *					it's handy for debugging.
 *		Alan Cox	:	More reset handler fixes.
 *		Alan Cox	:	Started rewriting the code based on
 *					the RFC's for other useful protocol
 *					references see: Comer, KA9Q NOS, and
 *					for a reference on the difference
 *					between specifications and how BSD
 *					works see the 4.4lite source.
 *		A.N.Kuznetsov	:	Don't time wait on completion of tidy
 *					close.
 *		Linus Torvalds	:	Fin/Shutdown & copied_seq changes.
 *		Linus Torvalds	:	Fixed BSD port reuse to work first syn
 *		Alan Cox	:	Reimplemented timers as per the RFC
 *					and using multiple timers for sanity.
 *		Alan Cox	:	Small bug fixes, and a lot of new
 *					comments.
 *		Alan Cox	:	Fixed dual reader crash by locking
 *					the buffers (much like datagram.c)
 *		Alan Cox	:	Fixed stuck sockets in probe. A probe
 *					now gets fed up of retrying without
 *					(even a no space) answer.
 *		Alan Cox	:	Extracted closing code better
 *		Alan Cox	:	Fixed the closing state machine to
 *					resemble the RFC.
 *		Alan Cox	:	More 'per spec' fixes.
 *		Jorge Cwik	:	Even faster checksumming.
 *		Alan Cox	:	tcp_data() doesn't ack illegal PSH
 *					only frames. At least one pc tcp stack
 *					generates them.
 *		Alan Cox	:	Cache last socket.
 *		Alan Cox	:	Per route irtt.
 *		Matt Day	:	poll()->select() match BSD precisely on error
 *		Alan Cox	:	New buffers
 *		Marc Tamsky	:	Various sk->prot->retransmits and
 *					sk->retransmits misupdating fixed.
 *					Fixed tcp_write_timeout: stuck close,
 *					and TCP syn retries gets used now.
 *		Mark Yarvis	:	In tcp_read_wakeup(), don't send an
 *					ack if state is TCP_CLOSED.
 *		Alan Cox	:	Look up device on a retransmit - routes may
 *					change. Doesn't yet cope with MSS shrink right
 *					but it's a start!
 *		Marc Tamsky	:	Closing in closing fixes.
 *		Mike Shaver	:	RFC1122 verifications.
 *		Alan Cox	:	rcv_saddr errors.
 *		Alan Cox	:	Block double connect().
 *		Alan Cox	:	Small hooks for enSKIP.
 *		Alexey Kuznetsov:	Path MTU discovery.
 *		Alan Cox	:	Support soft errors.
 *		Alan Cox	:	Fix MTU discovery pathological case
 *					when the remote claims no mtu!
 *		Marc Tamsky	:	TCP_CLOSE fix.
 *		Colin (G3TNE)	:	Send a reset on syn ack replies in
 *					window but wrong (fixes NT lpd problems)
 *		Pedro Roque	:	Better TCP window handling, delayed ack.
 *		Joerg Reuter	:	No modification of locked buffers in
 *					tcp_do_retransmit()
 *		Eric Schenk	:	Changed receiver side silly window
 *					avoidance algorithm to BSD style
 *					algorithm. This doubles throughput
 *					against machines running Solaris,
 *					and seems to result in general
 *					improvement.
 *	Stefan Magdalinski	:	adjusted tcp_readable() to fix FIONREAD
 *	Willy Konynenberg	:	Transparent proxying support.
 *	Mike McLagan		:	Routing by source
 *		Keith Owens	:	Do proper merging with partial SKB's in
 *					tcp_do_sendmsg to avoid burstiness.
 *		Eric Schenk	:	Fix fast close down bug with
 *					shutdown() followed by close().
 *		Andi Kleen 	:	Make poll agree with SIGIO
 *	Salvatore Sanfilippo	:	Support SO_LINGER with linger == 1 and
 *					lingertime == 0 (RFC 793 ABORT Call)
 *	Hirokazu Takahashi	:	Use copy_from_user() instead of
 *					csum_and_copy_from_user() if possible.
 *
 *		This program is free software; you can redistribute it and/or
 *		modify it under the terms of the GNU General Public License
 *		as published by the Free Software Foundation; either version
 *		2 of the License, or(at your option) any later version.
 *
 * Description of States:
 *
 *	TCP_SYN_SENT		sent a connection request, waiting for ack
 *
 *	TCP_SYN_RECV		received a connection request, sent ack,
 *				waiting for final ack in three-way handshake.
 *
 *	TCP_ESTABLISHED		connection established
 *
 *	TCP_FIN_WAIT1		our side has shutdown, waiting to complete
 *				transmission of remaining buffered data
 *
 *	TCP_FIN_WAIT2		all buffered data sent, waiting for remote
 *				to shutdown
 *
 *	TCP_CLOSING		both sides have shutdown but we still have
 *				data we have to finish sending
 *
 *	TCP_TIME_WAIT		timeout to catch resent junk before entering
 *				closed, can only be entered from FIN_WAIT2
 *				or CLOSING.  Required because the other end
 *				may not have gotten our last ACK causing it
 *				to retransmit the data packet (which we ignore)
 *
 *	TCP_CLOSE_WAIT		remote side has shutdown and is waiting for
 *				us to finish writing our data and to shutdown
 *				(we have to close() to move on to LAST_ACK)
 *
 *	TCP_LAST_ACK		out side has shutdown after remote has
 *				shutdown.  There may still be data in our
 *				buffer that we have to finish sending
 *
 *	TCP_CLOSE		socket is finished
 */

#define pr_fmt(fmt) "TCP: " fmt

#include <crypto/hash.h>
#include <linux/kernel.h>
#include <linux/module.h>
#include <linux/types.h>
#include <linux/fcntl.h>
#include <linux/poll.h>
#include <linux/inet_diag.h>
#include <linux/init.h>
#include <linux/fs.h>
#include <linux/skbuff.h>
#include <linux/scatterlist.h>
#include <linux/splice.h>
#include <linux/net.h>
#include <linux/socket.h>
#include <linux/random.h>
#include <linux/bootmem.h>
#include <linux/highmem.h>
#include <linux/swap.h>
#include <linux/cache.h>
#include <linux/err.h>
#include <linux/time.h>
#include <linux/slab.h>

#include <net/icmp.h>
#include <net/inet_common.h>
#include <net/tcp.h>
#include <net/xfrm.h>
#include <net/ip.h>
#include <net/sock.h>

#include <linux/uaccess.h>
#include <asm/ioctls.h>
#include <net/busy_poll.h>

int sysctl_tcp_min_tso_segs __read_mostly = 2;

int sysctl_tcp_autocorking __read_mostly = 1;

struct percpu_counter tcp_orphan_count;
EXPORT_SYMBOL_GPL(tcp_orphan_count);

long sysctl_tcp_mem[3] __read_mostly;
int sysctl_tcp_wmem[3] __read_mostly;
int sysctl_tcp_rmem[3] __read_mostly;

EXPORT_SYMBOL(sysctl_tcp_mem);
EXPORT_SYMBOL(sysctl_tcp_rmem);
EXPORT_SYMBOL(sysctl_tcp_wmem);

atomic_long_t tcp_memory_allocated;	/* Current allocated memory. */
EXPORT_SYMBOL(tcp_memory_allocated);

/*
 * Current number of TCP sockets.
 */
struct percpu_counter tcp_sockets_allocated;
EXPORT_SYMBOL(tcp_sockets_allocated);

/*
 * TCP splice context
 */
struct tcp_splice_state {
	struct pipe_inode_info *pipe;
	size_t len;
	unsigned int flags;
};

/*
 * Pressure flag: try to collapse.
 * Technical note: it is used by multiple contexts non atomically.
 * All the __sk_mem_schedule() is of this nature: accounting
 * is strict, actions are advisory and have some latency.
 */
int tcp_memory_pressure __read_mostly;
EXPORT_SYMBOL(tcp_memory_pressure);

void tcp_enter_memory_pressure(struct sock *sk)
{
	if (!tcp_memory_pressure) {
		NET_INC_STATS(sock_net(sk), LINUX_MIB_TCPMEMORYPRESSURES);
		tcp_memory_pressure = 1;
	}
}
EXPORT_SYMBOL(tcp_enter_memory_pressure);

/* Convert seconds to retransmits based on initial and max timeout */
static u8 secs_to_retrans(int seconds, int timeout, int rto_max)
{
	u8 res = 0;

	if (seconds > 0) {
		int period = timeout;

		res = 1;
		while (seconds > period && res < 255) {
			res++;
			timeout <<= 1;
			if (timeout > rto_max)
				timeout = rto_max;
			period += timeout;
		}
	}
	return res;
}

/* Convert retransmits to seconds based on initial and max timeout */
static int retrans_to_secs(u8 retrans, int timeout, int rto_max)
{
	int period = 0;

	if (retrans > 0) {
		period = timeout;
		while (--retrans) {
			timeout <<= 1;
			if (timeout > rto_max)
				timeout = rto_max;
			period += timeout;
		}
	}
	return period;
}

/* Address-family independent initialization for a tcp_sock.
 *
 * NOTE: A lot of things set to zero explicitly by call to
 *       sk_alloc() so need not be done here.
 */
void tcp_init_sock(struct sock *sk)
{
	struct inet_connection_sock *icsk = inet_csk(sk);
	struct tcp_sock *tp = tcp_sk(sk);

	tp->out_of_order_queue = RB_ROOT;
	tcp_init_xmit_timers(sk);
	tcp_prequeue_init(tp);
	INIT_LIST_HEAD(&tp->tsq_node);

	icsk->icsk_rto = TCP_TIMEOUT_INIT;
	tp->mdev_us = jiffies_to_usecs(TCP_TIMEOUT_INIT);
	minmax_reset(&tp->rtt_min, tcp_time_stamp, ~0U);

	/* So many TCP implementations out there (incorrectly) count the
	 * initial SYN frame in their delayed-ACK and congestion control
	 * algorithms that we must have the following bandaid to talk
	 * efficiently to them.  -DaveM
	 */
	tp->snd_cwnd = TCP_INIT_CWND;

	/* There's a bubble in the pipe until at least the first ACK. */
	tp->app_limited = ~0U;

	/* See draft-stevens-tcpca-spec-01 for discussion of the
	 * initialization of these values.
	 */
	tp->snd_ssthresh = TCP_INFINITE_SSTHRESH;
	tp->snd_cwnd_clamp = ~0;
	tp->mss_cache = TCP_MSS_DEFAULT;

	tp->reordering = sock_net(sk)->ipv4.sysctl_tcp_reordering;
	tcp_assign_congestion_control(sk);

	tp->tsoffset = 0;

	sk->sk_state = TCP_CLOSE;

	sk->sk_write_space = sk_stream_write_space;
	sock_set_flag(sk, SOCK_USE_WRITE_QUEUE);

	icsk->icsk_sync_mss = tcp_sync_mss;

	sk->sk_sndbuf = sysctl_tcp_wmem[1];
	sk->sk_rcvbuf = sysctl_tcp_rmem[1];

	sk_sockets_allocated_inc(sk);
}
EXPORT_SYMBOL(tcp_init_sock);

static void tcp_tx_timestamp(struct sock *sk, u16 tsflags, struct sk_buff *skb)
{
	if (tsflags && skb) {
		struct skb_shared_info *shinfo = skb_shinfo(skb);
		struct tcp_skb_cb *tcb = TCP_SKB_CB(skb);

		sock_tx_timestamp(sk, tsflags, &shinfo->tx_flags);
		if (tsflags & SOF_TIMESTAMPING_TX_ACK)
			tcb->txstamp_ack = 1;
		if (tsflags & SOF_TIMESTAMPING_TX_RECORD_MASK)
			shinfo->tskey = TCP_SKB_CB(skb)->seq + skb->len - 1;
	}
}

/*
 *	Wait for a TCP event.
 *
 *	Note that we don't need to lock the socket, as the upper poll layers
 *	take care of normal races (between the test and the event) and we don't
 *	go look at any of the socket buffers directly.
 */
unsigned int tcp_poll(struct file *file, struct socket *sock, poll_table *wait)
{
	unsigned int mask;
	struct sock *sk = sock->sk;
	const struct tcp_sock *tp = tcp_sk(sk);
	int state;

	sock_rps_record_flow(sk);

	sock_poll_wait(file, sk_sleep(sk), wait);

	state = sk_state_load(sk);
	if (state == TCP_LISTEN)
		return inet_csk_listen_poll(sk);

	/* Socket is not locked. We are protected from async events
	 * by poll logic and correct handling of state changes
	 * made by other threads is impossible in any case.
	 */

	mask = 0;

	/*
	 * POLLHUP is certainly not done right. But poll() doesn't
	 * have a notion of HUP in just one direction, and for a
	 * socket the read side is more interesting.
	 *
	 * Some poll() documentation says that POLLHUP is incompatible
	 * with the POLLOUT/POLLWR flags, so somebody should check this
	 * all. But careful, it tends to be safer to return too many
	 * bits than too few, and you can easily break real applications
	 * if you don't tell them that something has hung up!
	 *
	 * Check-me.
	 *
	 * Check number 1. POLLHUP is _UNMASKABLE_ event (see UNIX98 and
	 * our fs/select.c). It means that after we received EOF,
	 * poll always returns immediately, making impossible poll() on write()
	 * in state CLOSE_WAIT. One solution is evident --- to set POLLHUP
	 * if and only if shutdown has been made in both directions.
	 * Actually, it is interesting to look how Solaris and DUX
	 * solve this dilemma. I would prefer, if POLLHUP were maskable,
	 * then we could set it on SND_SHUTDOWN. BTW examples given
	 * in Stevens' books assume exactly this behaviour, it explains
	 * why POLLHUP is incompatible with POLLOUT.	--ANK
	 *
	 * NOTE. Check for TCP_CLOSE is added. The goal is to prevent
	 * blocking on fresh not-connected or disconnected socket. --ANK
	 */
	if (sk->sk_shutdown == SHUTDOWN_MASK || state == TCP_CLOSE)
		mask |= POLLHUP;
	if (sk->sk_shutdown & RCV_SHUTDOWN)
		mask |= POLLIN | POLLRDNORM | POLLRDHUP;

	/* Connected or passive Fast Open socket? */
	if (state != TCP_SYN_SENT &&
	    (state != TCP_SYN_RECV || tp->fastopen_rsk)) {
		int target = sock_rcvlowat(sk, 0, INT_MAX);

		if (tp->urg_seq == tp->copied_seq &&
		    !sock_flag(sk, SOCK_URGINLINE) &&
		    tp->urg_data)
			target++;

		if (tp->rcv_nxt - tp->copied_seq >= target)
			mask |= POLLIN | POLLRDNORM;

		if (!(sk->sk_shutdown & SEND_SHUTDOWN)) {
			if (sk_stream_is_writeable(sk)) {
				mask |= POLLOUT | POLLWRNORM;
			} else {  /* send SIGIO later */
				sk_set_bit(SOCKWQ_ASYNC_NOSPACE, sk);
				set_bit(SOCK_NOSPACE, &sk->sk_socket->flags);

				/* Race breaker. If space is freed after
				 * wspace test but before the flags are set,
				 * IO signal will be lost. Memory barrier
				 * pairs with the input side.
				 */
				smp_mb__after_atomic();
				if (sk_stream_is_writeable(sk))
					mask |= POLLOUT | POLLWRNORM;
			}
		} else
			mask |= POLLOUT | POLLWRNORM;

		if (tp->urg_data & TCP_URG_VALID)
			mask |= POLLPRI;
<<<<<<< HEAD
	} else if (sk->sk_state == TCP_SYN_SENT && inet_sk(sk)->defer_connect) {
=======
	} else if (state == TCP_SYN_SENT && inet_sk(sk)->defer_connect) {
>>>>>>> 2ac97f0f
		/* Active TCP fastopen socket with defer_connect
		 * Return POLLOUT so application can call write()
		 * in order for kernel to generate SYN+data
		 */
		mask |= POLLOUT | POLLWRNORM;
	}
	/* This barrier is coupled with smp_wmb() in tcp_reset() */
	smp_rmb();
	if (sk->sk_err || !skb_queue_empty(&sk->sk_error_queue))
		mask |= POLLERR;

	return mask;
}
EXPORT_SYMBOL(tcp_poll);

int tcp_ioctl(struct sock *sk, int cmd, unsigned long arg)
{
	struct tcp_sock *tp = tcp_sk(sk);
	int answ;
	bool slow;

	switch (cmd) {
	case SIOCINQ:
		if (sk->sk_state == TCP_LISTEN)
			return -EINVAL;

		slow = lock_sock_fast(sk);
		answ = tcp_inq(sk);
		unlock_sock_fast(sk, slow);
		break;
	case SIOCATMARK:
		answ = tp->urg_data && tp->urg_seq == tp->copied_seq;
		break;
	case SIOCOUTQ:
		if (sk->sk_state == TCP_LISTEN)
			return -EINVAL;

		if ((1 << sk->sk_state) & (TCPF_SYN_SENT | TCPF_SYN_RECV))
			answ = 0;
		else
			answ = tp->write_seq - tp->snd_una;
		break;
	case SIOCOUTQNSD:
		if (sk->sk_state == TCP_LISTEN)
			return -EINVAL;

		if ((1 << sk->sk_state) & (TCPF_SYN_SENT | TCPF_SYN_RECV))
			answ = 0;
		else
			answ = tp->write_seq - tp->snd_nxt;
		break;
	default:
		return -ENOIOCTLCMD;
	}

	return put_user(answ, (int __user *)arg);
}
EXPORT_SYMBOL(tcp_ioctl);

static inline void tcp_mark_push(struct tcp_sock *tp, struct sk_buff *skb)
{
	TCP_SKB_CB(skb)->tcp_flags |= TCPHDR_PSH;
	tp->pushed_seq = tp->write_seq;
}

static inline bool forced_push(const struct tcp_sock *tp)
{
	return after(tp->write_seq, tp->pushed_seq + (tp->max_window >> 1));
}

static void skb_entail(struct sock *sk, struct sk_buff *skb)
{
	struct tcp_sock *tp = tcp_sk(sk);
	struct tcp_skb_cb *tcb = TCP_SKB_CB(skb);

	skb->csum    = 0;
	tcb->seq     = tcb->end_seq = tp->write_seq;
	tcb->tcp_flags = TCPHDR_ACK;
	tcb->sacked  = 0;
	__skb_header_release(skb);
	tcp_add_write_queue_tail(sk, skb);
	sk->sk_wmem_queued += skb->truesize;
	sk_mem_charge(sk, skb->truesize);
	if (tp->nonagle & TCP_NAGLE_PUSH)
		tp->nonagle &= ~TCP_NAGLE_PUSH;

	tcp_slow_start_after_idle_check(sk);
}

static inline void tcp_mark_urg(struct tcp_sock *tp, int flags)
{
	if (flags & MSG_OOB)
		tp->snd_up = tp->write_seq;
}

/* If a not yet filled skb is pushed, do not send it if
 * we have data packets in Qdisc or NIC queues :
 * Because TX completion will happen shortly, it gives a chance
 * to coalesce future sendmsg() payload into this skb, without
 * need for a timer, and with no latency trade off.
 * As packets containing data payload have a bigger truesize
 * than pure acks (dataless) packets, the last checks prevent
 * autocorking if we only have an ACK in Qdisc/NIC queues,
 * or if TX completion was delayed after we processed ACK packet.
 */
static bool tcp_should_autocork(struct sock *sk, struct sk_buff *skb,
				int size_goal)
{
	return skb->len < size_goal &&
	       sysctl_tcp_autocorking &&
	       skb != tcp_write_queue_head(sk) &&
	       atomic_read(&sk->sk_wmem_alloc) > skb->truesize;
}

static void tcp_push(struct sock *sk, int flags, int mss_now,
		     int nonagle, int size_goal)
{
	struct tcp_sock *tp = tcp_sk(sk);
	struct sk_buff *skb;

	if (!tcp_send_head(sk))
		return;

	skb = tcp_write_queue_tail(sk);
	if (!(flags & MSG_MORE) || forced_push(tp))
		tcp_mark_push(tp, skb);

	tcp_mark_urg(tp, flags);

	if (tcp_should_autocork(sk, skb, size_goal)) {

		/* avoid atomic op if TSQ_THROTTLED bit is already set */
		if (!test_bit(TSQ_THROTTLED, &sk->sk_tsq_flags)) {
			NET_INC_STATS(sock_net(sk), LINUX_MIB_TCPAUTOCORKING);
			set_bit(TSQ_THROTTLED, &sk->sk_tsq_flags);
		}
		/* It is possible TX completion already happened
		 * before we set TSQ_THROTTLED.
		 */
		if (atomic_read(&sk->sk_wmem_alloc) > skb->truesize)
			return;
	}

	if (flags & MSG_MORE)
		nonagle = TCP_NAGLE_CORK;

	__tcp_push_pending_frames(sk, mss_now, nonagle);
}

static int tcp_splice_data_recv(read_descriptor_t *rd_desc, struct sk_buff *skb,
				unsigned int offset, size_t len)
{
	struct tcp_splice_state *tss = rd_desc->arg.data;
	int ret;

	ret = skb_splice_bits(skb, skb->sk, offset, tss->pipe,
			      min(rd_desc->count, len), tss->flags);
	if (ret > 0)
		rd_desc->count -= ret;
	return ret;
}

static int __tcp_splice_read(struct sock *sk, struct tcp_splice_state *tss)
{
	/* Store TCP splice context information in read_descriptor_t. */
	read_descriptor_t rd_desc = {
		.arg.data = tss,
		.count	  = tss->len,
	};

	return tcp_read_sock(sk, &rd_desc, tcp_splice_data_recv);
}

/**
 *  tcp_splice_read - splice data from TCP socket to a pipe
 * @sock:	socket to splice from
 * @ppos:	position (not valid)
 * @pipe:	pipe to splice to
 * @len:	number of bytes to splice
 * @flags:	splice modifier flags
 *
 * Description:
 *    Will read pages from given socket and fill them into a pipe.
 *
 **/
ssize_t tcp_splice_read(struct socket *sock, loff_t *ppos,
			struct pipe_inode_info *pipe, size_t len,
			unsigned int flags)
{
	struct sock *sk = sock->sk;
	struct tcp_splice_state tss = {
		.pipe = pipe,
		.len = len,
		.flags = flags,
	};
	long timeo;
	ssize_t spliced;
	int ret;

	sock_rps_record_flow(sk);
	/*
	 * We can't seek on a socket input
	 */
	if (unlikely(*ppos))
		return -ESPIPE;

	ret = spliced = 0;

	lock_sock(sk);

	timeo = sock_rcvtimeo(sk, sock->file->f_flags & O_NONBLOCK);
	while (tss.len) {
		ret = __tcp_splice_read(sk, &tss);
		if (ret < 0)
			break;
		else if (!ret) {
			if (spliced)
				break;
			if (sock_flag(sk, SOCK_DONE))
				break;
			if (sk->sk_err) {
				ret = sock_error(sk);
				break;
			}
			if (sk->sk_shutdown & RCV_SHUTDOWN)
				break;
			if (sk->sk_state == TCP_CLOSE) {
				/*
				 * This occurs when user tries to read
				 * from never connected socket.
				 */
				if (!sock_flag(sk, SOCK_DONE))
					ret = -ENOTCONN;
				break;
			}
			if (!timeo) {
				ret = -EAGAIN;
				break;
			}
			/* if __tcp_splice_read() got nothing while we have
			 * an skb in receive queue, we do not want to loop.
			 * This might happen with URG data.
			 */
			if (!skb_queue_empty(&sk->sk_receive_queue))
				break;
			sk_wait_data(sk, &timeo, NULL);
			if (signal_pending(current)) {
				ret = sock_intr_errno(timeo);
				break;
			}
			continue;
		}
		tss.len -= ret;
		spliced += ret;

		if (!timeo)
			break;
		release_sock(sk);
		lock_sock(sk);

		if (sk->sk_err || sk->sk_state == TCP_CLOSE ||
		    (sk->sk_shutdown & RCV_SHUTDOWN) ||
		    signal_pending(current))
			break;
	}

	release_sock(sk);

	if (spliced)
		return spliced;

	return ret;
}
EXPORT_SYMBOL(tcp_splice_read);

struct sk_buff *sk_stream_alloc_skb(struct sock *sk, int size, gfp_t gfp,
				    bool force_schedule)
{
	struct sk_buff *skb;

	/* The TCP header must be at least 32-bit aligned.  */
	size = ALIGN(size, 4);

	if (unlikely(tcp_under_memory_pressure(sk)))
		sk_mem_reclaim_partial(sk);

	skb = alloc_skb_fclone(size + sk->sk_prot->max_header, gfp);
	if (likely(skb)) {
		bool mem_scheduled;

		if (force_schedule) {
			mem_scheduled = true;
			sk_forced_mem_schedule(sk, skb->truesize);
		} else {
			mem_scheduled = sk_wmem_schedule(sk, skb->truesize);
		}
		if (likely(mem_scheduled)) {
			skb_reserve(skb, sk->sk_prot->max_header);
			/*
			 * Make sure that we have exactly size bytes
			 * available to the caller, no more, no less.
			 */
			skb->reserved_tailroom = skb->end - skb->tail - size;
			return skb;
		}
		__kfree_skb(skb);
	} else {
		sk->sk_prot->enter_memory_pressure(sk);
		sk_stream_moderate_sndbuf(sk);
	}
	return NULL;
}

static unsigned int tcp_xmit_size_goal(struct sock *sk, u32 mss_now,
				       int large_allowed)
{
	struct tcp_sock *tp = tcp_sk(sk);
	u32 new_size_goal, size_goal;

	if (!large_allowed || !sk_can_gso(sk))
		return mss_now;

	/* Note : tcp_tso_autosize() will eventually split this later */
	new_size_goal = sk->sk_gso_max_size - 1 - MAX_TCP_HEADER;
	new_size_goal = tcp_bound_to_half_wnd(tp, new_size_goal);

	/* We try hard to avoid divides here */
	size_goal = tp->gso_segs * mss_now;
	if (unlikely(new_size_goal < size_goal ||
		     new_size_goal >= size_goal + mss_now)) {
		tp->gso_segs = min_t(u16, new_size_goal / mss_now,
				     sk->sk_gso_max_segs);
		size_goal = tp->gso_segs * mss_now;
	}

	return max(size_goal, mss_now);
}

static int tcp_send_mss(struct sock *sk, int *size_goal, int flags)
{
	int mss_now;

	mss_now = tcp_current_mss(sk);
	*size_goal = tcp_xmit_size_goal(sk, mss_now, !(flags & MSG_OOB));

	return mss_now;
}

static ssize_t do_tcp_sendpages(struct sock *sk, struct page *page, int offset,
				size_t size, int flags)
{
	struct tcp_sock *tp = tcp_sk(sk);
	int mss_now, size_goal;
	int err;
	ssize_t copied;
	long timeo = sock_sndtimeo(sk, flags & MSG_DONTWAIT);

	/* Wait for a connection to finish. One exception is TCP Fast Open
	 * (passive side) where data is allowed to be sent before a connection
	 * is fully established.
	 */
	if (((1 << sk->sk_state) & ~(TCPF_ESTABLISHED | TCPF_CLOSE_WAIT)) &&
	    !tcp_passive_fastopen(sk)) {
		err = sk_stream_wait_connect(sk, &timeo);
		if (err != 0)
			goto out_err;
	}

	sk_clear_bit(SOCKWQ_ASYNC_NOSPACE, sk);

	mss_now = tcp_send_mss(sk, &size_goal, flags);
	copied = 0;

	err = -EPIPE;
	if (sk->sk_err || (sk->sk_shutdown & SEND_SHUTDOWN))
		goto out_err;

	while (size > 0) {
		struct sk_buff *skb = tcp_write_queue_tail(sk);
		int copy, i;
		bool can_coalesce;

		if (!tcp_send_head(sk) || (copy = size_goal - skb->len) <= 0 ||
		    !tcp_skb_can_collapse_to(skb)) {
new_segment:
			if (!sk_stream_memory_free(sk))
				goto wait_for_sndbuf;

			skb = sk_stream_alloc_skb(sk, 0, sk->sk_allocation,
						  skb_queue_empty(&sk->sk_write_queue));
			if (!skb)
				goto wait_for_memory;

			skb_entail(sk, skb);
			copy = size_goal;
		}

		if (copy > size)
			copy = size;

		i = skb_shinfo(skb)->nr_frags;
		can_coalesce = skb_can_coalesce(skb, i, page, offset);
		if (!can_coalesce && i >= sysctl_max_skb_frags) {
			tcp_mark_push(tp, skb);
			goto new_segment;
		}
		if (!sk_wmem_schedule(sk, copy))
			goto wait_for_memory;

		if (can_coalesce) {
			skb_frag_size_add(&skb_shinfo(skb)->frags[i - 1], copy);
		} else {
			get_page(page);
			skb_fill_page_desc(skb, i, page, offset, copy);
		}
		skb_shinfo(skb)->tx_flags |= SKBTX_SHARED_FRAG;

		skb->len += copy;
		skb->data_len += copy;
		skb->truesize += copy;
		sk->sk_wmem_queued += copy;
		sk_mem_charge(sk, copy);
		skb->ip_summed = CHECKSUM_PARTIAL;
		tp->write_seq += copy;
		TCP_SKB_CB(skb)->end_seq += copy;
		tcp_skb_pcount_set(skb, 0);

		if (!copied)
			TCP_SKB_CB(skb)->tcp_flags &= ~TCPHDR_PSH;

		copied += copy;
		offset += copy;
		size -= copy;
		if (!size)
			goto out;

		if (skb->len < size_goal || (flags & MSG_OOB))
			continue;

		if (forced_push(tp)) {
			tcp_mark_push(tp, skb);
			__tcp_push_pending_frames(sk, mss_now, TCP_NAGLE_PUSH);
		} else if (skb == tcp_send_head(sk))
			tcp_push_one(sk, mss_now);
		continue;

wait_for_sndbuf:
		set_bit(SOCK_NOSPACE, &sk->sk_socket->flags);
wait_for_memory:
		tcp_push(sk, flags & ~MSG_MORE, mss_now,
			 TCP_NAGLE_PUSH, size_goal);

		err = sk_stream_wait_memory(sk, &timeo);
		if (err != 0)
			goto do_error;

		mss_now = tcp_send_mss(sk, &size_goal, flags);
	}

out:
	if (copied) {
		tcp_tx_timestamp(sk, sk->sk_tsflags, tcp_write_queue_tail(sk));
		if (!(flags & MSG_SENDPAGE_NOTLAST))
			tcp_push(sk, flags, mss_now, tp->nonagle, size_goal);
	}
	return copied;

do_error:
	if (copied)
		goto out;
out_err:
	/* make sure we wake any epoll edge trigger waiter */
	if (unlikely(skb_queue_len(&sk->sk_write_queue) == 0 &&
		     err == -EAGAIN)) {
		sk->sk_write_space(sk);
		tcp_chrono_stop(sk, TCP_CHRONO_SNDBUF_LIMITED);
	}
	return sk_stream_error(sk, flags, err);
}

int tcp_sendpage(struct sock *sk, struct page *page, int offset,
		 size_t size, int flags)
{
	ssize_t res;

	if (!(sk->sk_route_caps & NETIF_F_SG) ||
	    !sk_check_csum_caps(sk))
		return sock_no_sendpage(sk->sk_socket, page, offset, size,
					flags);

	lock_sock(sk);

	tcp_rate_check_app_limited(sk);  /* is sending application-limited? */

	res = do_tcp_sendpages(sk, page, offset, size, flags);
	release_sock(sk);
	return res;
}
EXPORT_SYMBOL(tcp_sendpage);

/* Do not bother using a page frag for very small frames.
 * But use this heuristic only for the first skb in write queue.
 *
 * Having no payload in skb->head allows better SACK shifting
 * in tcp_shift_skb_data(), reducing sack/rack overhead, because
 * write queue has less skbs.
 * Each skb can hold up to MAX_SKB_FRAGS * 32Kbytes, or ~0.5 MB.
 * This also speeds up tso_fragment(), since it wont fallback
 * to tcp_fragment().
 */
static int linear_payload_sz(bool first_skb)
{
	if (first_skb)
		return SKB_WITH_OVERHEAD(2048 - MAX_TCP_HEADER);
	return 0;
}

static int select_size(const struct sock *sk, bool sg, bool first_skb)
{
	const struct tcp_sock *tp = tcp_sk(sk);
	int tmp = tp->mss_cache;

	if (sg) {
		if (sk_can_gso(sk)) {
			tmp = linear_payload_sz(first_skb);
		} else {
			int pgbreak = SKB_MAX_HEAD(MAX_TCP_HEADER);

			if (tmp >= pgbreak &&
			    tmp <= pgbreak + (MAX_SKB_FRAGS - 1) * PAGE_SIZE)
				tmp = pgbreak;
		}
	}

	return tmp;
}

void tcp_free_fastopen_req(struct tcp_sock *tp)
{
	if (tp->fastopen_req) {
		kfree(tp->fastopen_req);
		tp->fastopen_req = NULL;
	}
}

static int tcp_sendmsg_fastopen(struct sock *sk, struct msghdr *msg,
				int *copied, size_t size)
{
	struct tcp_sock *tp = tcp_sk(sk);
	struct inet_sock *inet = inet_sk(sk);
	int err, flags;

	if (!(sysctl_tcp_fastopen & TFO_CLIENT_ENABLE))
		return -EOPNOTSUPP;
	if (tp->fastopen_req)
		return -EALREADY; /* Another Fast Open is in progress */

	tp->fastopen_req = kzalloc(sizeof(struct tcp_fastopen_request),
				   sk->sk_allocation);
	if (unlikely(!tp->fastopen_req))
		return -ENOBUFS;
	tp->fastopen_req->data = msg;
	tp->fastopen_req->size = size;

	if (inet->defer_connect) {
		err = tcp_connect(sk);
		/* Same failure procedure as in tcp_v4/6_connect */
		if (err) {
			tcp_set_state(sk, TCP_CLOSE);
			inet->inet_dport = 0;
			sk->sk_route_caps = 0;
		}
	}
	flags = (msg->msg_flags & MSG_DONTWAIT) ? O_NONBLOCK : 0;
	err = __inet_stream_connect(sk->sk_socket, msg->msg_name,
				    msg->msg_namelen, flags, 1);
	/* fastopen_req could already be freed in __inet_stream_connect
	 * if the connection times out or gets rst
	 */
	if (tp->fastopen_req) {
		*copied = tp->fastopen_req->copied;
		tcp_free_fastopen_req(tp);
		inet->defer_connect = 0;
	}
	return err;
}

int tcp_sendmsg(struct sock *sk, struct msghdr *msg, size_t size)
{
	struct tcp_sock *tp = tcp_sk(sk);
	struct sk_buff *skb;
	struct sockcm_cookie sockc;
	int flags, err, copied = 0;
	int mss_now = 0, size_goal, copied_syn = 0;
	bool process_backlog = false;
	bool sg;
	long timeo;

	lock_sock(sk);

	flags = msg->msg_flags;
	if (unlikely(flags & MSG_FASTOPEN || inet_sk(sk)->defer_connect)) {
		err = tcp_sendmsg_fastopen(sk, msg, &copied_syn, size);
		if (err == -EINPROGRESS && copied_syn > 0)
			goto out;
		else if (err)
			goto out_err;
	}

	timeo = sock_sndtimeo(sk, flags & MSG_DONTWAIT);

	tcp_rate_check_app_limited(sk);  /* is sending application-limited? */

	/* Wait for a connection to finish. One exception is TCP Fast Open
	 * (passive side) where data is allowed to be sent before a connection
	 * is fully established.
	 */
	if (((1 << sk->sk_state) & ~(TCPF_ESTABLISHED | TCPF_CLOSE_WAIT)) &&
	    !tcp_passive_fastopen(sk)) {
		err = sk_stream_wait_connect(sk, &timeo);
		if (err != 0)
			goto do_error;
	}

	if (unlikely(tp->repair)) {
		if (tp->repair_queue == TCP_RECV_QUEUE) {
			copied = tcp_send_rcvq(sk, msg, size);
			goto out_nopush;
		}

		err = -EINVAL;
		if (tp->repair_queue == TCP_NO_QUEUE)
			goto out_err;

		/* 'common' sending to sendq */
	}

	sockc.tsflags = sk->sk_tsflags;
	if (msg->msg_controllen) {
		err = sock_cmsg_send(sk, msg, &sockc);
		if (unlikely(err)) {
			err = -EINVAL;
			goto out_err;
		}
	}

	/* This should be in poll */
	sk_clear_bit(SOCKWQ_ASYNC_NOSPACE, sk);

	/* Ok commence sending. */
	copied = 0;

restart:
	mss_now = tcp_send_mss(sk, &size_goal, flags);

	err = -EPIPE;
	if (sk->sk_err || (sk->sk_shutdown & SEND_SHUTDOWN))
		goto do_error;

	sg = !!(sk->sk_route_caps & NETIF_F_SG);

	while (msg_data_left(msg)) {
		int copy = 0;
		int max = size_goal;

		skb = tcp_write_queue_tail(sk);
		if (tcp_send_head(sk)) {
			if (skb->ip_summed == CHECKSUM_NONE)
				max = mss_now;
			copy = max - skb->len;
		}

		if (copy <= 0 || !tcp_skb_can_collapse_to(skb)) {
			bool first_skb;

new_segment:
			/* Allocate new segment. If the interface is SG,
			 * allocate skb fitting to single page.
			 */
			if (!sk_stream_memory_free(sk))
				goto wait_for_sndbuf;

			if (process_backlog && sk_flush_backlog(sk)) {
				process_backlog = false;
				goto restart;
			}
			first_skb = skb_queue_empty(&sk->sk_write_queue);
			skb = sk_stream_alloc_skb(sk,
						  select_size(sk, sg, first_skb),
						  sk->sk_allocation,
						  first_skb);
			if (!skb)
				goto wait_for_memory;

			process_backlog = true;
			/*
			 * Check whether we can use HW checksum.
			 */
			if (sk_check_csum_caps(sk))
				skb->ip_summed = CHECKSUM_PARTIAL;

			skb_entail(sk, skb);
			copy = size_goal;
			max = size_goal;

			/* All packets are restored as if they have
			 * already been sent. skb_mstamp isn't set to
			 * avoid wrong rtt estimation.
			 */
			if (tp->repair)
				TCP_SKB_CB(skb)->sacked |= TCPCB_REPAIRED;
		}

		/* Try to append data to the end of skb. */
		if (copy > msg_data_left(msg))
			copy = msg_data_left(msg);

		/* Where to copy to? */
		if (skb_availroom(skb) > 0) {
			/* We have some space in skb head. Superb! */
			copy = min_t(int, copy, skb_availroom(skb));
			err = skb_add_data_nocache(sk, skb, &msg->msg_iter, copy);
			if (err)
				goto do_fault;
		} else {
			bool merge = true;
			int i = skb_shinfo(skb)->nr_frags;
			struct page_frag *pfrag = sk_page_frag(sk);

			if (!sk_page_frag_refill(sk, pfrag))
				goto wait_for_memory;

			if (!skb_can_coalesce(skb, i, pfrag->page,
					      pfrag->offset)) {
				if (i >= sysctl_max_skb_frags || !sg) {
					tcp_mark_push(tp, skb);
					goto new_segment;
				}
				merge = false;
			}

			copy = min_t(int, copy, pfrag->size - pfrag->offset);

			if (!sk_wmem_schedule(sk, copy))
				goto wait_for_memory;

			err = skb_copy_to_page_nocache(sk, &msg->msg_iter, skb,
						       pfrag->page,
						       pfrag->offset,
						       copy);
			if (err)
				goto do_error;

			/* Update the skb. */
			if (merge) {
				skb_frag_size_add(&skb_shinfo(skb)->frags[i - 1], copy);
			} else {
				skb_fill_page_desc(skb, i, pfrag->page,
						   pfrag->offset, copy);
				page_ref_inc(pfrag->page);
			}
			pfrag->offset += copy;
		}

		if (!copied)
			TCP_SKB_CB(skb)->tcp_flags &= ~TCPHDR_PSH;

		tp->write_seq += copy;
		TCP_SKB_CB(skb)->end_seq += copy;
		tcp_skb_pcount_set(skb, 0);

		copied += copy;
		if (!msg_data_left(msg)) {
			if (unlikely(flags & MSG_EOR))
				TCP_SKB_CB(skb)->eor = 1;
			goto out;
		}

		if (skb->len < max || (flags & MSG_OOB) || unlikely(tp->repair))
			continue;

		if (forced_push(tp)) {
			tcp_mark_push(tp, skb);
			__tcp_push_pending_frames(sk, mss_now, TCP_NAGLE_PUSH);
		} else if (skb == tcp_send_head(sk))
			tcp_push_one(sk, mss_now);
		continue;

wait_for_sndbuf:
		set_bit(SOCK_NOSPACE, &sk->sk_socket->flags);
wait_for_memory:
		if (copied)
			tcp_push(sk, flags & ~MSG_MORE, mss_now,
				 TCP_NAGLE_PUSH, size_goal);

		err = sk_stream_wait_memory(sk, &timeo);
		if (err != 0)
			goto do_error;

		mss_now = tcp_send_mss(sk, &size_goal, flags);
	}

out:
	if (copied) {
		tcp_tx_timestamp(sk, sockc.tsflags, tcp_write_queue_tail(sk));
		tcp_push(sk, flags, mss_now, tp->nonagle, size_goal);
	}
out_nopush:
	release_sock(sk);
	return copied + copied_syn;

do_fault:
	if (!skb->len) {
		tcp_unlink_write_queue(skb, sk);
		/* It is the one place in all of TCP, except connection
		 * reset, where we can be unlinking the send_head.
		 */
		tcp_check_send_head(sk, skb);
		sk_wmem_free_skb(sk, skb);
	}

do_error:
	if (copied + copied_syn)
		goto out;
out_err:
	err = sk_stream_error(sk, flags, err);
	/* make sure we wake any epoll edge trigger waiter */
	if (unlikely(skb_queue_len(&sk->sk_write_queue) == 0 &&
		     err == -EAGAIN)) {
		sk->sk_write_space(sk);
		tcp_chrono_stop(sk, TCP_CHRONO_SNDBUF_LIMITED);
	}
	release_sock(sk);
	return err;
}
EXPORT_SYMBOL(tcp_sendmsg);

/*
 *	Handle reading urgent data. BSD has very simple semantics for
 *	this, no blocking and very strange errors 8)
 */

static int tcp_recv_urg(struct sock *sk, struct msghdr *msg, int len, int flags)
{
	struct tcp_sock *tp = tcp_sk(sk);

	/* No URG data to read. */
	if (sock_flag(sk, SOCK_URGINLINE) || !tp->urg_data ||
	    tp->urg_data == TCP_URG_READ)
		return -EINVAL;	/* Yes this is right ! */

	if (sk->sk_state == TCP_CLOSE && !sock_flag(sk, SOCK_DONE))
		return -ENOTCONN;

	if (tp->urg_data & TCP_URG_VALID) {
		int err = 0;
		char c = tp->urg_data;

		if (!(flags & MSG_PEEK))
			tp->urg_data = TCP_URG_READ;

		/* Read urgent data. */
		msg->msg_flags |= MSG_OOB;

		if (len > 0) {
			if (!(flags & MSG_TRUNC))
				err = memcpy_to_msg(msg, &c, 1);
			len = 1;
		} else
			msg->msg_flags |= MSG_TRUNC;

		return err ? -EFAULT : len;
	}

	if (sk->sk_state == TCP_CLOSE || (sk->sk_shutdown & RCV_SHUTDOWN))
		return 0;

	/* Fixed the recv(..., MSG_OOB) behaviour.  BSD docs and
	 * the available implementations agree in this case:
	 * this call should never block, independent of the
	 * blocking state of the socket.
	 * Mike <pall@rz.uni-karlsruhe.de>
	 */
	return -EAGAIN;
}

static int tcp_peek_sndq(struct sock *sk, struct msghdr *msg, int len)
{
	struct sk_buff *skb;
	int copied = 0, err = 0;

	/* XXX -- need to support SO_PEEK_OFF */

	skb_queue_walk(&sk->sk_write_queue, skb) {
		err = skb_copy_datagram_msg(skb, 0, msg, skb->len);
		if (err)
			break;

		copied += skb->len;
	}

	return err ?: copied;
}

/* Clean up the receive buffer for full frames taken by the user,
 * then send an ACK if necessary.  COPIED is the number of bytes
 * tcp_recvmsg has given to the user so far, it speeds up the
 * calculation of whether or not we must ACK for the sake of
 * a window update.
 */
static void tcp_cleanup_rbuf(struct sock *sk, int copied)
{
	struct tcp_sock *tp = tcp_sk(sk);
	bool time_to_ack = false;

	struct sk_buff *skb = skb_peek(&sk->sk_receive_queue);

	WARN(skb && !before(tp->copied_seq, TCP_SKB_CB(skb)->end_seq),
	     "cleanup rbuf bug: copied %X seq %X rcvnxt %X\n",
	     tp->copied_seq, TCP_SKB_CB(skb)->end_seq, tp->rcv_nxt);

	if (inet_csk_ack_scheduled(sk)) {
		const struct inet_connection_sock *icsk = inet_csk(sk);
		   /* Delayed ACKs frequently hit locked sockets during bulk
		    * receive. */
		if (icsk->icsk_ack.blocked ||
		    /* Once-per-two-segments ACK was not sent by tcp_input.c */
		    tp->rcv_nxt - tp->rcv_wup > icsk->icsk_ack.rcv_mss ||
		    /*
		     * If this read emptied read buffer, we send ACK, if
		     * connection is not bidirectional, user drained
		     * receive buffer and there was a small segment
		     * in queue.
		     */
		    (copied > 0 &&
		     ((icsk->icsk_ack.pending & ICSK_ACK_PUSHED2) ||
		      ((icsk->icsk_ack.pending & ICSK_ACK_PUSHED) &&
		       !icsk->icsk_ack.pingpong)) &&
		      !atomic_read(&sk->sk_rmem_alloc)))
			time_to_ack = true;
	}

	/* We send an ACK if we can now advertise a non-zero window
	 * which has been raised "significantly".
	 *
	 * Even if window raised up to infinity, do not send window open ACK
	 * in states, where we will not receive more. It is useless.
	 */
	if (copied > 0 && !time_to_ack && !(sk->sk_shutdown & RCV_SHUTDOWN)) {
		__u32 rcv_window_now = tcp_receive_window(tp);

		/* Optimize, __tcp_select_window() is not cheap. */
		if (2*rcv_window_now <= tp->window_clamp) {
			__u32 new_window = __tcp_select_window(sk);

			/* Send ACK now, if this read freed lots of space
			 * in our buffer. Certainly, new_window is new window.
			 * We can advertise it now, if it is not less than current one.
			 * "Lots" means "at least twice" here.
			 */
			if (new_window && new_window >= 2 * rcv_window_now)
				time_to_ack = true;
		}
	}
	if (time_to_ack)
		tcp_send_ack(sk);
}

static void tcp_prequeue_process(struct sock *sk)
{
	struct sk_buff *skb;
	struct tcp_sock *tp = tcp_sk(sk);

	NET_INC_STATS(sock_net(sk), LINUX_MIB_TCPPREQUEUED);

	while ((skb = __skb_dequeue(&tp->ucopy.prequeue)) != NULL)
		sk_backlog_rcv(sk, skb);

	/* Clear memory counter. */
	tp->ucopy.memory = 0;
}

static struct sk_buff *tcp_recv_skb(struct sock *sk, u32 seq, u32 *off)
{
	struct sk_buff *skb;
	u32 offset;

	while ((skb = skb_peek(&sk->sk_receive_queue)) != NULL) {
		offset = seq - TCP_SKB_CB(skb)->seq;
		if (unlikely(TCP_SKB_CB(skb)->tcp_flags & TCPHDR_SYN)) {
			pr_err_once("%s: found a SYN, please report !\n", __func__);
			offset--;
		}
		if (offset < skb->len || (TCP_SKB_CB(skb)->tcp_flags & TCPHDR_FIN)) {
			*off = offset;
			return skb;
		}
		/* This looks weird, but this can happen if TCP collapsing
		 * splitted a fat GRO packet, while we released socket lock
		 * in skb_splice_bits()
		 */
		sk_eat_skb(sk, skb);
	}
	return NULL;
}

/*
 * This routine provides an alternative to tcp_recvmsg() for routines
 * that would like to handle copying from skbuffs directly in 'sendfile'
 * fashion.
 * Note:
 *	- It is assumed that the socket was locked by the caller.
 *	- The routine does not block.
 *	- At present, there is no support for reading OOB data
 *	  or for 'peeking' the socket using this routine
 *	  (although both would be easy to implement).
 */
int tcp_read_sock(struct sock *sk, read_descriptor_t *desc,
		  sk_read_actor_t recv_actor)
{
	struct sk_buff *skb;
	struct tcp_sock *tp = tcp_sk(sk);
	u32 seq = tp->copied_seq;
	u32 offset;
	int copied = 0;

	if (sk->sk_state == TCP_LISTEN)
		return -ENOTCONN;
	while ((skb = tcp_recv_skb(sk, seq, &offset)) != NULL) {
		if (offset < skb->len) {
			int used;
			size_t len;

			len = skb->len - offset;
			/* Stop reading if we hit a patch of urgent data */
			if (tp->urg_data) {
				u32 urg_offset = tp->urg_seq - seq;
				if (urg_offset < len)
					len = urg_offset;
				if (!len)
					break;
			}
			used = recv_actor(desc, skb, offset, len);
			if (used <= 0) {
				if (!copied)
					copied = used;
				break;
			} else if (used <= len) {
				seq += used;
				copied += used;
				offset += used;
			}
			/* If recv_actor drops the lock (e.g. TCP splice
			 * receive) the skb pointer might be invalid when
			 * getting here: tcp_collapse might have deleted it
			 * while aggregating skbs from the socket queue.
			 */
			skb = tcp_recv_skb(sk, seq - 1, &offset);
			if (!skb)
				break;
			/* TCP coalescing might have appended data to the skb.
			 * Try to splice more frags
			 */
			if (offset + 1 != skb->len)
				continue;
		}
		if (TCP_SKB_CB(skb)->tcp_flags & TCPHDR_FIN) {
			sk_eat_skb(sk, skb);
			++seq;
			break;
		}
		sk_eat_skb(sk, skb);
		if (!desc->count)
			break;
		tp->copied_seq = seq;
	}
	tp->copied_seq = seq;

	tcp_rcv_space_adjust(sk);

	/* Clean up data we have read: This will do ACK frames. */
	if (copied > 0) {
		tcp_recv_skb(sk, seq, &offset);
		tcp_cleanup_rbuf(sk, copied);
	}
	return copied;
}
EXPORT_SYMBOL(tcp_read_sock);

int tcp_peek_len(struct socket *sock)
{
	return tcp_inq(sock->sk);
}
EXPORT_SYMBOL(tcp_peek_len);

/*
 *	This routine copies from a sock struct into the user buffer.
 *
 *	Technical note: in 2.3 we work on _locked_ socket, so that
 *	tricks with *seq access order and skb->users are not required.
 *	Probably, code can be easily improved even more.
 */

int tcp_recvmsg(struct sock *sk, struct msghdr *msg, size_t len, int nonblock,
		int flags, int *addr_len)
{
	struct tcp_sock *tp = tcp_sk(sk);
	int copied = 0;
	u32 peek_seq;
	u32 *seq;
	unsigned long used;
	int err;
	int target;		/* Read at least this many bytes */
	long timeo;
	struct task_struct *user_recv = NULL;
	struct sk_buff *skb, *last;
	u32 urg_hole = 0;

	if (unlikely(flags & MSG_ERRQUEUE))
		return inet_recv_error(sk, msg, len, addr_len);

	if (sk_can_busy_loop(sk) && skb_queue_empty(&sk->sk_receive_queue) &&
	    (sk->sk_state == TCP_ESTABLISHED))
		sk_busy_loop(sk, nonblock);

	lock_sock(sk);

	err = -ENOTCONN;
	if (sk->sk_state == TCP_LISTEN)
		goto out;

	timeo = sock_rcvtimeo(sk, nonblock);

	/* Urgent data needs to be handled specially. */
	if (flags & MSG_OOB)
		goto recv_urg;

	if (unlikely(tp->repair)) {
		err = -EPERM;
		if (!(flags & MSG_PEEK))
			goto out;

		if (tp->repair_queue == TCP_SEND_QUEUE)
			goto recv_sndq;

		err = -EINVAL;
		if (tp->repair_queue == TCP_NO_QUEUE)
			goto out;

		/* 'common' recv queue MSG_PEEK-ing */
	}

	seq = &tp->copied_seq;
	if (flags & MSG_PEEK) {
		peek_seq = tp->copied_seq;
		seq = &peek_seq;
	}

	target = sock_rcvlowat(sk, flags & MSG_WAITALL, len);

	do {
		u32 offset;

		/* Are we at urgent data? Stop if we have read anything or have SIGURG pending. */
		if (tp->urg_data && tp->urg_seq == *seq) {
			if (copied)
				break;
			if (signal_pending(current)) {
				copied = timeo ? sock_intr_errno(timeo) : -EAGAIN;
				break;
			}
		}

		/* Next get a buffer. */

		last = skb_peek_tail(&sk->sk_receive_queue);
		skb_queue_walk(&sk->sk_receive_queue, skb) {
			last = skb;
			/* Now that we have two receive queues this
			 * shouldn't happen.
			 */
			if (WARN(before(*seq, TCP_SKB_CB(skb)->seq),
				 "recvmsg bug: copied %X seq %X rcvnxt %X fl %X\n",
				 *seq, TCP_SKB_CB(skb)->seq, tp->rcv_nxt,
				 flags))
				break;

			offset = *seq - TCP_SKB_CB(skb)->seq;
			if (unlikely(TCP_SKB_CB(skb)->tcp_flags & TCPHDR_SYN)) {
				pr_err_once("%s: found a SYN, please report !\n", __func__);
				offset--;
			}
			if (offset < skb->len)
				goto found_ok_skb;
			if (TCP_SKB_CB(skb)->tcp_flags & TCPHDR_FIN)
				goto found_fin_ok;
			WARN(!(flags & MSG_PEEK),
			     "recvmsg bug 2: copied %X seq %X rcvnxt %X fl %X\n",
			     *seq, TCP_SKB_CB(skb)->seq, tp->rcv_nxt, flags);
		}

		/* Well, if we have backlog, try to process it now yet. */

		if (copied >= target && !sk->sk_backlog.tail)
			break;

		if (copied) {
			if (sk->sk_err ||
			    sk->sk_state == TCP_CLOSE ||
			    (sk->sk_shutdown & RCV_SHUTDOWN) ||
			    !timeo ||
			    signal_pending(current))
				break;
		} else {
			if (sock_flag(sk, SOCK_DONE))
				break;

			if (sk->sk_err) {
				copied = sock_error(sk);
				break;
			}

			if (sk->sk_shutdown & RCV_SHUTDOWN)
				break;

			if (sk->sk_state == TCP_CLOSE) {
				if (!sock_flag(sk, SOCK_DONE)) {
					/* This occurs when user tries to read
					 * from never connected socket.
					 */
					copied = -ENOTCONN;
					break;
				}
				break;
			}

			if (!timeo) {
				copied = -EAGAIN;
				break;
			}

			if (signal_pending(current)) {
				copied = sock_intr_errno(timeo);
				break;
			}
		}

		tcp_cleanup_rbuf(sk, copied);

		if (!sysctl_tcp_low_latency && tp->ucopy.task == user_recv) {
			/* Install new reader */
			if (!user_recv && !(flags & (MSG_TRUNC | MSG_PEEK))) {
				user_recv = current;
				tp->ucopy.task = user_recv;
				tp->ucopy.msg = msg;
			}

			tp->ucopy.len = len;

			WARN_ON(tp->copied_seq != tp->rcv_nxt &&
				!(flags & (MSG_PEEK | MSG_TRUNC)));

			/* Ugly... If prequeue is not empty, we have to
			 * process it before releasing socket, otherwise
			 * order will be broken at second iteration.
			 * More elegant solution is required!!!
			 *
			 * Look: we have the following (pseudo)queues:
			 *
			 * 1. packets in flight
			 * 2. backlog
			 * 3. prequeue
			 * 4. receive_queue
			 *
			 * Each queue can be processed only if the next ones
			 * are empty. At this point we have empty receive_queue.
			 * But prequeue _can_ be not empty after 2nd iteration,
			 * when we jumped to start of loop because backlog
			 * processing added something to receive_queue.
			 * We cannot release_sock(), because backlog contains
			 * packets arrived _after_ prequeued ones.
			 *
			 * Shortly, algorithm is clear --- to process all
			 * the queues in order. We could make it more directly,
			 * requeueing packets from backlog to prequeue, if
			 * is not empty. It is more elegant, but eats cycles,
			 * unfortunately.
			 */
			if (!skb_queue_empty(&tp->ucopy.prequeue))
				goto do_prequeue;

			/* __ Set realtime policy in scheduler __ */
		}

		if (copied >= target) {
			/* Do not sleep, just process backlog. */
			release_sock(sk);
			lock_sock(sk);
		} else {
			sk_wait_data(sk, &timeo, last);
		}

		if (user_recv) {
			int chunk;

			/* __ Restore normal policy in scheduler __ */

			chunk = len - tp->ucopy.len;
			if (chunk != 0) {
				NET_ADD_STATS(sock_net(sk), LINUX_MIB_TCPDIRECTCOPYFROMBACKLOG, chunk);
				len -= chunk;
				copied += chunk;
			}

			if (tp->rcv_nxt == tp->copied_seq &&
			    !skb_queue_empty(&tp->ucopy.prequeue)) {
do_prequeue:
				tcp_prequeue_process(sk);

				chunk = len - tp->ucopy.len;
				if (chunk != 0) {
					NET_ADD_STATS(sock_net(sk), LINUX_MIB_TCPDIRECTCOPYFROMPREQUEUE, chunk);
					len -= chunk;
					copied += chunk;
				}
			}
		}
		if ((flags & MSG_PEEK) &&
		    (peek_seq - copied - urg_hole != tp->copied_seq)) {
			net_dbg_ratelimited("TCP(%s:%d): Application bug, race in MSG_PEEK\n",
					    current->comm,
					    task_pid_nr(current));
			peek_seq = tp->copied_seq;
		}
		continue;

	found_ok_skb:
		/* Ok so how much can we use? */
		used = skb->len - offset;
		if (len < used)
			used = len;

		/* Do we have urgent data here? */
		if (tp->urg_data) {
			u32 urg_offset = tp->urg_seq - *seq;
			if (urg_offset < used) {
				if (!urg_offset) {
					if (!sock_flag(sk, SOCK_URGINLINE)) {
						++*seq;
						urg_hole++;
						offset++;
						used--;
						if (!used)
							goto skip_copy;
					}
				} else
					used = urg_offset;
			}
		}

		if (!(flags & MSG_TRUNC)) {
			err = skb_copy_datagram_msg(skb, offset, msg, used);
			if (err) {
				/* Exception. Bailout! */
				if (!copied)
					copied = -EFAULT;
				break;
			}
		}

		*seq += used;
		copied += used;
		len -= used;

		tcp_rcv_space_adjust(sk);

skip_copy:
		if (tp->urg_data && after(tp->copied_seq, tp->urg_seq)) {
			tp->urg_data = 0;
			tcp_fast_path_check(sk);
		}
		if (used + offset < skb->len)
			continue;

		if (TCP_SKB_CB(skb)->tcp_flags & TCPHDR_FIN)
			goto found_fin_ok;
		if (!(flags & MSG_PEEK))
			sk_eat_skb(sk, skb);
		continue;

	found_fin_ok:
		/* Process the FIN. */
		++*seq;
		if (!(flags & MSG_PEEK))
			sk_eat_skb(sk, skb);
		break;
	} while (len > 0);

	if (user_recv) {
		if (!skb_queue_empty(&tp->ucopy.prequeue)) {
			int chunk;

			tp->ucopy.len = copied > 0 ? len : 0;

			tcp_prequeue_process(sk);

			if (copied > 0 && (chunk = len - tp->ucopy.len) != 0) {
				NET_ADD_STATS(sock_net(sk), LINUX_MIB_TCPDIRECTCOPYFROMPREQUEUE, chunk);
				len -= chunk;
				copied += chunk;
			}
		}

		tp->ucopy.task = NULL;
		tp->ucopy.len = 0;
	}

	/* According to UNIX98, msg_name/msg_namelen are ignored
	 * on connected socket. I was just happy when found this 8) --ANK
	 */

	/* Clean up data we have read: This will do ACK frames. */
	tcp_cleanup_rbuf(sk, copied);

	release_sock(sk);
	return copied;

out:
	release_sock(sk);
	return err;

recv_urg:
	err = tcp_recv_urg(sk, msg, len, flags);
	goto out;

recv_sndq:
	err = tcp_peek_sndq(sk, msg, len);
	goto out;
}
EXPORT_SYMBOL(tcp_recvmsg);

void tcp_set_state(struct sock *sk, int state)
{
	int oldstate = sk->sk_state;

	switch (state) {
	case TCP_ESTABLISHED:
		if (oldstate != TCP_ESTABLISHED)
			TCP_INC_STATS(sock_net(sk), TCP_MIB_CURRESTAB);
		break;

	case TCP_CLOSE:
		if (oldstate == TCP_CLOSE_WAIT || oldstate == TCP_ESTABLISHED)
			TCP_INC_STATS(sock_net(sk), TCP_MIB_ESTABRESETS);

		sk->sk_prot->unhash(sk);
		if (inet_csk(sk)->icsk_bind_hash &&
		    !(sk->sk_userlocks & SOCK_BINDPORT_LOCK))
			inet_put_port(sk);
		/* fall through */
	default:
		if (oldstate == TCP_ESTABLISHED)
			TCP_DEC_STATS(sock_net(sk), TCP_MIB_CURRESTAB);
	}

	/* Change state AFTER socket is unhashed to avoid closed
	 * socket sitting in hash tables.
	 */
	sk_state_store(sk, state);

#ifdef STATE_TRACE
	SOCK_DEBUG(sk, "TCP sk=%p, State %s -> %s\n", sk, statename[oldstate], statename[state]);
#endif
}
EXPORT_SYMBOL_GPL(tcp_set_state);

/*
 *	State processing on a close. This implements the state shift for
 *	sending our FIN frame. Note that we only send a FIN for some
 *	states. A shutdown() may have already sent the FIN, or we may be
 *	closed.
 */

static const unsigned char new_state[16] = {
  /* current state:        new state:      action:	*/
  [0 /* (Invalid) */]	= TCP_CLOSE,
  [TCP_ESTABLISHED]	= TCP_FIN_WAIT1 | TCP_ACTION_FIN,
  [TCP_SYN_SENT]	= TCP_CLOSE,
  [TCP_SYN_RECV]	= TCP_FIN_WAIT1 | TCP_ACTION_FIN,
  [TCP_FIN_WAIT1]	= TCP_FIN_WAIT1,
  [TCP_FIN_WAIT2]	= TCP_FIN_WAIT2,
  [TCP_TIME_WAIT]	= TCP_CLOSE,
  [TCP_CLOSE]		= TCP_CLOSE,
  [TCP_CLOSE_WAIT]	= TCP_LAST_ACK  | TCP_ACTION_FIN,
  [TCP_LAST_ACK]	= TCP_LAST_ACK,
  [TCP_LISTEN]		= TCP_CLOSE,
  [TCP_CLOSING]		= TCP_CLOSING,
  [TCP_NEW_SYN_RECV]	= TCP_CLOSE,	/* should not happen ! */
};

static int tcp_close_state(struct sock *sk)
{
	int next = (int)new_state[sk->sk_state];
	int ns = next & TCP_STATE_MASK;

	tcp_set_state(sk, ns);

	return next & TCP_ACTION_FIN;
}

/*
 *	Shutdown the sending side of a connection. Much like close except
 *	that we don't receive shut down or sock_set_flag(sk, SOCK_DEAD).
 */

void tcp_shutdown(struct sock *sk, int how)
{
	/*	We need to grab some memory, and put together a FIN,
	 *	and then put it into the queue to be sent.
	 *		Tim MacKenzie(tym@dibbler.cs.monash.edu.au) 4 Dec '92.
	 */
	if (!(how & SEND_SHUTDOWN))
		return;

	/* If we've already sent a FIN, or it's a closed state, skip this. */
	if ((1 << sk->sk_state) &
	    (TCPF_ESTABLISHED | TCPF_SYN_SENT |
	     TCPF_SYN_RECV | TCPF_CLOSE_WAIT)) {
		/* Clear out any half completed packets.  FIN if needed. */
		if (tcp_close_state(sk))
			tcp_send_fin(sk);
	}
}
EXPORT_SYMBOL(tcp_shutdown);

bool tcp_check_oom(struct sock *sk, int shift)
{
	bool too_many_orphans, out_of_socket_memory;

	too_many_orphans = tcp_too_many_orphans(sk, shift);
	out_of_socket_memory = tcp_out_of_memory(sk);

	if (too_many_orphans)
		net_info_ratelimited("too many orphaned sockets\n");
	if (out_of_socket_memory)
		net_info_ratelimited("out of memory -- consider tuning tcp_mem\n");
	return too_many_orphans || out_of_socket_memory;
}

void tcp_close(struct sock *sk, long timeout)
{
	struct sk_buff *skb;
	int data_was_unread = 0;
	int state;

	lock_sock(sk);
	sk->sk_shutdown = SHUTDOWN_MASK;

	if (sk->sk_state == TCP_LISTEN) {
		tcp_set_state(sk, TCP_CLOSE);

		/* Special case. */
		inet_csk_listen_stop(sk);

		goto adjudge_to_death;
	}

	/*  We need to flush the recv. buffs.  We do this only on the
	 *  descriptor close, not protocol-sourced closes, because the
	 *  reader process may not have drained the data yet!
	 */
	while ((skb = __skb_dequeue(&sk->sk_receive_queue)) != NULL) {
		u32 len = TCP_SKB_CB(skb)->end_seq - TCP_SKB_CB(skb)->seq;

		if (TCP_SKB_CB(skb)->tcp_flags & TCPHDR_FIN)
			len--;
		data_was_unread += len;
		__kfree_skb(skb);
	}

	sk_mem_reclaim(sk);

	/* If socket has been already reset (e.g. in tcp_reset()) - kill it. */
	if (sk->sk_state == TCP_CLOSE)
		goto adjudge_to_death;

	/* As outlined in RFC 2525, section 2.17, we send a RST here because
	 * data was lost. To witness the awful effects of the old behavior of
	 * always doing a FIN, run an older 2.1.x kernel or 2.0.x, start a bulk
	 * GET in an FTP client, suspend the process, wait for the client to
	 * advertise a zero window, then kill -9 the FTP client, wheee...
	 * Note: timeout is always zero in such a case.
	 */
	if (unlikely(tcp_sk(sk)->repair)) {
		sk->sk_prot->disconnect(sk, 0);
	} else if (data_was_unread) {
		/* Unread data was tossed, zap the connection. */
		NET_INC_STATS(sock_net(sk), LINUX_MIB_TCPABORTONCLOSE);
		tcp_set_state(sk, TCP_CLOSE);
		tcp_send_active_reset(sk, sk->sk_allocation);
	} else if (sock_flag(sk, SOCK_LINGER) && !sk->sk_lingertime) {
		/* Check zero linger _after_ checking for unread data. */
		sk->sk_prot->disconnect(sk, 0);
		NET_INC_STATS(sock_net(sk), LINUX_MIB_TCPABORTONDATA);
	} else if (tcp_close_state(sk)) {
		/* We FIN if the application ate all the data before
		 * zapping the connection.
		 */

		/* RED-PEN. Formally speaking, we have broken TCP state
		 * machine. State transitions:
		 *
		 * TCP_ESTABLISHED -> TCP_FIN_WAIT1
		 * TCP_SYN_RECV	-> TCP_FIN_WAIT1 (forget it, it's impossible)
		 * TCP_CLOSE_WAIT -> TCP_LAST_ACK
		 *
		 * are legal only when FIN has been sent (i.e. in window),
		 * rather than queued out of window. Purists blame.
		 *
		 * F.e. "RFC state" is ESTABLISHED,
		 * if Linux state is FIN-WAIT-1, but FIN is still not sent.
		 *
		 * The visible declinations are that sometimes
		 * we enter time-wait state, when it is not required really
		 * (harmless), do not send active resets, when they are
		 * required by specs (TCP_ESTABLISHED, TCP_CLOSE_WAIT, when
		 * they look as CLOSING or LAST_ACK for Linux)
		 * Probably, I missed some more holelets.
		 * 						--ANK
		 * XXX (TFO) - To start off we don't support SYN+ACK+FIN
		 * in a single packet! (May consider it later but will
		 * probably need API support or TCP_CORK SYN-ACK until
		 * data is written and socket is closed.)
		 */
		tcp_send_fin(sk);
	}

	sk_stream_wait_close(sk, timeout);

adjudge_to_death:
	state = sk->sk_state;
	sock_hold(sk);
	sock_orphan(sk);

	/* It is the last release_sock in its life. It will remove backlog. */
	release_sock(sk);


	/* Now socket is owned by kernel and we acquire BH lock
	   to finish close. No need to check for user refs.
	 */
	local_bh_disable();
	bh_lock_sock(sk);
	WARN_ON(sock_owned_by_user(sk));

	percpu_counter_inc(sk->sk_prot->orphan_count);

	/* Have we already been destroyed by a softirq or backlog? */
	if (state != TCP_CLOSE && sk->sk_state == TCP_CLOSE)
		goto out;

	/*	This is a (useful) BSD violating of the RFC. There is a
	 *	problem with TCP as specified in that the other end could
	 *	keep a socket open forever with no application left this end.
	 *	We use a 1 minute timeout (about the same as BSD) then kill
	 *	our end. If they send after that then tough - BUT: long enough
	 *	that we won't make the old 4*rto = almost no time - whoops
	 *	reset mistake.
	 *
	 *	Nope, it was not mistake. It is really desired behaviour
	 *	f.e. on http servers, when such sockets are useless, but
	 *	consume significant resources. Let's do it with special
	 *	linger2	option.					--ANK
	 */

	if (sk->sk_state == TCP_FIN_WAIT2) {
		struct tcp_sock *tp = tcp_sk(sk);
		if (tp->linger2 < 0) {
			tcp_set_state(sk, TCP_CLOSE);
			tcp_send_active_reset(sk, GFP_ATOMIC);
			__NET_INC_STATS(sock_net(sk),
					LINUX_MIB_TCPABORTONLINGER);
		} else {
			const int tmo = tcp_fin_time(sk);

			if (tmo > TCP_TIMEWAIT_LEN) {
				inet_csk_reset_keepalive_timer(sk,
						tmo - TCP_TIMEWAIT_LEN);
			} else {
				tcp_time_wait(sk, TCP_FIN_WAIT2, tmo);
				goto out;
			}
		}
	}
	if (sk->sk_state != TCP_CLOSE) {
		sk_mem_reclaim(sk);
		if (tcp_check_oom(sk, 0)) {
			tcp_set_state(sk, TCP_CLOSE);
			tcp_send_active_reset(sk, GFP_ATOMIC);
			__NET_INC_STATS(sock_net(sk),
					LINUX_MIB_TCPABORTONMEMORY);
		}
	}

	if (sk->sk_state == TCP_CLOSE) {
		struct request_sock *req = tcp_sk(sk)->fastopen_rsk;
		/* We could get here with a non-NULL req if the socket is
		 * aborted (e.g., closed with unread data) before 3WHS
		 * finishes.
		 */
		if (req)
			reqsk_fastopen_remove(sk, req, false);
		inet_csk_destroy_sock(sk);
	}
	/* Otherwise, socket is reprieved until protocol close. */

out:
	bh_unlock_sock(sk);
	local_bh_enable();
	sock_put(sk);
}
EXPORT_SYMBOL(tcp_close);

/* These states need RST on ABORT according to RFC793 */

static inline bool tcp_need_reset(int state)
{
	return (1 << state) &
	       (TCPF_ESTABLISHED | TCPF_CLOSE_WAIT | TCPF_FIN_WAIT1 |
		TCPF_FIN_WAIT2 | TCPF_SYN_RECV);
}

int tcp_disconnect(struct sock *sk, int flags)
{
	struct inet_sock *inet = inet_sk(sk);
	struct inet_connection_sock *icsk = inet_csk(sk);
	struct tcp_sock *tp = tcp_sk(sk);
	int err = 0;
	int old_state = sk->sk_state;

	if (old_state != TCP_CLOSE)
		tcp_set_state(sk, TCP_CLOSE);

	/* ABORT function of RFC793 */
	if (old_state == TCP_LISTEN) {
		inet_csk_listen_stop(sk);
	} else if (unlikely(tp->repair)) {
		sk->sk_err = ECONNABORTED;
	} else if (tcp_need_reset(old_state) ||
		   (tp->snd_nxt != tp->write_seq &&
		    (1 << old_state) & (TCPF_CLOSING | TCPF_LAST_ACK))) {
		/* The last check adjusts for discrepancy of Linux wrt. RFC
		 * states
		 */
		tcp_send_active_reset(sk, gfp_any());
		sk->sk_err = ECONNRESET;
	} else if (old_state == TCP_SYN_SENT)
		sk->sk_err = ECONNRESET;

	tcp_clear_xmit_timers(sk);
	__skb_queue_purge(&sk->sk_receive_queue);
	tcp_write_queue_purge(sk);
	tcp_fastopen_active_disable_ofo_check(sk);
	skb_rbtree_purge(&tp->out_of_order_queue);

	inet->inet_dport = 0;

	if (!(sk->sk_userlocks & SOCK_BINDADDR_LOCK))
		inet_reset_saddr(sk);

	sk->sk_shutdown = 0;
	sock_reset_flag(sk, SOCK_DONE);
	tp->srtt_us = 0;
	tp->write_seq += tp->max_window + 2;
	if (tp->write_seq == 0)
		tp->write_seq = 1;
	icsk->icsk_backoff = 0;
	tp->snd_cwnd = 2;
	icsk->icsk_probes_out = 0;
	tp->packets_out = 0;
	tp->snd_ssthresh = TCP_INFINITE_SSTHRESH;
	tp->snd_cwnd_cnt = 0;
	tp->window_clamp = 0;
	tcp_set_ca_state(sk, TCP_CA_Open);
	tcp_clear_retrans(tp);
	inet_csk_delack_init(sk);
	tcp_init_send_head(sk);
	memset(&tp->rx_opt, 0, sizeof(tp->rx_opt));
	__sk_dst_reset(sk);
	tcp_saved_syn_free(tp);

	/* Clean up fastopen related fields */
	tcp_free_fastopen_req(tp);
	inet->defer_connect = 0;

	/* Clean up fastopen related fields */
	tcp_free_fastopen_req(tp);
	inet->defer_connect = 0;

	WARN_ON(inet->inet_num && !icsk->icsk_bind_hash);

	sk->sk_error_report(sk);
	return err;
}
EXPORT_SYMBOL(tcp_disconnect);

static inline bool tcp_can_repair_sock(const struct sock *sk)
{
	return ns_capable(sock_net(sk)->user_ns, CAP_NET_ADMIN) &&
		(sk->sk_state != TCP_LISTEN);
}

static int tcp_repair_set_window(struct tcp_sock *tp, char __user *optbuf, int len)
{
	struct tcp_repair_window opt;

	if (!tp->repair)
		return -EPERM;

	if (len != sizeof(opt))
		return -EINVAL;

	if (copy_from_user(&opt, optbuf, sizeof(opt)))
		return -EFAULT;

	if (opt.max_window < opt.snd_wnd)
		return -EINVAL;

	if (after(opt.snd_wl1, tp->rcv_nxt + opt.rcv_wnd))
		return -EINVAL;

	if (after(opt.rcv_wup, tp->rcv_nxt))
		return -EINVAL;

	tp->snd_wl1	= opt.snd_wl1;
	tp->snd_wnd	= opt.snd_wnd;
	tp->max_window	= opt.max_window;

	tp->rcv_wnd	= opt.rcv_wnd;
	tp->rcv_wup	= opt.rcv_wup;

	return 0;
}

static int tcp_repair_options_est(struct tcp_sock *tp,
		struct tcp_repair_opt __user *optbuf, unsigned int len)
{
	struct tcp_repair_opt opt;

	while (len >= sizeof(opt)) {
		if (copy_from_user(&opt, optbuf, sizeof(opt)))
			return -EFAULT;

		optbuf++;
		len -= sizeof(opt);

		switch (opt.opt_code) {
		case TCPOPT_MSS:
			tp->rx_opt.mss_clamp = opt.opt_val;
			break;
		case TCPOPT_WINDOW:
			{
				u16 snd_wscale = opt.opt_val & 0xFFFF;
				u16 rcv_wscale = opt.opt_val >> 16;

				if (snd_wscale > TCP_MAX_WSCALE || rcv_wscale > TCP_MAX_WSCALE)
					return -EFBIG;

				tp->rx_opt.snd_wscale = snd_wscale;
				tp->rx_opt.rcv_wscale = rcv_wscale;
				tp->rx_opt.wscale_ok = 1;
			}
			break;
		case TCPOPT_SACK_PERM:
			if (opt.opt_val != 0)
				return -EINVAL;

			tp->rx_opt.sack_ok |= TCP_SACK_SEEN;
			if (sysctl_tcp_fack)
				tcp_enable_fack(tp);
			break;
		case TCPOPT_TIMESTAMP:
			if (opt.opt_val != 0)
				return -EINVAL;

			tp->rx_opt.tstamp_ok = 1;
			break;
		}
	}

	return 0;
}

/*
 *	Socket option code for TCP.
 */
static int do_tcp_setsockopt(struct sock *sk, int level,
		int optname, char __user *optval, unsigned int optlen)
{
	struct tcp_sock *tp = tcp_sk(sk);
	struct inet_connection_sock *icsk = inet_csk(sk);
	struct net *net = sock_net(sk);
	int val;
	int err = 0;

	/* These are data/string values, all the others are ints */
	switch (optname) {
	case TCP_CONGESTION: {
		char name[TCP_CA_NAME_MAX];

		if (optlen < 1)
			return -EINVAL;

		val = strncpy_from_user(name, optval,
					min_t(long, TCP_CA_NAME_MAX-1, optlen));
		if (val < 0)
			return -EFAULT;
		name[val] = 0;

		lock_sock(sk);
		err = tcp_set_congestion_control(sk, name);
		release_sock(sk);
		return err;
	}
	default:
		/* fallthru */
		break;
	}

	if (optlen < sizeof(int))
		return -EINVAL;

	if (get_user(val, (int __user *)optval))
		return -EFAULT;

	lock_sock(sk);

	switch (optname) {
	case TCP_MAXSEG:
		/* Values greater than interface MTU won't take effect. However
		 * at the point when this call is done we typically don't yet
		 * know which interface is going to be used */
		if (val && (val < TCP_MIN_MSS || val > MAX_TCP_WINDOW)) {
			err = -EINVAL;
			break;
		}
		tp->rx_opt.user_mss = val;
		break;

	case TCP_NODELAY:
		if (val) {
			/* TCP_NODELAY is weaker than TCP_CORK, so that
			 * this option on corked socket is remembered, but
			 * it is not activated until cork is cleared.
			 *
			 * However, when TCP_NODELAY is set we make
			 * an explicit push, which overrides even TCP_CORK
			 * for currently queued segments.
			 */
			tp->nonagle |= TCP_NAGLE_OFF|TCP_NAGLE_PUSH;
			tcp_push_pending_frames(sk);
		} else {
			tp->nonagle &= ~TCP_NAGLE_OFF;
		}
		break;

	case TCP_THIN_LINEAR_TIMEOUTS:
		if (val < 0 || val > 1)
			err = -EINVAL;
		else
			tp->thin_lto = val;
		break;

	case TCP_THIN_DUPACK:
		if (val < 0 || val > 1)
			err = -EINVAL;
		break;

	case TCP_REPAIR:
		if (!tcp_can_repair_sock(sk))
			err = -EPERM;
		else if (val == 1) {
			tp->repair = 1;
			sk->sk_reuse = SK_FORCE_REUSE;
			tp->repair_queue = TCP_NO_QUEUE;
		} else if (val == 0) {
			tp->repair = 0;
			sk->sk_reuse = SK_NO_REUSE;
			tcp_send_window_probe(sk);
		} else
			err = -EINVAL;

		break;

	case TCP_REPAIR_QUEUE:
		if (!tp->repair)
			err = -EPERM;
		else if (val < TCP_QUEUES_NR)
			tp->repair_queue = val;
		else
			err = -EINVAL;
		break;

	case TCP_QUEUE_SEQ:
		if (sk->sk_state != TCP_CLOSE)
			err = -EPERM;
		else if (tp->repair_queue == TCP_SEND_QUEUE)
			tp->write_seq = val;
		else if (tp->repair_queue == TCP_RECV_QUEUE)
			tp->rcv_nxt = val;
		else
			err = -EINVAL;
		break;

	case TCP_REPAIR_OPTIONS:
		if (!tp->repair)
			err = -EINVAL;
		else if (sk->sk_state == TCP_ESTABLISHED)
			err = tcp_repair_options_est(tp,
					(struct tcp_repair_opt __user *)optval,
					optlen);
		else
			err = -EPERM;
		break;

	case TCP_CORK:
		/* When set indicates to always queue non-full frames.
		 * Later the user clears this option and we transmit
		 * any pending partial frames in the queue.  This is
		 * meant to be used alongside sendfile() to get properly
		 * filled frames when the user (for example) must write
		 * out headers with a write() call first and then use
		 * sendfile to send out the data parts.
		 *
		 * TCP_CORK can be set together with TCP_NODELAY and it is
		 * stronger than TCP_NODELAY.
		 */
		if (val) {
			tp->nonagle |= TCP_NAGLE_CORK;
		} else {
			tp->nonagle &= ~TCP_NAGLE_CORK;
			if (tp->nonagle&TCP_NAGLE_OFF)
				tp->nonagle |= TCP_NAGLE_PUSH;
			tcp_push_pending_frames(sk);
		}
		break;

	case TCP_KEEPIDLE:
		if (val < 1 || val > MAX_TCP_KEEPIDLE)
			err = -EINVAL;
		else {
			tp->keepalive_time = val * HZ;
			if (sock_flag(sk, SOCK_KEEPOPEN) &&
			    !((1 << sk->sk_state) &
			      (TCPF_CLOSE | TCPF_LISTEN))) {
				u32 elapsed = keepalive_time_elapsed(tp);
				if (tp->keepalive_time > elapsed)
					elapsed = tp->keepalive_time - elapsed;
				else
					elapsed = 0;
				inet_csk_reset_keepalive_timer(sk, elapsed);
			}
		}
		break;
	case TCP_KEEPINTVL:
		if (val < 1 || val > MAX_TCP_KEEPINTVL)
			err = -EINVAL;
		else
			tp->keepalive_intvl = val * HZ;
		break;
	case TCP_KEEPCNT:
		if (val < 1 || val > MAX_TCP_KEEPCNT)
			err = -EINVAL;
		else
			tp->keepalive_probes = val;
		break;
	case TCP_SYNCNT:
		if (val < 1 || val > MAX_TCP_SYNCNT)
			err = -EINVAL;
		else
			icsk->icsk_syn_retries = val;
		break;

	case TCP_SAVE_SYN:
		if (val < 0 || val > 1)
			err = -EINVAL;
		else
			tp->save_syn = val;
		break;

	case TCP_LINGER2:
		if (val < 0)
			tp->linger2 = -1;
		else if (val > net->ipv4.sysctl_tcp_fin_timeout / HZ)
			tp->linger2 = 0;
		else
			tp->linger2 = val * HZ;
		break;

	case TCP_DEFER_ACCEPT:
		/* Translate value in seconds to number of retransmits */
		icsk->icsk_accept_queue.rskq_defer_accept =
			secs_to_retrans(val, TCP_TIMEOUT_INIT / HZ,
					TCP_RTO_MAX / HZ);
		break;

	case TCP_WINDOW_CLAMP:
		if (!val) {
			if (sk->sk_state != TCP_CLOSE) {
				err = -EINVAL;
				break;
			}
			tp->window_clamp = 0;
		} else
			tp->window_clamp = val < SOCK_MIN_RCVBUF / 2 ?
						SOCK_MIN_RCVBUF / 2 : val;
		break;

	case TCP_QUICKACK:
		if (!val) {
			icsk->icsk_ack.pingpong = 1;
		} else {
			icsk->icsk_ack.pingpong = 0;
			if ((1 << sk->sk_state) &
			    (TCPF_ESTABLISHED | TCPF_CLOSE_WAIT) &&
			    inet_csk_ack_scheduled(sk)) {
				icsk->icsk_ack.pending |= ICSK_ACK_PUSHED;
				tcp_cleanup_rbuf(sk, 1);
				if (!(val & 1))
					icsk->icsk_ack.pingpong = 1;
			}
		}
		break;

#ifdef CONFIG_TCP_MD5SIG
	case TCP_MD5SIG:
		/* Read the IP->Key mappings from userspace */
		err = tp->af_specific->md5_parse(sk, optval, optlen);
		break;
#endif
	case TCP_USER_TIMEOUT:
		/* Cap the max time in ms TCP will retry or probe the window
		 * before giving up and aborting (ETIMEDOUT) a connection.
		 */
		if (val < 0)
			err = -EINVAL;
		else
			icsk->icsk_user_timeout = msecs_to_jiffies(val);
		break;

	case TCP_FASTOPEN:
		if (val >= 0 && ((1 << sk->sk_state) & (TCPF_CLOSE |
		    TCPF_LISTEN))) {
			tcp_fastopen_init_key_once(true);

			fastopen_queue_tune(sk, val);
		} else {
			err = -EINVAL;
		}
		break;
	case TCP_FASTOPEN_CONNECT:
		if (val > 1 || val < 0) {
			err = -EINVAL;
		} else if (sysctl_tcp_fastopen & TFO_CLIENT_ENABLE) {
			if (sk->sk_state == TCP_CLOSE)
				tp->fastopen_connect = val;
			else
				err = -EINVAL;
		} else {
			err = -EOPNOTSUPP;
		}
		break;
	case TCP_TIMESTAMP:
		if (!tp->repair)
			err = -EPERM;
		else
			tp->tsoffset = val - tcp_time_stamp;
		break;
	case TCP_REPAIR_WINDOW:
		err = tcp_repair_set_window(tp, optval, optlen);
		break;
	case TCP_NOTSENT_LOWAT:
		tp->notsent_lowat = val;
		sk->sk_write_space(sk);
		break;
	default:
		err = -ENOPROTOOPT;
		break;
	}

	release_sock(sk);
	return err;
}

int tcp_setsockopt(struct sock *sk, int level, int optname, char __user *optval,
		   unsigned int optlen)
{
	const struct inet_connection_sock *icsk = inet_csk(sk);

	if (level != SOL_TCP)
		return icsk->icsk_af_ops->setsockopt(sk, level, optname,
						     optval, optlen);
	return do_tcp_setsockopt(sk, level, optname, optval, optlen);
}
EXPORT_SYMBOL(tcp_setsockopt);

#ifdef CONFIG_COMPAT
int compat_tcp_setsockopt(struct sock *sk, int level, int optname,
			  char __user *optval, unsigned int optlen)
{
	if (level != SOL_TCP)
		return inet_csk_compat_setsockopt(sk, level, optname,
						  optval, optlen);
	return do_tcp_setsockopt(sk, level, optname, optval, optlen);
}
EXPORT_SYMBOL(compat_tcp_setsockopt);
#endif

static void tcp_get_info_chrono_stats(const struct tcp_sock *tp,
				      struct tcp_info *info)
{
	u64 stats[__TCP_CHRONO_MAX], total = 0;
	enum tcp_chrono i;

	for (i = TCP_CHRONO_BUSY; i < __TCP_CHRONO_MAX; ++i) {
		stats[i] = tp->chrono_stat[i - 1];
		if (i == tp->chrono_type)
			stats[i] += tcp_time_stamp - tp->chrono_start;
		stats[i] *= USEC_PER_SEC / HZ;
		total += stats[i];
	}

	info->tcpi_busy_time = total;
	info->tcpi_rwnd_limited = stats[TCP_CHRONO_RWND_LIMITED];
	info->tcpi_sndbuf_limited = stats[TCP_CHRONO_SNDBUF_LIMITED];
}

/* Return information about state of tcp endpoint in API format. */
void tcp_get_info(struct sock *sk, struct tcp_info *info)
{
	const struct tcp_sock *tp = tcp_sk(sk); /* iff sk_type == SOCK_STREAM */
	const struct inet_connection_sock *icsk = inet_csk(sk);
	u32 now, intv;
	u64 rate64;
	bool slow;
	u32 rate;

	memset(info, 0, sizeof(*info));
	if (sk->sk_type != SOCK_STREAM)
		return;

	info->tcpi_state = sk_state_load(sk);

	/* Report meaningful fields for all TCP states, including listeners */
	rate = READ_ONCE(sk->sk_pacing_rate);
	rate64 = rate != ~0U ? rate : ~0ULL;
	info->tcpi_pacing_rate = rate64;

	rate = READ_ONCE(sk->sk_max_pacing_rate);
	rate64 = rate != ~0U ? rate : ~0ULL;
	info->tcpi_max_pacing_rate = rate64;

	info->tcpi_reordering = tp->reordering;
	info->tcpi_snd_cwnd = tp->snd_cwnd;

	if (info->tcpi_state == TCP_LISTEN) {
		/* listeners aliased fields :
		 * tcpi_unacked -> Number of children ready for accept()
		 * tcpi_sacked  -> max backlog
		 */
		info->tcpi_unacked = sk->sk_ack_backlog;
		info->tcpi_sacked = sk->sk_max_ack_backlog;
		return;
	}

	slow = lock_sock_fast(sk);

	info->tcpi_ca_state = icsk->icsk_ca_state;
	info->tcpi_retransmits = icsk->icsk_retransmits;
	info->tcpi_probes = icsk->icsk_probes_out;
	info->tcpi_backoff = icsk->icsk_backoff;

	if (tp->rx_opt.tstamp_ok)
		info->tcpi_options |= TCPI_OPT_TIMESTAMPS;
	if (tcp_is_sack(tp))
		info->tcpi_options |= TCPI_OPT_SACK;
	if (tp->rx_opt.wscale_ok) {
		info->tcpi_options |= TCPI_OPT_WSCALE;
		info->tcpi_snd_wscale = tp->rx_opt.snd_wscale;
		info->tcpi_rcv_wscale = tp->rx_opt.rcv_wscale;
	}

	if (tp->ecn_flags & TCP_ECN_OK)
		info->tcpi_options |= TCPI_OPT_ECN;
	if (tp->ecn_flags & TCP_ECN_SEEN)
		info->tcpi_options |= TCPI_OPT_ECN_SEEN;
	if (tp->syn_data_acked)
		info->tcpi_options |= TCPI_OPT_SYN_DATA;

	info->tcpi_rto = jiffies_to_usecs(icsk->icsk_rto);
	info->tcpi_ato = jiffies_to_usecs(icsk->icsk_ack.ato);
	info->tcpi_snd_mss = tp->mss_cache;
	info->tcpi_rcv_mss = icsk->icsk_ack.rcv_mss;

	info->tcpi_unacked = tp->packets_out;
	info->tcpi_sacked = tp->sacked_out;

	info->tcpi_lost = tp->lost_out;
	info->tcpi_retrans = tp->retrans_out;
	info->tcpi_fackets = tp->fackets_out;

	now = tcp_time_stamp;
	info->tcpi_last_data_sent = jiffies_to_msecs(now - tp->lsndtime);
	info->tcpi_last_data_recv = jiffies_to_msecs(now - icsk->icsk_ack.lrcvtime);
	info->tcpi_last_ack_recv = jiffies_to_msecs(now - tp->rcv_tstamp);

	info->tcpi_pmtu = icsk->icsk_pmtu_cookie;
	info->tcpi_rcv_ssthresh = tp->rcv_ssthresh;
	info->tcpi_rtt = tp->srtt_us >> 3;
	info->tcpi_rttvar = tp->mdev_us >> 2;
	info->tcpi_snd_ssthresh = tp->snd_ssthresh;
	info->tcpi_advmss = tp->advmss;

	info->tcpi_rcv_rtt = tp->rcv_rtt_est.rtt_us >> 3;
	info->tcpi_rcv_space = tp->rcvq_space.space;

	info->tcpi_total_retrans = tp->total_retrans;

	info->tcpi_bytes_acked = tp->bytes_acked;
	info->tcpi_bytes_received = tp->bytes_received;
	info->tcpi_notsent_bytes = max_t(int, 0, tp->write_seq - tp->snd_nxt);
	tcp_get_info_chrono_stats(tp, info);

	info->tcpi_segs_out = tp->segs_out;
	info->tcpi_segs_in = tp->segs_in;

	info->tcpi_min_rtt = tcp_min_rtt(tp);
	info->tcpi_data_segs_in = tp->data_segs_in;
	info->tcpi_data_segs_out = tp->data_segs_out;

	info->tcpi_delivery_rate_app_limited = tp->rate_app_limited ? 1 : 0;
	rate = READ_ONCE(tp->rate_delivered);
	intv = READ_ONCE(tp->rate_interval_us);
	if (rate && intv) {
		rate64 = (u64)rate * tp->mss_cache * USEC_PER_SEC;
		do_div(rate64, intv);
		info->tcpi_delivery_rate = rate64;
	}
	unlock_sock_fast(sk, slow);
}
EXPORT_SYMBOL_GPL(tcp_get_info);

struct sk_buff *tcp_get_timestamping_opt_stats(const struct sock *sk)
{
	const struct tcp_sock *tp = tcp_sk(sk);
	struct sk_buff *stats;
	struct tcp_info info;

	stats = alloc_skb(5 * nla_total_size_64bit(sizeof(u64)), GFP_ATOMIC);
	if (!stats)
		return NULL;

	tcp_get_info_chrono_stats(tp, &info);
	nla_put_u64_64bit(stats, TCP_NLA_BUSY,
			  info.tcpi_busy_time, TCP_NLA_PAD);
	nla_put_u64_64bit(stats, TCP_NLA_RWND_LIMITED,
			  info.tcpi_rwnd_limited, TCP_NLA_PAD);
	nla_put_u64_64bit(stats, TCP_NLA_SNDBUF_LIMITED,
			  info.tcpi_sndbuf_limited, TCP_NLA_PAD);
	nla_put_u64_64bit(stats, TCP_NLA_DATA_SEGS_OUT,
			  tp->data_segs_out, TCP_NLA_PAD);
	nla_put_u64_64bit(stats, TCP_NLA_TOTAL_RETRANS,
			  tp->total_retrans, TCP_NLA_PAD);
	return stats;
}

static int do_tcp_getsockopt(struct sock *sk, int level,
		int optname, char __user *optval, int __user *optlen)
{
	struct inet_connection_sock *icsk = inet_csk(sk);
	struct tcp_sock *tp = tcp_sk(sk);
	struct net *net = sock_net(sk);
	int val, len;

	if (get_user(len, optlen))
		return -EFAULT;

	len = min_t(unsigned int, len, sizeof(int));

	if (len < 0)
		return -EINVAL;

	switch (optname) {
	case TCP_MAXSEG:
		val = tp->mss_cache;
		if (!val && ((1 << sk->sk_state) & (TCPF_CLOSE | TCPF_LISTEN)))
			val = tp->rx_opt.user_mss;
		if (tp->repair)
			val = tp->rx_opt.mss_clamp;
		break;
	case TCP_NODELAY:
		val = !!(tp->nonagle&TCP_NAGLE_OFF);
		break;
	case TCP_CORK:
		val = !!(tp->nonagle&TCP_NAGLE_CORK);
		break;
	case TCP_KEEPIDLE:
		val = keepalive_time_when(tp) / HZ;
		break;
	case TCP_KEEPINTVL:
		val = keepalive_intvl_when(tp) / HZ;
		break;
	case TCP_KEEPCNT:
		val = keepalive_probes(tp);
		break;
	case TCP_SYNCNT:
		val = icsk->icsk_syn_retries ? : net->ipv4.sysctl_tcp_syn_retries;
		break;
	case TCP_LINGER2:
		val = tp->linger2;
		if (val >= 0)
			val = (val ? : net->ipv4.sysctl_tcp_fin_timeout) / HZ;
		break;
	case TCP_DEFER_ACCEPT:
		val = retrans_to_secs(icsk->icsk_accept_queue.rskq_defer_accept,
				      TCP_TIMEOUT_INIT / HZ, TCP_RTO_MAX / HZ);
		break;
	case TCP_WINDOW_CLAMP:
		val = tp->window_clamp;
		break;
	case TCP_INFO: {
		struct tcp_info info;

		if (get_user(len, optlen))
			return -EFAULT;

		tcp_get_info(sk, &info);

		len = min_t(unsigned int, len, sizeof(info));
		if (put_user(len, optlen))
			return -EFAULT;
		if (copy_to_user(optval, &info, len))
			return -EFAULT;
		return 0;
	}
	case TCP_CC_INFO: {
		const struct tcp_congestion_ops *ca_ops;
		union tcp_cc_info info;
		size_t sz = 0;
		int attr;

		if (get_user(len, optlen))
			return -EFAULT;

		ca_ops = icsk->icsk_ca_ops;
		if (ca_ops && ca_ops->get_info)
			sz = ca_ops->get_info(sk, ~0U, &attr, &info);

		len = min_t(unsigned int, len, sz);
		if (put_user(len, optlen))
			return -EFAULT;
		if (copy_to_user(optval, &info, len))
			return -EFAULT;
		return 0;
	}
	case TCP_QUICKACK:
		val = !icsk->icsk_ack.pingpong;
		break;

	case TCP_CONGESTION:
		if (get_user(len, optlen))
			return -EFAULT;
		len = min_t(unsigned int, len, TCP_CA_NAME_MAX);
		if (put_user(len, optlen))
			return -EFAULT;
		if (copy_to_user(optval, icsk->icsk_ca_ops->name, len))
			return -EFAULT;
		return 0;

	case TCP_THIN_LINEAR_TIMEOUTS:
		val = tp->thin_lto;
		break;

	case TCP_THIN_DUPACK:
		val = 0;
		break;

	case TCP_REPAIR:
		val = tp->repair;
		break;

	case TCP_REPAIR_QUEUE:
		if (tp->repair)
			val = tp->repair_queue;
		else
			return -EINVAL;
		break;

	case TCP_REPAIR_WINDOW: {
		struct tcp_repair_window opt;

		if (get_user(len, optlen))
			return -EFAULT;

		if (len != sizeof(opt))
			return -EINVAL;

		if (!tp->repair)
			return -EPERM;

		opt.snd_wl1	= tp->snd_wl1;
		opt.snd_wnd	= tp->snd_wnd;
		opt.max_window	= tp->max_window;
		opt.rcv_wnd	= tp->rcv_wnd;
		opt.rcv_wup	= tp->rcv_wup;

		if (copy_to_user(optval, &opt, len))
			return -EFAULT;
		return 0;
	}
	case TCP_QUEUE_SEQ:
		if (tp->repair_queue == TCP_SEND_QUEUE)
			val = tp->write_seq;
		else if (tp->repair_queue == TCP_RECV_QUEUE)
			val = tp->rcv_nxt;
		else
			return -EINVAL;
		break;

	case TCP_USER_TIMEOUT:
		val = jiffies_to_msecs(icsk->icsk_user_timeout);
		break;

	case TCP_FASTOPEN:
		val = icsk->icsk_accept_queue.fastopenq.max_qlen;
		break;

	case TCP_FASTOPEN_CONNECT:
		val = tp->fastopen_connect;
		break;

	case TCP_TIMESTAMP:
		val = tcp_time_stamp + tp->tsoffset;
		break;
	case TCP_NOTSENT_LOWAT:
		val = tp->notsent_lowat;
		break;
	case TCP_SAVE_SYN:
		val = tp->save_syn;
		break;
	case TCP_SAVED_SYN: {
		if (get_user(len, optlen))
			return -EFAULT;

		lock_sock(sk);
		if (tp->saved_syn) {
			if (len < tp->saved_syn[0]) {
				if (put_user(tp->saved_syn[0], optlen)) {
					release_sock(sk);
					return -EFAULT;
				}
				release_sock(sk);
				return -EINVAL;
			}
			len = tp->saved_syn[0];
			if (put_user(len, optlen)) {
				release_sock(sk);
				return -EFAULT;
			}
			if (copy_to_user(optval, tp->saved_syn + 1, len)) {
				release_sock(sk);
				return -EFAULT;
			}
			tcp_saved_syn_free(tp);
			release_sock(sk);
		} else {
			release_sock(sk);
			len = 0;
			if (put_user(len, optlen))
				return -EFAULT;
		}
		return 0;
	}
	default:
		return -ENOPROTOOPT;
	}

	if (put_user(len, optlen))
		return -EFAULT;
	if (copy_to_user(optval, &val, len))
		return -EFAULT;
	return 0;
}

int tcp_getsockopt(struct sock *sk, int level, int optname, char __user *optval,
		   int __user *optlen)
{
	struct inet_connection_sock *icsk = inet_csk(sk);

	if (level != SOL_TCP)
		return icsk->icsk_af_ops->getsockopt(sk, level, optname,
						     optval, optlen);
	return do_tcp_getsockopt(sk, level, optname, optval, optlen);
}
EXPORT_SYMBOL(tcp_getsockopt);

#ifdef CONFIG_COMPAT
int compat_tcp_getsockopt(struct sock *sk, int level, int optname,
			  char __user *optval, int __user *optlen)
{
	if (level != SOL_TCP)
		return inet_csk_compat_getsockopt(sk, level, optname,
						  optval, optlen);
	return do_tcp_getsockopt(sk, level, optname, optval, optlen);
}
EXPORT_SYMBOL(compat_tcp_getsockopt);
#endif

#ifdef CONFIG_TCP_MD5SIG
static DEFINE_PER_CPU(struct tcp_md5sig_pool, tcp_md5sig_pool);
static DEFINE_MUTEX(tcp_md5sig_mutex);
static bool tcp_md5sig_pool_populated = false;

static void __tcp_alloc_md5sig_pool(void)
{
	struct crypto_ahash *hash;
	int cpu;

	hash = crypto_alloc_ahash("md5", 0, CRYPTO_ALG_ASYNC);
	if (IS_ERR(hash))
		return;

	for_each_possible_cpu(cpu) {
		void *scratch = per_cpu(tcp_md5sig_pool, cpu).scratch;
		struct ahash_request *req;

		if (!scratch) {
			scratch = kmalloc_node(sizeof(union tcp_md5sum_block) +
					       sizeof(struct tcphdr),
					       GFP_KERNEL,
					       cpu_to_node(cpu));
			if (!scratch)
				return;
			per_cpu(tcp_md5sig_pool, cpu).scratch = scratch;
		}
		if (per_cpu(tcp_md5sig_pool, cpu).md5_req)
			continue;

		req = ahash_request_alloc(hash, GFP_KERNEL);
		if (!req)
			return;

		ahash_request_set_callback(req, 0, NULL, NULL);

		per_cpu(tcp_md5sig_pool, cpu).md5_req = req;
	}
	/* before setting tcp_md5sig_pool_populated, we must commit all writes
	 * to memory. See smp_rmb() in tcp_get_md5sig_pool()
	 */
	smp_wmb();
	tcp_md5sig_pool_populated = true;
}

bool tcp_alloc_md5sig_pool(void)
{
	if (unlikely(!tcp_md5sig_pool_populated)) {
		mutex_lock(&tcp_md5sig_mutex);

		if (!tcp_md5sig_pool_populated)
			__tcp_alloc_md5sig_pool();

		mutex_unlock(&tcp_md5sig_mutex);
	}
	return tcp_md5sig_pool_populated;
}
EXPORT_SYMBOL(tcp_alloc_md5sig_pool);


/**
 *	tcp_get_md5sig_pool - get md5sig_pool for this user
 *
 *	We use percpu structure, so if we succeed, we exit with preemption
 *	and BH disabled, to make sure another thread or softirq handling
 *	wont try to get same context.
 */
struct tcp_md5sig_pool *tcp_get_md5sig_pool(void)
{
	local_bh_disable();

	if (tcp_md5sig_pool_populated) {
		/* coupled with smp_wmb() in __tcp_alloc_md5sig_pool() */
		smp_rmb();
		return this_cpu_ptr(&tcp_md5sig_pool);
	}
	local_bh_enable();
	return NULL;
}
EXPORT_SYMBOL(tcp_get_md5sig_pool);

int tcp_md5_hash_skb_data(struct tcp_md5sig_pool *hp,
			  const struct sk_buff *skb, unsigned int header_len)
{
	struct scatterlist sg;
	const struct tcphdr *tp = tcp_hdr(skb);
	struct ahash_request *req = hp->md5_req;
	unsigned int i;
	const unsigned int head_data_len = skb_headlen(skb) > header_len ?
					   skb_headlen(skb) - header_len : 0;
	const struct skb_shared_info *shi = skb_shinfo(skb);
	struct sk_buff *frag_iter;

	sg_init_table(&sg, 1);

	sg_set_buf(&sg, ((u8 *) tp) + header_len, head_data_len);
	ahash_request_set_crypt(req, &sg, NULL, head_data_len);
	if (crypto_ahash_update(req))
		return 1;

	for (i = 0; i < shi->nr_frags; ++i) {
		const struct skb_frag_struct *f = &shi->frags[i];
		unsigned int offset = f->page_offset;
		struct page *page = skb_frag_page(f) + (offset >> PAGE_SHIFT);

		sg_set_page(&sg, page, skb_frag_size(f),
			    offset_in_page(offset));
		ahash_request_set_crypt(req, &sg, NULL, skb_frag_size(f));
		if (crypto_ahash_update(req))
			return 1;
	}

	skb_walk_frags(skb, frag_iter)
		if (tcp_md5_hash_skb_data(hp, frag_iter, 0))
			return 1;

	return 0;
}
EXPORT_SYMBOL(tcp_md5_hash_skb_data);

int tcp_md5_hash_key(struct tcp_md5sig_pool *hp, const struct tcp_md5sig_key *key)
{
	struct scatterlist sg;

	sg_init_one(&sg, key->key, key->keylen);
	ahash_request_set_crypt(hp->md5_req, &sg, NULL, key->keylen);
	return crypto_ahash_update(hp->md5_req);
}
EXPORT_SYMBOL(tcp_md5_hash_key);

#endif

void tcp_done(struct sock *sk)
{
	struct request_sock *req = tcp_sk(sk)->fastopen_rsk;

	if (sk->sk_state == TCP_SYN_SENT || sk->sk_state == TCP_SYN_RECV)
		TCP_INC_STATS(sock_net(sk), TCP_MIB_ATTEMPTFAILS);

	tcp_set_state(sk, TCP_CLOSE);
	tcp_clear_xmit_timers(sk);
	if (req)
		reqsk_fastopen_remove(sk, req, false);

	sk->sk_shutdown = SHUTDOWN_MASK;

	if (!sock_flag(sk, SOCK_DEAD))
		sk->sk_state_change(sk);
	else
		inet_csk_destroy_sock(sk);
}
EXPORT_SYMBOL_GPL(tcp_done);

int tcp_abort(struct sock *sk, int err)
{
	if (!sk_fullsock(sk)) {
		if (sk->sk_state == TCP_NEW_SYN_RECV) {
			struct request_sock *req = inet_reqsk(sk);

			local_bh_disable();
			inet_csk_reqsk_queue_drop_and_put(req->rsk_listener,
							  req);
			local_bh_enable();
			return 0;
		}
		return -EOPNOTSUPP;
	}

	/* Don't race with userspace socket closes such as tcp_close. */
	lock_sock(sk);

	if (sk->sk_state == TCP_LISTEN) {
		tcp_set_state(sk, TCP_CLOSE);
		inet_csk_listen_stop(sk);
	}

	/* Don't race with BH socket closes such as inet_csk_listen_stop. */
	local_bh_disable();
	bh_lock_sock(sk);

	if (!sock_flag(sk, SOCK_DEAD)) {
		sk->sk_err = err;
		/* This barrier is coupled with smp_rmb() in tcp_poll() */
		smp_wmb();
		sk->sk_error_report(sk);
		if (tcp_need_reset(sk->sk_state))
			tcp_send_active_reset(sk, GFP_ATOMIC);
		tcp_done(sk);
	}

	bh_unlock_sock(sk);
	local_bh_enable();
	release_sock(sk);
	return 0;
}
EXPORT_SYMBOL_GPL(tcp_abort);

extern struct tcp_congestion_ops tcp_reno;

static __initdata unsigned long thash_entries;
static int __init set_thash_entries(char *str)
{
	ssize_t ret;

	if (!str)
		return 0;

	ret = kstrtoul(str, 0, &thash_entries);
	if (ret)
		return 0;

	return 1;
}
__setup("thash_entries=", set_thash_entries);

static void __init tcp_init_mem(void)
{
	unsigned long limit = nr_free_buffer_pages() / 16;

	limit = max(limit, 128UL);
	sysctl_tcp_mem[0] = limit / 4 * 3;		/* 4.68 % */
	sysctl_tcp_mem[1] = limit;			/* 6.25 % */
	sysctl_tcp_mem[2] = sysctl_tcp_mem[0] * 2;	/* 9.37 % */
}

void __init tcp_init(void)
{
	int max_rshare, max_wshare, cnt;
	unsigned long limit;
	unsigned int i;

	BUILD_BUG_ON(sizeof(struct tcp_skb_cb) >
		     FIELD_SIZEOF(struct sk_buff, cb));

	percpu_counter_init(&tcp_sockets_allocated, 0, GFP_KERNEL);
	percpu_counter_init(&tcp_orphan_count, 0, GFP_KERNEL);
	inet_hashinfo_init(&tcp_hashinfo);
	tcp_hashinfo.bind_bucket_cachep =
		kmem_cache_create("tcp_bind_bucket",
				  sizeof(struct inet_bind_bucket), 0,
				  SLAB_HWCACHE_ALIGN|SLAB_PANIC, NULL);

	/* Size and allocate the main established and bind bucket
	 * hash tables.
	 *
	 * The methodology is similar to that of the buffer cache.
	 */
	tcp_hashinfo.ehash =
		alloc_large_system_hash("TCP established",
					sizeof(struct inet_ehash_bucket),
					thash_entries,
					17, /* one slot per 128 KB of memory */
					0,
					NULL,
					&tcp_hashinfo.ehash_mask,
					0,
					thash_entries ? 0 : 512 * 1024);
	for (i = 0; i <= tcp_hashinfo.ehash_mask; i++)
		INIT_HLIST_NULLS_HEAD(&tcp_hashinfo.ehash[i].chain, i);

	if (inet_ehash_locks_alloc(&tcp_hashinfo))
		panic("TCP: failed to alloc ehash_locks");
	tcp_hashinfo.bhash =
		alloc_large_system_hash("TCP bind",
					sizeof(struct inet_bind_hashbucket),
					tcp_hashinfo.ehash_mask + 1,
					17, /* one slot per 128 KB of memory */
					0,
					&tcp_hashinfo.bhash_size,
					NULL,
					0,
					64 * 1024);
	tcp_hashinfo.bhash_size = 1U << tcp_hashinfo.bhash_size;
	for (i = 0; i < tcp_hashinfo.bhash_size; i++) {
		spin_lock_init(&tcp_hashinfo.bhash[i].lock);
		INIT_HLIST_HEAD(&tcp_hashinfo.bhash[i].chain);
	}


	cnt = tcp_hashinfo.ehash_mask + 1;
	sysctl_tcp_max_orphans = cnt / 2;

	tcp_init_mem();
	/* Set per-socket limits to no more than 1/128 the pressure threshold */
	limit = nr_free_buffer_pages() << (PAGE_SHIFT - 7);
	max_wshare = min(4UL*1024*1024, limit);
	max_rshare = min(6UL*1024*1024, limit);

	sysctl_tcp_wmem[0] = SK_MEM_QUANTUM;
	sysctl_tcp_wmem[1] = 16*1024;
	sysctl_tcp_wmem[2] = max(64*1024, max_wshare);

	sysctl_tcp_rmem[0] = SK_MEM_QUANTUM;
	sysctl_tcp_rmem[1] = 87380;
	sysctl_tcp_rmem[2] = max(87380, max_rshare);

	pr_info("Hash tables configured (established %u bind %u)\n",
		tcp_hashinfo.ehash_mask + 1, tcp_hashinfo.bhash_size);

	tcp_v4_init();
	tcp_metrics_init();
	BUG_ON(tcp_register_congestion_control(&tcp_reno) != 0);
	tcp_tasklet_init();
}<|MERGE_RESOLUTION|>--- conflicted
+++ resolved
@@ -533,11 +533,7 @@
 
 		if (tp->urg_data & TCP_URG_VALID)
 			mask |= POLLPRI;
-<<<<<<< HEAD
-	} else if (sk->sk_state == TCP_SYN_SENT && inet_sk(sk)->defer_connect) {
-=======
 	} else if (state == TCP_SYN_SENT && inet_sk(sk)->defer_connect) {
->>>>>>> 2ac97f0f
 		/* Active TCP fastopen socket with defer_connect
 		 * Return POLLOUT so application can call write()
 		 * in order for kernel to generate SYN+data
@@ -2333,10 +2329,6 @@
 	tcp_free_fastopen_req(tp);
 	inet->defer_connect = 0;
 
-	/* Clean up fastopen related fields */
-	tcp_free_fastopen_req(tp);
-	inet->defer_connect = 0;
-
 	WARN_ON(inet->inet_num && !icsk->icsk_bind_hash);
 
 	sk->sk_error_report(sk);
