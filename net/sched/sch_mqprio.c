/*
 * net/sched/sch_mqprio.c
 *
 * Copyright (c) 2010 John Fastabend <john.r.fastabend@intel.com>
 *
 * This program is free software; you can redistribute it and/or
 * modify it under the terms of the GNU General Public License
 * version 2 as published by the Free Software Foundation.
 */

#include <linux/types.h>
#include <linux/slab.h>
#include <linux/kernel.h>
#include <linux/string.h>
#include <linux/errno.h>
#include <linux/skbuff.h>
#include <linux/module.h>
#include <net/netlink.h>
#include <net/pkt_sched.h>
#include <net/sch_generic.h>

struct mqprio_sched {
	struct Qdisc		**qdiscs;
	int hw_offload;
};

static void mqprio_destroy(struct Qdisc *sch)
{
	struct net_device *dev = qdisc_dev(sch);
	struct mqprio_sched *priv = qdisc_priv(sch);
	unsigned int ntx;

	if (priv->qdiscs) {
		for (ntx = 0;
		     ntx < dev->num_tx_queues && priv->qdiscs[ntx];
		     ntx++)
			qdisc_destroy(priv->qdiscs[ntx]);
		kfree(priv->qdiscs);
	}

	if (priv->hw_offload && dev->netdev_ops->ndo_setup_tc) {
		struct tc_mqprio_qopt offload = { 0 };
		struct tc_to_netdev tc = { .type = TC_SETUP_MQPRIO,
					   { .mqprio = &offload } };

		dev->netdev_ops->ndo_setup_tc(dev, sch->handle, 0, &tc);
	} else {
		netdev_set_num_tc(dev, 0);
	}
}

static int mqprio_parse_opt(struct net_device *dev, struct tc_mqprio_qopt *qopt)
{
	int i, j;

	/* Verify num_tc is not out of max range */
	if (qopt->num_tc > TC_MAX_QUEUE)
		return -EINVAL;

	/* Verify priority mapping uses valid tcs */
	for (i = 0; i < TC_BITMASK + 1; i++) {
		if (qopt->prio_tc_map[i] >= qopt->num_tc)
			return -EINVAL;
	}

	/* Limit qopt->hw to maximum supported offload value.  Drivers have
	 * the option of overriding this later if they don't support the a
	 * given offload type.
	 */
	if (qopt->hw > TC_MQPRIO_HW_OFFLOAD_MAX)
		qopt->hw = TC_MQPRIO_HW_OFFLOAD_MAX;

	/* If hardware offload is requested we will leave it to the device
	 * to either populate the queue counts itself or to validate the
	 * provided queue counts.  If ndo_setup_tc is not present then
	 * hardware doesn't support offload and we should return an error.
	 */
	if (qopt->hw)
		return dev->netdev_ops->ndo_setup_tc ? 0 : -EINVAL;

	for (i = 0; i < qopt->num_tc; i++) {
		unsigned int last = qopt->offset[i] + qopt->count[i];

		/* Verify the queue count is in tx range being equal to the
		 * real_num_tx_queues indicates the last queue is in use.
		 */
		if (qopt->offset[i] >= dev->real_num_tx_queues ||
		    !qopt->count[i] ||
		    last > dev->real_num_tx_queues)
			return -EINVAL;

		/* Verify that the offset and counts do not overlap */
		for (j = i + 1; j < qopt->num_tc; j++) {
			if (last > qopt->offset[j])
				return -EINVAL;
		}
	}

	return 0;
}

static int mqprio_init(struct Qdisc *sch, struct nlattr *opt)
{
	struct net_device *dev = qdisc_dev(sch);
	struct mqprio_sched *priv = qdisc_priv(sch);
	struct netdev_queue *dev_queue;
	struct Qdisc *qdisc;
	int i, err = -EOPNOTSUPP;
	struct tc_mqprio_qopt *qopt = NULL;

	BUILD_BUG_ON(TC_MAX_QUEUE != TC_QOPT_MAX_QUEUE);
	BUILD_BUG_ON(TC_BITMASK != TC_QOPT_BITMASK);

	if (sch->parent != TC_H_ROOT)
		return -EOPNOTSUPP;

	if (!netif_is_multiqueue(dev))
		return -EOPNOTSUPP;

	if (!opt || nla_len(opt) < sizeof(*qopt))
		return -EINVAL;

	qopt = nla_data(opt);
	if (mqprio_parse_opt(dev, qopt))
		return -EINVAL;

	/* pre-allocate qdisc, attachment can't fail */
	priv->qdiscs = kcalloc(dev->num_tx_queues, sizeof(priv->qdiscs[0]),
			       GFP_KERNEL);
	if (!priv->qdiscs)
		return -ENOMEM;

	for (i = 0; i < dev->num_tx_queues; i++) {
		dev_queue = netdev_get_tx_queue(dev, i);
		qdisc = qdisc_create_dflt(dev_queue,
					  get_default_qdisc_ops(dev, i),
					  TC_H_MAKE(TC_H_MAJ(sch->handle),
						    TC_H_MIN(i + 1)));
		if (!qdisc)
			return -ENOMEM;

		priv->qdiscs[i] = qdisc;
		qdisc->flags |= TCQ_F_ONETXQUEUE | TCQ_F_NOPARENT;
	}

	/* If the mqprio options indicate that hardware should own
	 * the queue mapping then run ndo_setup_tc otherwise use the
	 * supplied and verified mapping
	 */
	if (qopt->hw) {
		struct tc_mqprio_qopt offload = *qopt;
		struct tc_to_netdev tc = { .type = TC_SETUP_MQPRIO,
					   { .mqprio = &offload } };

		err = dev->netdev_ops->ndo_setup_tc(dev, sch->handle, 0, &tc);
		if (err)
			return err;
<<<<<<< HEAD
=======

		priv->hw_offload = offload.hw;
>>>>>>> 2ac97f0f
	} else {
		netdev_set_num_tc(dev, qopt->num_tc);
		for (i = 0; i < qopt->num_tc; i++)
			netdev_set_tc_queue(dev, i,
					    qopt->count[i], qopt->offset[i]);
	}

	/* Always use supplied priority mappings */
	for (i = 0; i < TC_BITMASK + 1; i++)
		netdev_set_prio_tc_map(dev, i, qopt->prio_tc_map[i]);

	sch->flags |= TCQ_F_MQROOT;
	return 0;
}

static void mqprio_attach(struct Qdisc *sch)
{
	struct net_device *dev = qdisc_dev(sch);
	struct mqprio_sched *priv = qdisc_priv(sch);
	struct Qdisc *qdisc, *old;
	unsigned int ntx;

	/* Attach underlying qdisc */
	for (ntx = 0; ntx < dev->num_tx_queues; ntx++) {
		qdisc = priv->qdiscs[ntx];
		old = dev_graft_qdisc(qdisc->dev_queue, qdisc);
		if (old)
			qdisc_destroy(old);
		if (ntx < dev->real_num_tx_queues)
			qdisc_hash_add(qdisc, false);
	}
	kfree(priv->qdiscs);
	priv->qdiscs = NULL;
}

static struct netdev_queue *mqprio_queue_get(struct Qdisc *sch,
					     unsigned long cl)
{
	struct net_device *dev = qdisc_dev(sch);
	unsigned long ntx = cl - 1 - netdev_get_num_tc(dev);

	if (ntx >= dev->num_tx_queues)
		return NULL;
	return netdev_get_tx_queue(dev, ntx);
}

static int mqprio_graft(struct Qdisc *sch, unsigned long cl, struct Qdisc *new,
		    struct Qdisc **old)
{
	struct net_device *dev = qdisc_dev(sch);
	struct netdev_queue *dev_queue = mqprio_queue_get(sch, cl);

	if (!dev_queue)
		return -EINVAL;

	if (dev->flags & IFF_UP)
		dev_deactivate(dev);

	*old = dev_graft_qdisc(dev_queue, new);

	if (new)
		new->flags |= TCQ_F_ONETXQUEUE | TCQ_F_NOPARENT;

	if (dev->flags & IFF_UP)
		dev_activate(dev);

	return 0;
}

static int mqprio_dump(struct Qdisc *sch, struct sk_buff *skb)
{
	struct net_device *dev = qdisc_dev(sch);
	struct mqprio_sched *priv = qdisc_priv(sch);
	unsigned char *b = skb_tail_pointer(skb);
	struct tc_mqprio_qopt opt = { 0 };
	struct Qdisc *qdisc;
	unsigned int i;

	sch->q.qlen = 0;
	memset(&sch->bstats, 0, sizeof(sch->bstats));
	memset(&sch->qstats, 0, sizeof(sch->qstats));

	for (i = 0; i < dev->num_tx_queues; i++) {
		qdisc = rtnl_dereference(netdev_get_tx_queue(dev, i)->qdisc);
		spin_lock_bh(qdisc_lock(qdisc));
		sch->q.qlen		+= qdisc->q.qlen;
		sch->bstats.bytes	+= qdisc->bstats.bytes;
		sch->bstats.packets	+= qdisc->bstats.packets;
		sch->qstats.backlog	+= qdisc->qstats.backlog;
		sch->qstats.drops	+= qdisc->qstats.drops;
		sch->qstats.requeues	+= qdisc->qstats.requeues;
		sch->qstats.overlimits	+= qdisc->qstats.overlimits;
		spin_unlock_bh(qdisc_lock(qdisc));
	}

	opt.num_tc = netdev_get_num_tc(dev);
	memcpy(opt.prio_tc_map, dev->prio_tc_map, sizeof(opt.prio_tc_map));
	opt.hw = priv->hw_offload;

	for (i = 0; i < netdev_get_num_tc(dev); i++) {
		opt.count[i] = dev->tc_to_txq[i].count;
		opt.offset[i] = dev->tc_to_txq[i].offset;
	}

	if (nla_put(skb, TCA_OPTIONS, sizeof(opt), &opt))
		goto nla_put_failure;

	return skb->len;
nla_put_failure:
	nlmsg_trim(skb, b);
	return -1;
}

static struct Qdisc *mqprio_leaf(struct Qdisc *sch, unsigned long cl)
{
	struct netdev_queue *dev_queue = mqprio_queue_get(sch, cl);

	if (!dev_queue)
		return NULL;

	return dev_queue->qdisc_sleeping;
}

static unsigned long mqprio_get(struct Qdisc *sch, u32 classid)
{
	struct net_device *dev = qdisc_dev(sch);
	unsigned int ntx = TC_H_MIN(classid);

	if (ntx > dev->num_tx_queues + netdev_get_num_tc(dev))
		return 0;
	return ntx;
}

static void mqprio_put(struct Qdisc *sch, unsigned long cl)
{
}

static int mqprio_dump_class(struct Qdisc *sch, unsigned long cl,
			 struct sk_buff *skb, struct tcmsg *tcm)
{
	struct net_device *dev = qdisc_dev(sch);

	if (cl <= netdev_get_num_tc(dev)) {
		tcm->tcm_parent = TC_H_ROOT;
		tcm->tcm_info = 0;
	} else {
		int i;
		struct netdev_queue *dev_queue;

		dev_queue = mqprio_queue_get(sch, cl);
		tcm->tcm_parent = 0;
		for (i = 0; i < netdev_get_num_tc(dev); i++) {
			struct netdev_tc_txq tc = dev->tc_to_txq[i];
			int q_idx = cl - netdev_get_num_tc(dev);

			if (q_idx > tc.offset &&
			    q_idx <= tc.offset + tc.count) {
				tcm->tcm_parent =
					TC_H_MAKE(TC_H_MAJ(sch->handle),
						  TC_H_MIN(i + 1));
				break;
			}
		}
		tcm->tcm_info = dev_queue->qdisc_sleeping->handle;
	}
	tcm->tcm_handle |= TC_H_MIN(cl);
	return 0;
}

static int mqprio_dump_class_stats(struct Qdisc *sch, unsigned long cl,
				   struct gnet_dump *d)
	__releases(d->lock)
	__acquires(d->lock)
{
	struct net_device *dev = qdisc_dev(sch);

	if (cl <= netdev_get_num_tc(dev)) {
		int i;
		__u32 qlen = 0;
		struct Qdisc *qdisc;
		struct gnet_stats_queue qstats = {0};
		struct gnet_stats_basic_packed bstats = {0};
		struct netdev_tc_txq tc = dev->tc_to_txq[cl - 1];

		/* Drop lock here it will be reclaimed before touching
		 * statistics this is required because the d->lock we
		 * hold here is the look on dev_queue->qdisc_sleeping
		 * also acquired below.
		 */
		if (d->lock)
			spin_unlock_bh(d->lock);

		for (i = tc.offset; i < tc.offset + tc.count; i++) {
			struct netdev_queue *q = netdev_get_tx_queue(dev, i);

			qdisc = rtnl_dereference(q->qdisc);
			spin_lock_bh(qdisc_lock(qdisc));
			qlen		  += qdisc->q.qlen;
			bstats.bytes      += qdisc->bstats.bytes;
			bstats.packets    += qdisc->bstats.packets;
			qstats.backlog    += qdisc->qstats.backlog;
			qstats.drops      += qdisc->qstats.drops;
			qstats.requeues   += qdisc->qstats.requeues;
			qstats.overlimits += qdisc->qstats.overlimits;
			spin_unlock_bh(qdisc_lock(qdisc));
		}
		/* Reclaim root sleeping lock before completing stats */
		if (d->lock)
			spin_lock_bh(d->lock);
		if (gnet_stats_copy_basic(NULL, d, NULL, &bstats) < 0 ||
		    gnet_stats_copy_queue(d, NULL, &qstats, qlen) < 0)
			return -1;
	} else {
		struct netdev_queue *dev_queue = mqprio_queue_get(sch, cl);

		sch = dev_queue->qdisc_sleeping;
		if (gnet_stats_copy_basic(qdisc_root_sleeping_running(sch),
					  d, NULL, &sch->bstats) < 0 ||
		    gnet_stats_copy_queue(d, NULL,
					  &sch->qstats, sch->q.qlen) < 0)
			return -1;
	}
	return 0;
}

static void mqprio_walk(struct Qdisc *sch, struct qdisc_walker *arg)
{
	struct net_device *dev = qdisc_dev(sch);
	unsigned long ntx;

	if (arg->stop)
		return;

	/* Walk hierarchy with a virtual class per tc */
	arg->count = arg->skip;
	for (ntx = arg->skip;
	     ntx < dev->num_tx_queues + netdev_get_num_tc(dev);
	     ntx++) {
		if (arg->fn(sch, ntx + 1, arg) < 0) {
			arg->stop = 1;
			break;
		}
		arg->count++;
	}
}

static const struct Qdisc_class_ops mqprio_class_ops = {
	.graft		= mqprio_graft,
	.leaf		= mqprio_leaf,
	.get		= mqprio_get,
	.put		= mqprio_put,
	.walk		= mqprio_walk,
	.dump		= mqprio_dump_class,
	.dump_stats	= mqprio_dump_class_stats,
};

static struct Qdisc_ops mqprio_qdisc_ops __read_mostly = {
	.cl_ops		= &mqprio_class_ops,
	.id		= "mqprio",
	.priv_size	= sizeof(struct mqprio_sched),
	.init		= mqprio_init,
	.destroy	= mqprio_destroy,
	.attach		= mqprio_attach,
	.dump		= mqprio_dump,
	.owner		= THIS_MODULE,
};

static int __init mqprio_module_init(void)
{
	return register_qdisc(&mqprio_qdisc_ops);
}

static void __exit mqprio_module_exit(void)
{
	unregister_qdisc(&mqprio_qdisc_ops);
}

module_init(mqprio_module_init);
module_exit(mqprio_module_exit);

MODULE_LICENSE("GPL");<|MERGE_RESOLUTION|>--- conflicted
+++ resolved
@@ -155,11 +155,8 @@
 		err = dev->netdev_ops->ndo_setup_tc(dev, sch->handle, 0, &tc);
 		if (err)
 			return err;
-<<<<<<< HEAD
-=======
 
 		priv->hw_offload = offload.hw;
->>>>>>> 2ac97f0f
 	} else {
 		netdev_set_num_tc(dev, qopt->num_tc);
 		for (i = 0; i < qopt->num_tc; i++)
